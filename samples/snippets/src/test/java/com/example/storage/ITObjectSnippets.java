/*
 * Copyright 2016 Google LLC
 *
 * Licensed under the Apache License, Version 2.0 (the "License");
 * you may not use this file except in compliance with the License.
 * You may obtain a copy of the License at
 *
 *       http://www.apache.org/licenses/LICENSE-2.0
 *
 * Unless required by applicable law or agreed to in writing, software
 * distributed under the License is distributed on an "AS IS" BASIS,
 * WITHOUT WARRANTIES OR CONDITIONS OF ANY KIND, either express or implied.
 * See the License for the specific language governing permissions and
 * limitations under the License.
 */

package com.example.storage;

import static java.nio.charset.StandardCharsets.UTF_8;
import static org.junit.Assert.assertArrayEquals;
import static org.junit.Assert.assertEquals;
import static org.junit.Assert.assertFalse;
import static org.junit.Assert.assertNotNull;
import static org.junit.Assert.assertNull;
import static org.junit.Assert.assertTrue;

import com.example.storage.object.ChangeObjectCsekToKms;
import com.example.storage.object.ChangeObjectStorageClass;
import com.example.storage.object.ComposeObject;
import com.example.storage.object.CopyObject;
import com.example.storage.object.CopyOldVersionOfObject;
import com.example.storage.object.DeleteObject;
import com.example.storage.object.DeleteOldVersionOfObject;
import com.example.storage.object.DownloadEncryptedObject;
import com.example.storage.object.DownloadObject;
import com.example.storage.object.DownloadObjectIntoMemory;
import com.example.storage.object.DownloadPublicObject;
import com.example.storage.object.GenerateEncryptionKey;
import com.example.storage.object.GenerateV4GetObjectSignedUrl;
import com.example.storage.object.GenerateV4PutObjectSignedUrl;
import com.example.storage.object.GetObjectMetadata;
import com.example.storage.object.ListObjects;
import com.example.storage.object.ListObjectsWithOldVersions;
import com.example.storage.object.ListObjectsWithPrefix;
import com.example.storage.object.MakeObjectPublic;
import com.example.storage.object.MoveObject;
import com.example.storage.object.RotateObjectEncryptionKey;
import com.example.storage.object.SetObjectMetadata;
import com.example.storage.object.StreamObjectDownload;
import com.example.storage.object.StreamObjectUpload;
import com.example.storage.object.UploadEncryptedObject;
import com.example.storage.object.UploadKmsEncryptedObject;
import com.example.storage.object.UploadObject;
import com.example.storage.object.UploadObjectFromMemory;
import com.google.cloud.storage.Acl;
import com.google.cloud.storage.Blob;
import com.google.cloud.storage.BlobId;
import com.google.cloud.storage.BlobInfo;
import com.google.cloud.storage.BucketInfo;
import com.google.cloud.storage.Storage;
import com.google.cloud.storage.Storage.BlobListOption;
import com.google.cloud.storage.StorageClass;
import com.google.cloud.storage.testing.RemoteStorageHelper;
import com.google.common.collect.ImmutableMap;
import com.google.common.io.BaseEncoding;
import java.io.ByteArrayOutputStream;
import java.io.File;
import java.io.FileDescriptor;
import java.io.FileOutputStream;
import java.io.IOException;
import java.io.InputStream;
import java.io.OutputStream;
import java.io.PrintStream;
import java.net.URL;
import java.nio.file.Files;
import java.util.Date;
import java.util.Map;
import java.util.Random;
import java.util.concurrent.ExecutionException;
import java.util.concurrent.TimeUnit;
import java.util.logging.Level;
import java.util.logging.Logger;
import javax.net.ssl.HttpsURLConnection;
import org.junit.AfterClass;
import org.junit.Assert;
import org.junit.BeforeClass;
import org.junit.Rule;
import org.junit.Test;
import org.junit.rules.ExpectedException;

public class ITObjectSnippets {

  private static final Logger log = Logger.getLogger(ITObjectSnippets.class.getName());
  private static final String BUCKET = RemoteStorageHelper.generateBucketName();
  private static final String BLOB = "blob";
  private static final String STRING_CONTENT = "Hello, World!";
  private static final byte[] CONTENT = STRING_CONTENT.getBytes(UTF_8);
  private static final String PROJECT_ID = System.getenv("GOOGLE_CLOUD_PROJECT");
  private final PrintStream standardOut = new PrintStream(new FileOutputStream(FileDescriptor.out));
  private static final String KMS_KEY_NAME =
      "projects/gcloud-devel/locations/us/keyRings/"
          + "gcs_test_kms_key_ring/cryptoKeys/gcs_kms_key_one";

  private static Storage storage;

  @Rule public ExpectedException thrown = ExpectedException.none();

  @BeforeClass
  public static void beforeClass() {
    RemoteStorageHelper helper = RemoteStorageHelper.create();
    storage = helper.getOptions().getService();
    storage.create(BucketInfo.of(BUCKET));
    storage.create(BlobInfo.newBuilder(BUCKET, BLOB).build(), CONTENT);
  }

  @AfterClass
  public static void afterClass() throws ExecutionException, InterruptedException {
    if (storage != null) {
      for (BlobInfo info : storage.list(BUCKET, BlobListOption.versions(true)).getValues()) {
        storage.delete(info.getBlobId());
      }
      boolean wasDeleted = RemoteStorageHelper.forceDelete(storage, BUCKET, 5, TimeUnit.SECONDS);
      if (!wasDeleted && log.isLoggable(Level.WARNING)) {
        log.log(Level.WARNING, "Deletion of bucket {0} timed out, bucket is not empty", BUCKET);
      }
    }
  }

  @Test
  public void testChangeObjectStorageClass() {
    Blob blob = storage.get(BUCKET, BLOB);
    Assert.assertNotEquals(StorageClass.COLDLINE, blob.getStorageClass());
    ChangeObjectStorageClass.changeObjectStorageClass(PROJECT_ID, BUCKET, BLOB);
    assertEquals(StorageClass.COLDLINE, storage.get(BUCKET, BLOB).getStorageClass());
    assertArrayEquals(CONTENT, storage.get(BUCKET, BLOB).getContent());
  }

  @Test
  public void testCopyObject() {
    String newBucket = RemoteStorageHelper.generateBucketName();
    storage.create(BucketInfo.newBuilder(newBucket).build());
    try {
      CopyObject.copyObject(PROJECT_ID, BUCKET, BLOB, newBucket);
      assertNotNull(storage.get(newBucket, BLOB));
    } finally {
      storage.delete(newBucket, BLOB);
      storage.delete(newBucket);
    }
  }

  @Test
  public void testDeleteObject() {
    String blob = "deletethisblob";
    storage.create(BlobInfo.newBuilder(BlobId.of(BUCKET, blob)).build());
    assertNotNull(storage.get(BUCKET, blob));
    DeleteObject.deleteObject(PROJECT_ID, BUCKET, blob);
    assertNull(storage.get(BUCKET, blob));
  }

  @Test
  public void testDownloadObject() throws IOException {
    File tempFile = File.createTempFile("file", ".txt");
    try {
      DownloadObject.downloadObject(PROJECT_ID, BUCKET, BLOB, tempFile.getPath());
      assertEquals("Hello, World!", new String(Files.readAllBytes(tempFile.toPath())));
    } finally {
      tempFile.delete();
    }
  }

  @Test
  public void testDownloadObjectIntoMemory() throws IOException {
    final ByteArrayOutputStream snippetOutputCapture = new ByteArrayOutputStream();
    System.setOut(new PrintStream(snippetOutputCapture));
    DownloadObjectIntoMemory.downloadObjectIntoMemory(PROJECT_ID, BUCKET, BLOB);
    String snippetOutput = snippetOutputCapture.toString();
    assertTrue(snippetOutput.contains("Hello, World!"));
    System.setOut(standardOut);
  }

  @Test
  public void testDownloadPublicObject() throws IOException {
    String publicBlob = "publicblob" + System.currentTimeMillis();
    BlobId publicBlobId = BlobId.of(BUCKET, publicBlob);
    storage.create(BlobInfo.newBuilder(publicBlobId).build(), CONTENT);
    storage.createAcl(publicBlobId, Acl.of(Acl.User.ofAllUsers(), Acl.Role.READER));
    File tempFile = File.createTempFile("file", ".txt");
    try {
      DownloadPublicObject.downloadPublicObject(BUCKET, publicBlob, tempFile.toPath());
      assertEquals("Hello, World!", new String(Files.readAllBytes(tempFile.toPath())));
    } finally {
      tempFile.delete();
    }
  }

  @Test
  public void testGetObjectMetadata() {
    String blobName = "test-create-empty-blob";
    BlobId blobId = BlobId.of(BUCKET, blobName);
    BlobInfo blobInfo = BlobInfo.newBuilder(blobId).setMetadata(ImmutableMap.of("k", "v")).build();
    Blob remoteBlob = storage.create(blobInfo, CONTENT);
    assertNotNull(remoteBlob);
    final PrintStream systemOut = System.out;
    final ByteArrayOutputStream snippetOutputCapture = new ByteArrayOutputStream();
    System.setOut(new PrintStream(snippetOutputCapture));
    GetObjectMetadata.getObjectMetadata(PROJECT_ID, BUCKET, blobName);
    String snippetOutput = snippetOutputCapture.toString();
    System.setOut(systemOut);
    assertTrue(snippetOutput.contains("Bucket: " + remoteBlob.getBucket()));
    assertTrue(snippetOutput.contains("Bucket: " + remoteBlob.getBucket()));
    assertTrue(snippetOutput.contains("CacheControl: " + remoteBlob.getCacheControl()));
    assertTrue(snippetOutput.contains("ComponentCount: " + remoteBlob.getComponentCount()));
    assertTrue(snippetOutput.contains("ContentDisposition: " + remoteBlob.getContentDisposition()));
    assertTrue(snippetOutput.contains("ContentEncoding: " + remoteBlob.getContentEncoding()));
    assertTrue(snippetOutput.contains("ContentLanguage: " + remoteBlob.getContentLanguage()));
    assertTrue(snippetOutput.contains("ContentType: " + remoteBlob.getContentType()));
    assertTrue(snippetOutput.contains("CustomTime: " + remoteBlob.getCustomTime()));
    assertTrue(snippetOutput.contains("Crc32c: " + remoteBlob.getCrc32c()));
    assertTrue(snippetOutput.contains("Crc32cHexString: " + remoteBlob.getCrc32cToHexString()));
    assertTrue(snippetOutput.contains("ETag: " + remoteBlob.getEtag()));
    assertTrue(snippetOutput.contains("Generation: " + remoteBlob.getGeneration()));
    assertTrue(snippetOutput.contains("Id: " + remoteBlob.getBlobId()));
    assertTrue(snippetOutput.contains("KmsKeyName: " + remoteBlob.getKmsKeyName()));
    assertTrue(snippetOutput.contains("Md5Hash: " + remoteBlob.getMd5()));
    assertTrue(snippetOutput.contains("Md5HexString: " + remoteBlob.getMd5ToHexString()));
    assertTrue(snippetOutput.contains("MediaLink: " + remoteBlob.getMediaLink()));
    assertTrue(snippetOutput.contains("Metageneration: " + remoteBlob.getMetageneration()));
    assertTrue(snippetOutput.contains("Name: " + remoteBlob.getName()));
    assertTrue(snippetOutput.contains("Size: " + remoteBlob.getSize()));
    assertTrue(snippetOutput.contains("StorageClass: " + remoteBlob.getStorageClass()));
    assertTrue(snippetOutput.contains("TimeCreated: " + new Date(remoteBlob.getCreateTime())));
    assertTrue(
        snippetOutput.contains("Last Metadata Update: " + new Date(remoteBlob.getUpdateTime())));
    assertTrue(snippetOutput.contains("temporaryHold: disabled"));
    assertTrue(snippetOutput.contains("eventBasedHold: disabled"));
    assertTrue(snippetOutput.contains("User metadata:"));
    assertTrue(snippetOutput.contains("k=v"));
  }

  @Test
  public void testListObjects() {
    final ByteArrayOutputStream snippetOutputCapture = new ByteArrayOutputStream();
    System.setOut(new PrintStream(snippetOutputCapture));
    ListObjects.listObjects(PROJECT_ID, BUCKET);
    String snippetOutput = snippetOutputCapture.toString();
    assertTrue(snippetOutput.contains(BLOB));
    System.setOut(standardOut);
  }

  @Test
  public void testListObjectsWithPrefix() {
    final PrintStream systemOutput = System.out;
    final ByteArrayOutputStream snippetOutputCapture = new ByteArrayOutputStream();
    System.setOut(new PrintStream(snippetOutputCapture));
    storage.create(BlobInfo.newBuilder(BlobId.of(BUCKET, "a/1.txt")).build());
    storage.create(BlobInfo.newBuilder(BlobId.of(BUCKET, "a/b/2.txt")).build());
    storage.create(BlobInfo.newBuilder(BlobId.of(BUCKET, "a/b/3.txt")).build());
    ListObjectsWithPrefix.listObjectsWithPrefix(PROJECT_ID, BUCKET, "a/");
    String snippetOutput = snippetOutputCapture.toString();
    assertTrue(snippetOutput.contains("a/1.txt"));
    assertTrue(snippetOutput.contains("a/b/"));
    assertFalse(snippetOutput.contains("a/b/2.txt"));
    System.setOut(systemOutput);
  }

  @Test
  public void testMoveObject() {
    String blob = "movethisblob";
    String newBlob = "movedthisblob";

    storage.create(BlobInfo.newBuilder(BlobId.of(BUCKET, blob)).build());
    assertNotNull(storage.get(BUCKET, blob));
    String newBucket = RemoteStorageHelper.generateBucketName();
    storage.create(BucketInfo.newBuilder(newBucket).build());
    try {
      MoveObject.moveObject(PROJECT_ID, BUCKET, blob, newBucket, newBlob);
      assertNotNull(storage.get(newBucket, newBlob));
      assertNull(storage.get(BUCKET, blob));
    } finally {
      storage.delete(newBucket, newBlob);
      storage.delete(newBucket);
    }
  }

  @Test
  public void testSetObjectMetadata() {
    SetObjectMetadata.setObjectMetadata(PROJECT_ID, BUCKET, BLOB);
    Map<String, String> metadata = storage.get(BUCKET, BLOB).getMetadata();
    assertEquals("value", metadata.get("keyToAddOrUpdate"));
  }

  @Test
  public void testUploadObject() throws IOException {
    File tempFile = File.createTempFile("file", ".txt");
    try {
      Files.write(tempFile.toPath(), CONTENT);
      UploadObject.uploadObject(PROJECT_ID, BUCKET, "uploadobjecttest", tempFile.getPath());
      assertArrayEquals(CONTENT, storage.get(BUCKET, "uploadobjecttest").getContent());
    } finally {
      tempFile.delete();
    }
  }

  @Test
  public void testUploadObjectFromMemory() throws IOException {
    UploadObjectFromMemory.uploadObjectFromMemory(
        PROJECT_ID, BUCKET, "uploadobjectfrommemorytest", STRING_CONTENT);
    final byte[] output = storage.get(BUCKET, "uploadobjectfrommemorytest").getContent();
    assertEquals(STRING_CONTENT, new String(output, UTF_8));
  }

  @Test
  public void testObjectCSEKOperations() throws IOException {
    final PrintStream systemOut = System.out;

    final ByteArrayOutputStream snippetOutputCapture = new ByteArrayOutputStream();
    System.setOut(new PrintStream(snippetOutputCapture));
    GenerateEncryptionKey.generateEncryptionKey();
    String snippetOutput = snippetOutputCapture.toString();
    System.setOut(systemOut);
    String encryptionKey = snippetOutput.split(": ")[1].trim();

    File tempFile = File.createTempFile("file", ".txt");
    File downloadFile = File.createTempFile("dlfile", ".txt");
    String encryptedBlob = "uploadencryptedobjecttest";
    Files.write(tempFile.toPath(), CONTENT);

    UploadEncryptedObject.uploadEncryptedObject(
        PROJECT_ID, BUCKET, encryptedBlob, tempFile.getPath(), encryptionKey);
    DownloadEncryptedObject.downloadEncryptedObject(
        PROJECT_ID, BUCKET, encryptedBlob, downloadFile.toPath(), encryptionKey);
    assertArrayEquals(CONTENT, Files.readAllBytes(downloadFile.toPath()));

    byte[] key = new byte[32];
    new Random().nextBytes(key);
    String newEncryptionKey = BaseEncoding.base64().encode(key);
    RotateObjectEncryptionKey.rotateObjectEncryptionKey(
        PROJECT_ID, BUCKET, encryptedBlob, encryptionKey, newEncryptionKey);
    File newDownloadFile = File.createTempFile("newdownloadfile", ".txt");
    DownloadEncryptedObject.downloadEncryptedObject(
        PROJECT_ID, BUCKET, encryptedBlob, newDownloadFile.toPath(), newEncryptionKey);
    assertArrayEquals(CONTENT, Files.readAllBytes(newDownloadFile.toPath()));

    assertNull(storage.get(BUCKET, encryptedBlob).getKmsKeyName());
    ChangeObjectCsekToKms.changeObjectFromCsekToKms(
        PROJECT_ID, BUCKET, encryptedBlob, newEncryptionKey, KMS_KEY_NAME);
    assertTrue(storage.get(BUCKET, encryptedBlob).getKmsKeyName().contains(KMS_KEY_NAME));
  }

  @Test
  public void testObjectVersioningOperations() {
    storage.get(BUCKET).toBuilder().setVersioningEnabled(true).build().update();
    String versionedBlob = "versionedblob";
<<<<<<< HEAD
    final Blob originalBlob = storage
            .create(BlobInfo.newBuilder(BUCKET, versionedBlob).build(), CONTENT);
=======
    final Blob originalBlob =
        storage.create(BlobInfo.newBuilder(BUCKET, versionedBlob).build(), CONTENT);
>>>>>>> bd6797ef
    byte[] content2 = "Hello, World 2".getBytes(UTF_8);
    storage.create(BlobInfo.newBuilder(BUCKET, versionedBlob).build(), content2);

    final PrintStream systemOut = System.out;
    final ByteArrayOutputStream snippetOutputCapture = new ByteArrayOutputStream();
    System.setOut(new PrintStream(snippetOutputCapture));
    ListObjectsWithOldVersions.listObjectsWithOldVersions(PROJECT_ID, BUCKET);
    String snippetOutput = snippetOutputCapture.toString();
    System.setOut(systemOut);

    snippetOutput = snippetOutput.replaceFirst(versionedBlob, "");
    assertTrue(snippetOutput.contains(versionedBlob));

    CopyOldVersionOfObject.copyOldVersionOfObject(
        PROJECT_ID, BUCKET, versionedBlob, originalBlob.getGeneration(), "copiedblob");
    assertArrayEquals(CONTENT, storage.get(BUCKET, "copiedblob").getContent());

    DeleteOldVersionOfObject.deleteOldVersionOfObject(
        PROJECT_ID, BUCKET, versionedBlob, originalBlob.getGeneration());
    assertNull(storage.get(BlobId.of(BUCKET, versionedBlob, originalBlob.getGeneration())));
    assertNotNull(storage.get(BUCKET, versionedBlob));
  }

  @Test
  public void testV4SignedURLs() throws IOException {
    String tempObject = "test-upload-signed-url-object";
    final ByteArrayOutputStream snippetOutputCapture = new ByteArrayOutputStream();
    System.setOut(new PrintStream(snippetOutputCapture));
    GenerateV4PutObjectSignedUrl.generateV4PutObjectSignedUrl(PROJECT_ID, BUCKET, tempObject);
    String snippetOutput = snippetOutputCapture.toString();
    String url = snippetOutput.split("\n")[1];
    URL uploadUrl = new URL(url);
    HttpsURLConnection connection = (HttpsURLConnection) uploadUrl.openConnection();
    connection.setRequestMethod("PUT");
    connection.setDoOutput(true);
    connection.setRequestProperty("Content-Type", "application/octet-stream");
    try (OutputStream out = connection.getOutputStream()) {
      out.write(CONTENT);
      assertEquals(connection.getResponseCode(), 200);
    }
    GenerateV4GetObjectSignedUrl.generateV4GetObjectSignedUrl(PROJECT_ID, BUCKET, tempObject);
    snippetOutput = snippetOutputCapture.toString();
    url = snippetOutput.split("\n")[5];
    URL downloadUrl = new URL(url);
    System.setOut(standardOut);
    connection = (HttpsURLConnection) downloadUrl.openConnection();
    byte[] readBytes = new byte[CONTENT.length];
    try (InputStream responseStream = connection.getInputStream()) {
      assertEquals(CONTENT.length, responseStream.read(readBytes));
      assertArrayEquals(CONTENT, readBytes);
    }
  }

  @Test
  public void testMakeObjectPublic() {
    String aclBlob = "acl-test-blob";
    assertNull(
        storage.create(BlobInfo.newBuilder(BUCKET, aclBlob).build()).getAcl(Acl.User.ofAllUsers()));
    MakeObjectPublic.makeObjectPublic(PROJECT_ID, BUCKET, aclBlob);
    assertNotNull(storage.get(BUCKET, aclBlob).getAcl(Acl.User.ofAllUsers()));
  }

  @Test
  public void testComposeObject() {
    String firstObject = "firstObject";
    String secondObject = "secondObject";
    String targetObject = "targetObject";
    storage.create(BlobInfo.newBuilder(BUCKET, firstObject).build(), firstObject.getBytes(UTF_8));
    storage.create(BlobInfo.newBuilder(BUCKET, secondObject).build(), secondObject.getBytes(UTF_8));

    ComposeObject.composeObject(BUCKET, firstObject, secondObject, targetObject, PROJECT_ID);

    System.out.println(new String(storage.get(BUCKET, targetObject).getContent()));
    assertArrayEquals(
        "firstObjectsecondObject".getBytes(UTF_8), storage.get(BUCKET, targetObject).getContent());
  }

  @Test
  public void testStreamUploadDownload() throws Exception {
    StreamObjectUpload.streamObjectUpload(PROJECT_ID, BUCKET, "streamBlob", "hello world");
    File file = File.createTempFile("stream", "test");
    StreamObjectDownload.streamObjectDownload(
        PROJECT_ID, BUCKET, "streamBlob", file.getAbsolutePath());
    assertArrayEquals(Files.readAllBytes(file.toPath()), "hello world".getBytes());
    file.delete();
  }

  @Test
  public void testUploadKMSEncryptedObject() {
    String blobName = "kms-encrypted-blob";
    UploadKmsEncryptedObject.uploadKmsEncryptedObject(PROJECT_ID, BUCKET, blobName, KMS_KEY_NAME);
    assertNotNull(storage.get(BUCKET, blobName));
  }
}<|MERGE_RESOLUTION|>--- conflicted
+++ resolved
@@ -351,13 +351,8 @@
   public void testObjectVersioningOperations() {
     storage.get(BUCKET).toBuilder().setVersioningEnabled(true).build().update();
     String versionedBlob = "versionedblob";
-<<<<<<< HEAD
-    final Blob originalBlob = storage
-            .create(BlobInfo.newBuilder(BUCKET, versionedBlob).build(), CONTENT);
-=======
     final Blob originalBlob =
         storage.create(BlobInfo.newBuilder(BUCKET, versionedBlob).build(), CONTENT);
->>>>>>> bd6797ef
     byte[] content2 = "Hello, World 2".getBytes(UTF_8);
     storage.create(BlobInfo.newBuilder(BUCKET, versionedBlob).build(), content2);
 
