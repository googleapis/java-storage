/*
 * Copyright 2020 Google LLC
 *
 * Licensed under the Apache License, Version 2.0 (the "License");
 * you may not use this file except in compliance with the License.
 * You may obtain a copy of the License at
 *
 * http://www.apache.org/licenses/LICENSE-2.0
 *
 * Unless required by applicable law or agreed to in writing, software
 * distributed under the License is distributed on an "AS IS" BASIS,
 * WITHOUT WARRANTIES OR CONDITIONS OF ANY KIND, either express or implied.
 * See the License for the specific language governing permissions and
 * limitations under the License.
 */

package com.example.storage.object;

// [START storage_copy_file_archived_generation]
import com.google.cloud.storage.BlobId;
import com.google.cloud.storage.Storage;
import com.google.cloud.storage.StorageOptions;

public class CopyOldVersionOfObject {
  public static void copyOldVersionOfObject(
      String projectId,
      String bucketName,
      String objectToCopy,
      long generationToCopy,
      String newObjectName) {
    // The ID of your GCP project
    // String projectId = "your-project-id";

    // The ID of your GCS bucket
    // String bucketName = "your-unique-bucket-name";

    // The ID of the GCS object to copy an old version of
    // String objectToCopy = "your-object-name";

    // The generation of objectToCopy to copy
    // long generationToCopy = 1579287380533984;

    // What to name the new object with the old data from objectToCopy
    // String newObjectName = "your-new-object";

    Storage storage = StorageOptions.newBuilder().setProjectId(projectId).build().getService();

    // Optional: set a generation-match precondition to avoid potential race
    // conditions and data corruptions. The request returns a 412 error if the
    // preconditions are not met.
    // For a target object that does not yet exist, set the DoesNotExist precondition.
    // This will cause the request to fail if the object is created before the request runs.
    Storage.BlobTargetOption precondition = Storage.BlobTargetOption.doesNotExist();
    // If the destination already exists in your bucket, instead set a generation-match
    // precondition. This will cause the request to fail if the existing object's generation
    // changes before the request runs.
    if (storage.get(bucketName, newObjectName) != null) {
<<<<<<< HEAD
      precondition = Storage.BlobTargetOption.generationMatch(
          storage.get(bucketName, newObjectName).getGeneration());
=======
      precondition =
          Storage.BlobTargetOption.generationMatch(
              storage.get(bucketName, newObjectName).getGeneration());
>>>>>>> e23c3111
    }

    Storage.CopyRequest copyRequest =
        Storage.CopyRequest.newBuilder()
            .setSource(BlobId.of(bucketName, objectToCopy, generationToCopy))
            .setTarget(BlobId.of(bucketName, newObjectName), precondition)
            .build();
    storage.copy(copyRequest);

    System.out.println(
        "Generation "
            + generationToCopy
            + " of object "
            + objectToCopy
            + " in bucket "
            + bucketName
            + " was copied to "
            + newObjectName);
  }
}
// [END storage_copy_file_archived_generation]<|MERGE_RESOLUTION|>--- conflicted
+++ resolved
@@ -55,14 +55,9 @@
     // precondition. This will cause the request to fail if the existing object's generation
     // changes before the request runs.
     if (storage.get(bucketName, newObjectName) != null) {
-<<<<<<< HEAD
-      precondition = Storage.BlobTargetOption.generationMatch(
-          storage.get(bucketName, newObjectName).getGeneration());
-=======
       precondition =
           Storage.BlobTargetOption.generationMatch(
               storage.get(bucketName, newObjectName).getGeneration());
->>>>>>> e23c3111
     }
 
     Storage.CopyRequest copyRequest =
