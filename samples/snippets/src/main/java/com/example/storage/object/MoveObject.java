--- conflicted
+++ resolved
@@ -59,14 +59,9 @@
     // precondition. This will cause the request to fail if the existing object's generation
     // changes before the request runs.
     if (storage.get(targetBucketName, targetObjectName) != null) {
-<<<<<<< HEAD
-      precondition = Storage.BlobTargetOption.generationMatch(
-          storage.get(targetBucketName, targetObjectName).getGeneration());
-=======
       precondition =
           Storage.BlobTargetOption.generationMatch(
               storage.get(targetBucketName, targetObjectName).getGeneration());
->>>>>>> e23c3111
     }
 
     // Copy source object to target object
