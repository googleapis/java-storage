/*
 * Copyright 2020 Google LLC
 *
 * Licensed under the Apache License, Version 2.0 (the "License");
 * you may not use this file except in compliance with the License.
 * You may obtain a copy of the License at
 *
 * http://www.apache.org/licenses/LICENSE-2.0
 *
 * Unless required by applicable law or agreed to in writing, software
 * distributed under the License is distributed on an "AS IS" BASIS,
 * WITHOUT WARRANTIES OR CONDITIONS OF ANY KIND, either express or implied.
 * See the License for the specific language governing permissions and
 * limitations under the License.
 */

package com.example.storage.object;

// [START storage_copy_file]

import com.google.cloud.storage.BlobId;
import com.google.cloud.storage.Storage;
import com.google.cloud.storage.StorageOptions;

public class CopyObject {
  public static void copyObject(
      String projectId, String sourceBucketName, String objectName, String targetBucketName) {
    // The ID of your GCP project
    // String projectId = "your-project-id";

    // The ID of the bucket the original object is in
    // String sourceBucketName = "your-source-bucket";

    // The ID of the GCS object to copy
    // String objectName = "your-object-name";

    // The ID of the bucket to copy the object to
    // String targetBucketName = "target-object-bucket";

    Storage storage = StorageOptions.newBuilder().setProjectId(projectId).build().getService();
    BlobId source = BlobId.of(sourceBucketName, objectName);
    BlobId target =
        BlobId.of(
            targetBucketName, objectName); // you could change "objectName" to rename the object

    // Optional: set a generation-match precondition to avoid potential race
    // conditions and data corruptions. The request returns a 412 error if the
    // preconditions are not met.
    // For a target object that does not yet exist, set the DoesNotExist precondition.
    // This will cause the request to fail if the object is created before the request runs.
    Storage.BlobTargetOption precondition = Storage.BlobTargetOption.doesNotExist();
    // If the destination already exists in your bucket, instead set a generation-match
    // precondition. This will cause the request to fail if the existing object's generation
    // changes before the request runs.
    if (storage.get(targetBucketName, objectName) != null) {
<<<<<<< HEAD
      precondition = Storage.BlobTargetOption.generationMatch(
          storage.get(targetBucketName, objectName).getGeneration());
=======
      precondition =
          Storage.BlobTargetOption.generationMatch(
              storage.get(targetBucketName, objectName).getGeneration());
>>>>>>> e23c3111
    }

    storage.copy(
        Storage.CopyRequest.newBuilder().setSource(source).setTarget(target, precondition).build());

    System.out.println(
        "Copied object "
            + objectName
            + " from bucket "
            + sourceBucketName
            + " to "
            + targetBucketName);
  }
}
// [END storage_copy_file]<|MERGE_RESOLUTION|>--- conflicted
+++ resolved
@@ -53,14 +53,9 @@
     // precondition. This will cause the request to fail if the existing object's generation
     // changes before the request runs.
     if (storage.get(targetBucketName, objectName) != null) {
-<<<<<<< HEAD
-      precondition = Storage.BlobTargetOption.generationMatch(
-          storage.get(targetBucketName, objectName).getGeneration());
-=======
       precondition =
           Storage.BlobTargetOption.generationMatch(
               storage.get(targetBucketName, objectName).getGeneration());
->>>>>>> e23c3111
     }
 
     storage.copy(
