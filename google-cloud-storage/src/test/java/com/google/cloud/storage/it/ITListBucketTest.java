/*
 * Copyright 2025 Google LLC
 *
 * Licensed under the Apache License, Version 2.0 (the "License");
 * you may not use this file except in compliance with the License.
 * You may obtain a copy of the License at
 *
 *       http://www.apache.org/licenses/LICENSE-2.0
 *
 * Unless required by applicable law or agreed to in writing, software
 * distributed under the License is distributed on an "AS IS" BASIS,
 * WITHOUT WARRANTIES OR CONDITIONS OF ANY KIND, either express or implied.
 * See the License for the specific language governing permissions and
 * limitations under the License.
 */

package com.google.cloud.storage.it;

import static com.google.common.truth.Truth.assertThat;

import com.google.api.gax.paging.Page;
import com.google.cloud.storage.Bucket;
import com.google.cloud.storage.BucketInfo;
import com.google.cloud.storage.Storage;
import com.google.cloud.storage.Storage.BucketListOption;
import com.google.cloud.storage.TransportCompatibility.Transport;
import com.google.cloud.storage.it.runner.StorageITRunner;
import com.google.cloud.storage.it.runner.annotations.Backend;
import com.google.cloud.storage.it.runner.annotations.BucketFixture;
import com.google.cloud.storage.it.runner.annotations.BucketType;
import com.google.cloud.storage.it.runner.annotations.CrossRun;
import com.google.cloud.storage.it.runner.annotations.Inject;
import com.google.cloud.storage.it.runner.registry.Generator;
import com.google.common.collect.ImmutableMap;
import java.util.Map;
import java.util.stream.Collectors;
import org.junit.Test;
import org.junit.runner.RunWith;

@RunWith(StorageITRunner.class)
@CrossRun(
    backends = {Backend.TEST_BENCH},
    transports = {Transport.HTTP, Transport.GRPC})
public class ITListBucketTest {
  @Inject public Storage storage;

  @Inject public BucketInfo defaultBucket;

  @Inject public Generator generator;

  @Inject
  @BucketFixture(BucketType.HNS)
  public BucketInfo hnsBucket;

<<<<<<< HEAD
=======
  @Inject public Generator generator;

  private static final String UNREACHABLE_BUCKET_SUFFIX = ".unreachable";

>>>>>>> dbd4864e
  @Test
  public void testListBucketWithPartialSuccess() throws Exception {
    doTest(Reachability.Unreachable, BucketListOption.returnPartialSuccess(true));
  }

  @Test
  public void testListBucketWithoutPartialSuccess() throws Exception {
    doTest(Reachability.Reachable);
  }

  private void doTest(
      Reachability expectedReachabilityOfUnreachableBucket, BucketListOption... bucketListOption)
      throws Exception {
    // TESTBENCH considers a bucket to be unreachable if the bucket name contains "unreachable"
    String name = generator.randomBucketName() + UNREACHABLE_BUCKET_SUFFIX;
    BucketInfo info = BucketInfo.of(name);
    try (TemporaryBucket tmpBucket =
        TemporaryBucket.newBuilder().setBucketInfo(info).setStorage(storage).build()) {
      Map<String, Reachability> expected =
          ImmutableMap.of(
              defaultBucket.getName(), Reachability.Reachable,
              hnsBucket.getName(), Reachability.Reachable,
              tmpBucket.getBucket().getName(), expectedReachabilityOfUnreachableBucket);

      Page<Bucket> page = storage.list(bucketListOption);

      Map<String, Reachability> actual =
          page.streamAll().collect(Collectors.toMap(BucketInfo::getName, Reachability::forBucket));

      assertThat(actual).containsAtLeastEntriesIn(expected);
    }
  }

  private enum Reachability {
    Reachable,
    Unreachable;

    static Reachability forBucket(BucketInfo b) {
      if (b.isUnreachable() != null && b.isUnreachable()) {
        return Unreachable;
      } else {
        return Reachable;
      }
    }
  }
}<|MERGE_RESOLUTION|>--- conflicted
+++ resolved
@@ -52,13 +52,10 @@
   @BucketFixture(BucketType.HNS)
   public BucketInfo hnsBucket;
 
-<<<<<<< HEAD
-=======
   @Inject public Generator generator;
 
   private static final String UNREACHABLE_BUCKET_SUFFIX = ".unreachable";
-
->>>>>>> dbd4864e
+  
   @Test
   public void testListBucketWithPartialSuccess() throws Exception {
     doTest(Reachability.Unreachable, BucketListOption.returnPartialSuccess(true));
