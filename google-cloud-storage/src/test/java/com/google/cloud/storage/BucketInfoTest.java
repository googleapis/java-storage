--- conflicted
+++ resolved
@@ -46,12 +46,9 @@
 import com.google.cloud.storage.BucketInfo.RawDeleteRule;
 import com.google.common.collect.ImmutableList;
 import com.google.common.collect.ImmutableMap;
-<<<<<<< HEAD
 import java.io.IOException;
 import java.io.StringWriter;
-=======
 import java.util.Arrays;
->>>>>>> fad4a314
 import java.util.Collections;
 import java.util.HashMap;
 import java.util.List;
@@ -388,16 +385,16 @@
   @Test
   public void testPublicAccessPrevention_ensureAbsentWhenUnknown() throws IOException {
     StringWriter stringWriter = new StringWriter();
-    JsonGenerator jsonGenerator = JacksonFactory.getDefaultInstance()
-        .createJsonGenerator(stringWriter);
-
-    jsonGenerator.serialize(BucketInfo.IamConfiguration.newBuilder()
-        .setIsUniformBucketLevelAccessEnabled(true)
-        .setUniformBucketLevelAccessLockedTime(System.currentTimeMillis())
-        .setPublicAccessPrevention(PublicAccessPrevention.UNKNOWN)
-        .build()
-        .toPb()
-    );
+    JsonGenerator jsonGenerator =
+        JacksonFactory.getDefaultInstance().createJsonGenerator(stringWriter);
+
+    jsonGenerator.serialize(
+        BucketInfo.IamConfiguration.newBuilder()
+            .setIsUniformBucketLevelAccessEnabled(true)
+            .setUniformBucketLevelAccessLockedTime(System.currentTimeMillis())
+            .setPublicAccessPrevention(PublicAccessPrevention.UNKNOWN)
+            .build()
+            .toPb());
     jsonGenerator.flush();
 
     assertFalse(stringWriter.getBuffer().toString().contains("publicAccessPrevention"));
