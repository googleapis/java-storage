/*
 * Copyright 2015 Google LLC
 *
 * Licensed under the Apache License, Version 2.0 (the "License");
 * you may not use this file except in compliance with the License.
 * You may obtain a copy of the License at
 *
 *       http://www.apache.org/licenses/LICENSE-2.0
 *
 * Unless required by applicable law or agreed to in writing, software
 * distributed under the License is distributed on an "AS IS" BASIS,
 * WITHOUT WARRANTIES OR CONDITIONS OF ANY KIND, either express or implied.
 * See the License for the specific language governing permissions and
 * limitations under the License.
 */

package com.google.cloud.storage;

import static com.google.cloud.storage.Acl.Project.ProjectRole.VIEWERS;
import static com.google.common.truth.Truth.assertThat;
import static org.junit.Assert.assertEquals;
import static org.junit.Assert.assertFalse;
import static org.junit.Assert.assertNotNull;
import static org.junit.Assert.assertNull;
import static org.junit.Assert.assertTrue;

import com.google.api.client.json.JsonGenerator;
import com.google.api.client.json.jackson2.JacksonFactory;
import com.google.api.client.util.DateTime;
import com.google.api.services.storage.model.Bucket;
import com.google.api.services.storage.model.Bucket.Lifecycle;
import com.google.api.services.storage.model.Bucket.Lifecycle.Rule;
import com.google.cloud.storage.Acl.Project;
import com.google.cloud.storage.Acl.Role;
import com.google.cloud.storage.Acl.User;
import com.google.cloud.storage.BucketInfo.AgeDeleteRule;
import com.google.cloud.storage.BucketInfo.DeleteRule;
import com.google.cloud.storage.BucketInfo.IamConfiguration;
import com.google.cloud.storage.BucketInfo.LifecycleRule;
import com.google.cloud.storage.BucketInfo.LifecycleRule.AbortIncompleteMPUAction;
import com.google.cloud.storage.BucketInfo.LifecycleRule.DeleteLifecycleAction;
import com.google.cloud.storage.BucketInfo.LifecycleRule.LifecycleAction;
import com.google.cloud.storage.BucketInfo.LifecycleRule.LifecycleCondition;
<<<<<<< HEAD
=======
import com.google.cloud.storage.BucketInfo.LifecycleRule.SetStorageClassLifecycleAction;
import com.google.cloud.storage.BucketInfo.NumNewerVersionsDeleteRule;
>>>>>>> fef50596
import com.google.cloud.storage.BucketInfo.PublicAccessPrevention;
import com.google.cloud.storage.Conversions.Codec;
import com.google.common.collect.ImmutableList;
import com.google.common.collect.ImmutableMap;
import java.io.IOException;
import java.io.StringWriter;
import java.util.Arrays;
import java.util.Collections;
import java.util.HashMap;
import java.util.List;
import java.util.Map;
import org.junit.Test;

public class BucketInfoTest {

  private static final List<Acl> ACL =
      ImmutableList.of(
          Acl.of(User.ofAllAuthenticatedUsers(), Role.READER),
          Acl.of(new Project(VIEWERS, "p1"), Role.WRITER));
  private static final String ETAG = "0xFF00";
  private static final String GENERATED_ID = "B/N:1";
  private static final Long META_GENERATION = 10L;
  private static final User OWNER = new User("user@gmail.com");
  private static final String SELF_LINK = "http://storage/b/n";
  private static final Long CREATE_TIME = System.currentTimeMillis();
  private static final Long UPDATE_TIME = CREATE_TIME;
  private static final List<Cors> CORS = Collections.singletonList(Cors.newBuilder().build());
  private static final List<Acl> DEFAULT_ACL =
      Collections.singletonList(Acl.of(User.ofAllAuthenticatedUsers(), Role.WRITER));

  @SuppressWarnings({"unchecked", "deprecation"})
  private static final List<? extends DeleteRule> DELETE_RULES =
      Collections.singletonList(new AgeDeleteRule(5));

  private static final List<? extends BucketInfo.LifecycleRule> LIFECYCLE_RULES =
      Collections.singletonList(
          new BucketInfo.LifecycleRule(
              LifecycleAction.newDeleteAction(),
              LifecycleCondition.newBuilder().setAge(5).build()));
  private static final String INDEX_PAGE = "index.html";
  private static final BucketInfo.IamConfiguration IAM_CONFIGURATION =
      BucketInfo.IamConfiguration.newBuilder()
          .setIsUniformBucketLevelAccessEnabled(true)
          .setUniformBucketLevelAccessLockedTime(System.currentTimeMillis())
          .setPublicAccessPrevention(BucketInfo.PublicAccessPrevention.ENFORCED)
          .build();
  private static final BucketInfo.Logging LOGGING =
      BucketInfo.Logging.newBuilder()
          .setLogBucket("test-bucket")
          .setLogObjectPrefix("test-")
          .build();
  private static final String NOT_FOUND_PAGE = "error.html";
  private static final String LOCATION = "ASIA";
  private static final StorageClass STORAGE_CLASS = StorageClass.STANDARD;
  private static final StorageClass ARCHIVE_STORAGE_CLASS = StorageClass.ARCHIVE;
  private static final String DEFAULT_KMS_KEY_NAME =
      "projects/p/locations/kr-loc/keyRings/kr/cryptoKeys/key";
  private static final Boolean VERSIONING_ENABLED = true;
  private static final Map<String, String> BUCKET_LABELS;

  static {
    BUCKET_LABELS = new HashMap<>();
    BUCKET_LABELS.put("label1", "value1");
    BUCKET_LABELS.put("label2", null);
  }

  private static final Map<String, String> BUCKET_LABELS_TARGET =
      ImmutableMap.of("label1", "value1", "label2", "");
  private static final Boolean REQUESTER_PAYS = true;
  private static final Boolean DEFAULT_EVENT_BASED_HOLD = true;
  private static final Long RETENTION_EFFECTIVE_TIME = 10L;
  private static final Long RETENTION_PERIOD = 10L;
  private static final Boolean RETENTION_POLICY_IS_LOCKED = false;
  private static final List<String> LOCATION_TYPES =
      ImmutableList.of("multi-region", "region", "dual-region");
  private static final String LOCATION_TYPE = "multi-region";

  @SuppressWarnings({"unchecked", "deprecation"})
  private static final BucketInfo BUCKET_INFO =
      BucketInfo.newBuilder("b")
          .setAcl(ACL)
          .setEtag(ETAG)
          .setGeneratedId(GENERATED_ID)
          .setMetageneration(META_GENERATION)
          .setOwner(OWNER)
          .setSelfLink(SELF_LINK)
          .setCors(CORS)
          .setCreateTime(CREATE_TIME)
          .setUpdateTime(UPDATE_TIME)
          .setDefaultAcl(DEFAULT_ACL)
          .setDeleteRules(DELETE_RULES)
          .setLifecycleRules(LIFECYCLE_RULES)
          .setIndexPage(INDEX_PAGE)
          .setIamConfiguration(IAM_CONFIGURATION)
          .setNotFoundPage(NOT_FOUND_PAGE)
          .setLocation(LOCATION)
          .setLocationType(LOCATION_TYPE)
          .setStorageClass(STORAGE_CLASS)
          .setVersioningEnabled(VERSIONING_ENABLED)
          .setLabels(BUCKET_LABELS)
          .setRequesterPays(REQUESTER_PAYS)
          .setDefaultKmsKeyName(DEFAULT_KMS_KEY_NAME)
          .setDefaultEventBasedHold(DEFAULT_EVENT_BASED_HOLD)
          .setRetentionEffectiveTime(RETENTION_EFFECTIVE_TIME)
          .setRetentionPeriod(RETENTION_PERIOD)
          .setRetentionPolicyIsLocked(RETENTION_POLICY_IS_LOCKED)
          .setLogging(LOGGING)
          .build();

  @SuppressWarnings({"unchecked", "deprecation"})
  private static final BucketInfo BUCKET_INFO_ARCHIVE =
      BucketInfo.newBuilder("b")
          .setAcl(ACL)
          .setEtag(ETAG)
          .setGeneratedId(GENERATED_ID)
          .setMetageneration(META_GENERATION)
          .setOwner(OWNER)
          .setSelfLink(SELF_LINK)
          .setCors(CORS)
          .setCreateTime(CREATE_TIME)
          .setUpdateTime(UPDATE_TIME)
          .setDefaultAcl(DEFAULT_ACL)
          .setDeleteRules(DELETE_RULES)
          .setLifecycleRules(LIFECYCLE_RULES)
          .setIndexPage(INDEX_PAGE)
          .setIamConfiguration(IAM_CONFIGURATION)
          .setNotFoundPage(NOT_FOUND_PAGE)
          .setLocation(LOCATION)
          .setLocationType(LOCATION_TYPE)
          .setStorageClass(ARCHIVE_STORAGE_CLASS)
          .setVersioningEnabled(VERSIONING_ENABLED)
          .setLabels(BUCKET_LABELS)
          .setRequesterPays(REQUESTER_PAYS)
          .setDefaultKmsKeyName(DEFAULT_KMS_KEY_NAME)
          .setDefaultEventBasedHold(DEFAULT_EVENT_BASED_HOLD)
          .setRetentionEffectiveTime(RETENTION_EFFECTIVE_TIME)
          .setRetentionPeriod(RETENTION_PERIOD)
          .setRetentionPolicyIsLocked(RETENTION_POLICY_IS_LOCKED)
          .setLogging(LOGGING)
          .build();

  private static final Lifecycle EMPTY_LIFECYCLE = lifecycle(Collections.emptyList());

  @Test
  public void testToBuilder() {
    compareBuckets(BUCKET_INFO, BUCKET_INFO.toBuilder().build());
    BucketInfo bucketInfo = BUCKET_INFO.toBuilder().setName("B").setGeneratedId("id").build();
    assertEquals("B", bucketInfo.getName());
    assertEquals("id", bucketInfo.getGeneratedId());
    bucketInfo = bucketInfo.toBuilder().setName("b").setGeneratedId(GENERATED_ID).build();
    compareBuckets(BUCKET_INFO, bucketInfo);
    assertEquals(ARCHIVE_STORAGE_CLASS, BUCKET_INFO_ARCHIVE.getStorageClass());
  }

  @Test
  public void testToBuilderIncomplete() {
    BucketInfo incompleteBucketInfo = BucketInfo.newBuilder("b").build();
    compareBuckets(incompleteBucketInfo, incompleteBucketInfo.toBuilder().build());
  }

  @Test
  public void testOf() {
    BucketInfo bucketInfo = BucketInfo.of("bucket");
    assertEquals("bucket", bucketInfo.getName());
  }

  @Test
  @SuppressWarnings({"unchecked", "deprecation"})
  public void testBuilder() {
    assertEquals("b", BUCKET_INFO.getName());
    assertEquals(ACL, BUCKET_INFO.getAcl());
    assertEquals(ETAG, BUCKET_INFO.getEtag());
    assertEquals(GENERATED_ID, BUCKET_INFO.getGeneratedId());
    assertEquals(META_GENERATION, BUCKET_INFO.getMetageneration());
    assertEquals(OWNER, BUCKET_INFO.getOwner());
    assertEquals(SELF_LINK, BUCKET_INFO.getSelfLink());
    assertEquals(CREATE_TIME, BUCKET_INFO.getCreateTime());
    assertEquals(UPDATE_TIME, BUCKET_INFO.getUpdateTime());
    assertEquals(CORS, BUCKET_INFO.getCors());
    assertEquals(DEFAULT_ACL, BUCKET_INFO.getDefaultAcl());
    assertEquals(DELETE_RULES, BUCKET_INFO.getDeleteRules());
    assertEquals(INDEX_PAGE, BUCKET_INFO.getIndexPage());
    assertEquals(IAM_CONFIGURATION, BUCKET_INFO.getIamConfiguration());
    assertEquals(NOT_FOUND_PAGE, BUCKET_INFO.getNotFoundPage());
    assertEquals(LOCATION, BUCKET_INFO.getLocation());
    assertEquals(STORAGE_CLASS, BUCKET_INFO.getStorageClass());
    assertEquals(DEFAULT_KMS_KEY_NAME, BUCKET_INFO.getDefaultKmsKeyName());
    assertEquals(VERSIONING_ENABLED, BUCKET_INFO.versioningEnabled());
    assertEquals(BUCKET_LABELS_TARGET, BUCKET_INFO.getLabels());
    assertEquals(REQUESTER_PAYS, BUCKET_INFO.requesterPays());
    assertEquals(DEFAULT_EVENT_BASED_HOLD, BUCKET_INFO.getDefaultEventBasedHold());
    assertEquals(RETENTION_EFFECTIVE_TIME, BUCKET_INFO.getRetentionEffectiveTime());
    assertEquals(RETENTION_PERIOD, BUCKET_INFO.getRetentionPeriod());
    assertEquals(RETENTION_POLICY_IS_LOCKED, BUCKET_INFO.retentionPolicyIsLocked());
    assertTrue(LOCATION_TYPES.contains(BUCKET_INFO.getLocationType()));
    assertEquals(LOGGING, BUCKET_INFO.getLogging());
  }

  @Test
  @SuppressWarnings({"unchecked", "deprecation"})
  public void testToPbAndFromPb() {
    Codec<BucketInfo, Bucket> codec = Conversions.apiary().bucketInfo();

    Bucket encode1 = codec.encode(BUCKET_INFO);
    BucketInfo decode1 = codec.decode(encode1);
    compareBuckets(BUCKET_INFO, decode1);

    BucketInfo bucketInfo =
        BucketInfo.newBuilder("b")
            .setDeleteRules(DELETE_RULES)
            .setLifecycleRules(LIFECYCLE_RULES)
            .setLogging(LOGGING)
            .build();
    Bucket encode2 = codec.encode(bucketInfo);
    BucketInfo decode2 = codec.decode(encode2);
    compareBuckets(bucketInfo, decode2);
  }

  private void compareBuckets(BucketInfo expected, BucketInfo value) {
    assertEquals(expected.getName(), value.getName());
    assertEquals(expected.getAcl(), value.getAcl());
    assertEquals(expected.getEtag(), value.getEtag());
    assertEquals(expected.getGeneratedId(), value.getGeneratedId());
    assertEquals(expected.getMetageneration(), value.getMetageneration());
    assertEquals(expected.getOwner(), value.getOwner());
    assertEquals(expected.getSelfLink(), value.getSelfLink());
    assertEquals(expected.getCreateTimeOffsetDateTime(), value.getCreateTimeOffsetDateTime());
    assertEquals(expected.getUpdateTimeOffsetDateTime(), value.getUpdateTimeOffsetDateTime());
    assertEquals(expected.getCors(), value.getCors());
    assertEquals(expected.getDefaultAcl(), value.getDefaultAcl());
    assertEquals(expected.getDeleteRules(), value.getDeleteRules());
    assertEquals(expected.getLifecycleRules(), value.getLifecycleRules());
    assertEquals(expected.getIndexPage(), value.getIndexPage());
    assertEquals(expected.getIamConfiguration(), value.getIamConfiguration());
    assertEquals(expected.getNotFoundPage(), value.getNotFoundPage());
    assertEquals(expected.getLocation(), value.getLocation());
    assertEquals(expected.getStorageClass(), value.getStorageClass());
    assertEquals(expected.getDefaultKmsKeyName(), value.getDefaultKmsKeyName());
    assertEquals(expected.versioningEnabled(), value.versioningEnabled());
    assertEquals(expected.getLabels(), value.getLabels());
    assertEquals(expected.requesterPays(), value.requesterPays());
    assertEquals(expected.getDefaultEventBasedHold(), value.getDefaultEventBasedHold());
    assertEquals(
        expected.getRetentionEffectiveTimeOffsetDateTime(),
        value.getRetentionEffectiveTimeOffsetDateTime());
    assertEquals(expected.getRetentionPeriodDuration(), value.getRetentionPeriodDuration());
    assertEquals(expected.retentionPolicyIsLocked(), value.retentionPolicyIsLocked());
    assertEquals(expected.getLogging(), value.getLogging());
    assertEquals(expected, value);
  }

  @Test
  public void testLifecycleRules() {
    Rule deleteLifecycleRule =
        Conversions.apiary()
            .lifecycleRule()
            .encode(
                new LifecycleRule(
                    LifecycleAction.newDeleteAction(),
                    LifecycleCondition.newBuilder().setAge(10).build()));

    assertEquals(
        LifecycleRule.DeleteLifecycleAction.TYPE, deleteLifecycleRule.getAction().getType());
    assertEquals(10, deleteLifecycleRule.getCondition().getAge().intValue());
    assertTrue(
        LifecycleRule.fromPb(deleteLifecycleRule).getAction() instanceof DeleteLifecycleAction);

    Rule setStorageClassLifecycleRule =
        Conversions.apiary()
            .lifecycleRule()
            .encode(
                new LifecycleRule(
                    LifecycleAction.newSetStorageClassAction(StorageClass.COLDLINE),
                    LifecycleCondition.newBuilder()
                        .setIsLive(true)
                        .setNumberOfNewerVersions(10)
                        .build()));

    assertEquals(
        StorageClass.COLDLINE.toString(),
        setStorageClassLifecycleRule.getAction().getStorageClass());
    assertTrue(setStorageClassLifecycleRule.getCondition().getIsLive());
    assertEquals(10, setStorageClassLifecycleRule.getCondition().getNumNewerVersions().intValue());
    assertTrue(
        LifecycleRule.fromPb(setStorageClassLifecycleRule).getAction()
            instanceof SetStorageClassLifecycleAction);

    Rule lifecycleRule =
<<<<<<< HEAD
        Conversions.apiary()
            .lifecycleRule()
            .encode(
                new LifecycleRule(
                    LifecycleAction.newSetStorageClassAction(StorageClass.COLDLINE),
                    LifecycleCondition.newBuilder()
                        .setIsLive(true)
                        .setNumberOfNewerVersions(10)
                        .setDaysSinceNoncurrentTime(30)
                        .setNoncurrentTimeBefore(new DateTime(System.currentTimeMillis()))
                        .setCustomTimeBefore(new DateTime(System.currentTimeMillis()))
                        .setDaysSinceCustomTime(30)
                        .build()));
=======
        new LifecycleRule(
                LifecycleAction.newSetStorageClassAction(StorageClass.COLDLINE),
                LifecycleCondition.newBuilder()
                    .setIsLive(true)
                    .setNumberOfNewerVersions(10)
                    .setDaysSinceNoncurrentTime(30)
                    .setNoncurrentTimeBefore(new DateTime(System.currentTimeMillis()))
                    .setCustomTimeBefore(new DateTime(System.currentTimeMillis()))
                    .setDaysSinceCustomTime(30)
                    .setMatchesSuffix(Collections.singletonList("-suffix"))
                    .setMatchesPrefix(Collections.singletonList("prefix-"))
                    .build())
            .toPb();
>>>>>>> fef50596
    assertEquals(StorageClass.COLDLINE.toString(), lifecycleRule.getAction().getStorageClass());
    assertTrue(lifecycleRule.getCondition().getIsLive());
    assertEquals(10, lifecycleRule.getCondition().getNumNewerVersions().intValue());
    assertEquals(30, lifecycleRule.getCondition().getDaysSinceNoncurrentTime().intValue());
    assertNotNull(lifecycleRule.getCondition().getNoncurrentTimeBefore());
    assertEquals(StorageClass.COLDLINE.toString(), lifecycleRule.getAction().getStorageClass());
    assertEquals(30, lifecycleRule.getCondition().getDaysSinceCustomTime().intValue());
    assertNotNull(lifecycleRule.getCondition().getCustomTimeBefore());
    assertEquals("prefix-", lifecycleRule.getCondition().getMatchesPrefix().get(0));
    assertEquals("-suffix", lifecycleRule.getCondition().getMatchesSuffix().get(0));
    assertTrue(
        LifecycleRule.fromPb(lifecycleRule).getAction() instanceof SetStorageClassLifecycleAction);

    Rule abortMpuLifecycleRule =
        new LifecycleRule(
                LifecycleAction.newAbortIncompleteMPUploadAction(),
                LifecycleCondition.newBuilder().setAge(10).build())
            .toPb();
    assertEquals(AbortIncompleteMPUAction.TYPE, abortMpuLifecycleRule.getAction().getType());
    assertEquals(10, abortMpuLifecycleRule.getCondition().getAge().intValue());
    assertTrue(
        LifecycleRule.fromPb(abortMpuLifecycleRule).getAction()
            instanceof AbortIncompleteMPUAction);

    Rule unsupportedRule =
        Conversions.apiary()
            .lifecycleRule()
            .encode(
                new LifecycleRule(
                    LifecycleAction.newLifecycleAction("This action type doesn't exist"),
                    LifecycleCondition.newBuilder().setAge(10).build()));
    unsupportedRule.setAction(
        unsupportedRule.getAction().setType("This action type also doesn't exist"));

    Conversions.apiary()
        .lifecycleRule()
        .decode(
            unsupportedRule); // If this doesn't throw an exception, unsupported rules are working
  }

  @Test
  public void testIamConfiguration() {
    Bucket.IamConfiguration iamConfiguration =
        Conversions.apiary()
            .iamConfiguration()
            .encode(
                IamConfiguration.newBuilder()
                    .setIsUniformBucketLevelAccessEnabled(true)
                    .setUniformBucketLevelAccessLockedTime(System.currentTimeMillis())
                    .setPublicAccessPrevention(PublicAccessPrevention.ENFORCED)
                    .build());

    assertEquals(Boolean.TRUE, iamConfiguration.getUniformBucketLevelAccess().getEnabled());
    assertNotNull(iamConfiguration.getUniformBucketLevelAccess().getLockedTime());
    assertEquals(
        BucketInfo.PublicAccessPrevention.ENFORCED.getValue(),
        iamConfiguration.getPublicAccessPrevention());
  }

  @Test
  public void testPublicAccessPrevention_ensureAbsentWhenUnknown() throws IOException {
    StringWriter stringWriter = new StringWriter();
    JsonGenerator jsonGenerator =
        JacksonFactory.getDefaultInstance().createJsonGenerator(stringWriter);

    jsonGenerator.serialize(
        Conversions.apiary()
            .iamConfiguration()
            .encode(
                IamConfiguration.newBuilder()
                    .setIsUniformBucketLevelAccessEnabled(true)
                    .setUniformBucketLevelAccessLockedTime(System.currentTimeMillis())
                    .setPublicAccessPrevention(PublicAccessPrevention.UNKNOWN)
                    .build()));
    jsonGenerator.flush();

    assertFalse(stringWriter.getBuffer().toString().contains("publicAccessPrevention"));
  }

  @Test
  public void testPapValueOfIamConfiguration() {
    Bucket.IamConfiguration iamConfiguration = new Bucket.IamConfiguration();
    Bucket.IamConfiguration.UniformBucketLevelAccess uniformBucketLevelAccess =
        new Bucket.IamConfiguration.UniformBucketLevelAccess();
    iamConfiguration.setUniformBucketLevelAccess(uniformBucketLevelAccess);
    iamConfiguration.setPublicAccessPrevention("random-string");
    IamConfiguration fromPb = Conversions.apiary().iamConfiguration().decode(iamConfiguration);

    assertEquals(PublicAccessPrevention.UNKNOWN, fromPb.getPublicAccessPrevention());
  }

  @Test
  public void testLogging() {
    Bucket.Logging logging =
        Conversions.apiary()
            .logging()
            .encode(
                BucketInfo.Logging.newBuilder()
                    .setLogBucket("test-bucket")
                    .setLogObjectPrefix("test-")
                    .build());
    assertEquals("test-bucket", logging.getLogBucket());
    assertEquals("test-", logging.getLogObjectPrefix());
  }

  @Test
  public void testRuleMappingIsCorrect_noMutations() {
    Bucket bucket = Conversions.apiary().bucketInfo().encode(bi().build());
    assertNull(bucket.getLifecycle());
  }

  @Test
  public void testRuleMappingIsCorrect_deleteLifecycleRules() {
    Bucket bucket = Conversions.apiary().bucketInfo().encode(bi().deleteLifecycleRules().build());
    assertEquals(EMPTY_LIFECYCLE, bucket.getLifecycle());
  }

  @Test
  @SuppressWarnings({"deprecation"})
  public void testRuleMappingIsCorrect_setDeleteRules_null() {
    Bucket bucket = Conversions.apiary().bucketInfo().encode(bi().setDeleteRules(null).build());
    assertNull(bucket.getLifecycle());
  }

  @Test
  @SuppressWarnings({"deprecation"})
  public void testRuleMappingIsCorrect_setDeleteRules_empty() {
    Codec<BucketInfo, Bucket> codec = Conversions.apiary().bucketInfo();
    BucketInfo bucketInfo = bi().setDeleteRules(Collections.emptyList()).build();
    Bucket bucket = codec.encode(bucketInfo);
    Lifecycle actual = bucket.getLifecycle();
    assertThat(actual).isEqualTo(EMPTY_LIFECYCLE);
  }

  @Test
  public void testRuleMappingIsCorrect_setLifecycleRules_empty() {
    Bucket bucket =
        Conversions.apiary()
            .bucketInfo()
            .encode(bi().setLifecycleRules(Collections.<LifecycleRule>emptyList()).build());
    assertEquals(EMPTY_LIFECYCLE, bucket.getLifecycle());
  }

  @Test
  public void testRuleMappingIsCorrect_setLifeCycleRules_nonEmpty() {
    LifecycleRule lifecycleRule =
        new LifecycleRule(
            LifecycleAction.newDeleteAction(), LifecycleCondition.newBuilder().setAge(10).build());
    Rule lifecycleDeleteAfter10 = Conversions.apiary().lifecycleRule().encode(lifecycleRule);
    Bucket bucket =
        Conversions.apiary()
            .bucketInfo()
            .encode(bi().setLifecycleRules(ImmutableList.of(lifecycleRule)).build());
    assertEquals(lifecycle(lifecycleDeleteAfter10), bucket.getLifecycle());
  }

  private static Lifecycle lifecycle(Rule... rules) {
    return lifecycle(Arrays.asList(rules));
  }

  private static Lifecycle lifecycle(List<Rule> rules) {
    Lifecycle emptyLifecycle = new Lifecycle();
    emptyLifecycle.setRule(rules);
    return emptyLifecycle;
  }

  private static BucketInfo.Builder bi() {
    String bucketId = "bucketId";
    return BucketInfo.newBuilder(bucketId);
  }
}<|MERGE_RESOLUTION|>--- conflicted
+++ resolved
@@ -41,11 +41,7 @@
 import com.google.cloud.storage.BucketInfo.LifecycleRule.DeleteLifecycleAction;
 import com.google.cloud.storage.BucketInfo.LifecycleRule.LifecycleAction;
 import com.google.cloud.storage.BucketInfo.LifecycleRule.LifecycleCondition;
-<<<<<<< HEAD
-=======
 import com.google.cloud.storage.BucketInfo.LifecycleRule.SetStorageClassLifecycleAction;
-import com.google.cloud.storage.BucketInfo.NumNewerVersionsDeleteRule;
->>>>>>> fef50596
 import com.google.cloud.storage.BucketInfo.PublicAccessPrevention;
 import com.google.cloud.storage.Conversions.Codec;
 import com.google.common.collect.ImmutableList;
@@ -311,7 +307,8 @@
         LifecycleRule.DeleteLifecycleAction.TYPE, deleteLifecycleRule.getAction().getType());
     assertEquals(10, deleteLifecycleRule.getCondition().getAge().intValue());
     assertTrue(
-        LifecycleRule.fromPb(deleteLifecycleRule).getAction() instanceof DeleteLifecycleAction);
+        Conversions.apiary().lifecycleRule().decode(deleteLifecycleRule).getAction()
+            instanceof DeleteLifecycleAction);
 
     Rule setStorageClassLifecycleRule =
         Conversions.apiary()
@@ -330,11 +327,10 @@
     assertTrue(setStorageClassLifecycleRule.getCondition().getIsLive());
     assertEquals(10, setStorageClassLifecycleRule.getCondition().getNumNewerVersions().intValue());
     assertTrue(
-        LifecycleRule.fromPb(setStorageClassLifecycleRule).getAction()
+        Conversions.apiary().lifecycleRule().decode(setStorageClassLifecycleRule).getAction()
             instanceof SetStorageClassLifecycleAction);
 
     Rule lifecycleRule =
-<<<<<<< HEAD
         Conversions.apiary()
             .lifecycleRule()
             .encode(
@@ -347,22 +343,9 @@
                         .setNoncurrentTimeBefore(new DateTime(System.currentTimeMillis()))
                         .setCustomTimeBefore(new DateTime(System.currentTimeMillis()))
                         .setDaysSinceCustomTime(30)
+                        .setMatchesSuffix(Collections.singletonList("-suffix"))
+                        .setMatchesPrefix(Collections.singletonList("prefix-"))
                         .build()));
-=======
-        new LifecycleRule(
-                LifecycleAction.newSetStorageClassAction(StorageClass.COLDLINE),
-                LifecycleCondition.newBuilder()
-                    .setIsLive(true)
-                    .setNumberOfNewerVersions(10)
-                    .setDaysSinceNoncurrentTime(30)
-                    .setNoncurrentTimeBefore(new DateTime(System.currentTimeMillis()))
-                    .setCustomTimeBefore(new DateTime(System.currentTimeMillis()))
-                    .setDaysSinceCustomTime(30)
-                    .setMatchesSuffix(Collections.singletonList("-suffix"))
-                    .setMatchesPrefix(Collections.singletonList("prefix-"))
-                    .build())
-            .toPb();
->>>>>>> fef50596
     assertEquals(StorageClass.COLDLINE.toString(), lifecycleRule.getAction().getStorageClass());
     assertTrue(lifecycleRule.getCondition().getIsLive());
     assertEquals(10, lifecycleRule.getCondition().getNumNewerVersions().intValue());
@@ -374,18 +357,20 @@
     assertEquals("prefix-", lifecycleRule.getCondition().getMatchesPrefix().get(0));
     assertEquals("-suffix", lifecycleRule.getCondition().getMatchesSuffix().get(0));
     assertTrue(
-        LifecycleRule.fromPb(lifecycleRule).getAction() instanceof SetStorageClassLifecycleAction);
+        Conversions.apiary().lifecycleRule().decode(lifecycleRule).getAction()
+            instanceof SetStorageClassLifecycleAction);
 
     Rule abortMpuLifecycleRule =
-        new LifecycleRule(
-                LifecycleAction.newAbortIncompleteMPUploadAction(),
-                LifecycleCondition.newBuilder().setAge(10).build())
-            .toPb();
+        Conversions.apiary()
+            .lifecycleRule()
+            .encode(
+                new LifecycleRule(
+                    LifecycleAction.newAbortIncompleteMPUploadAction(),
+                    LifecycleCondition.newBuilder().setAge(10).build()));
     assertEquals(AbortIncompleteMPUAction.TYPE, abortMpuLifecycleRule.getAction().getType());
     assertEquals(10, abortMpuLifecycleRule.getCondition().getAge().intValue());
-    assertTrue(
-        LifecycleRule.fromPb(abortMpuLifecycleRule).getAction()
-            instanceof AbortIncompleteMPUAction);
+    LifecycleRule decode = Conversions.apiary().lifecycleRule().decode(abortMpuLifecycleRule);
+    assertThat(decode.getAction()).isInstanceOf(AbortIncompleteMPUAction.class);
 
     Rule unsupportedRule =
         Conversions.apiary()
