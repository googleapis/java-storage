/*
 * Copyright 2020 Google LLC
 *
 * Licensed under the Apache License, Version 2.0 (the "License");
 * you may not use this file except in compliance with the License.
 * You may obtain a copy of the License at
 *
 *       http://www.apache.org/licenses/LICENSE-2.0
 *
 * Unless required by applicable law or agreed to in writing, software
 * distributed under the License is distributed on an "AS IS" BASIS,
 * WITHOUT WARRANTIES OR CONDITIONS OF ANY KIND, either express or implied.
 * See the License for the specific language governing permissions and
 * limitations under the License.
 */

package com.google.cloud.storage;

import static org.junit.Assert.assertArrayEquals;
import static org.junit.Assert.assertEquals;
import static org.junit.Assert.assertNotNull;
import static org.junit.Assert.assertSame;
<<<<<<< HEAD
import static org.junit.Assert.fail;
import static org.mockito.Mockito.any;
=======
import static org.junit.Assert.assertTrue;
import static org.junit.Assert.fail;
import static org.mockito.Mockito.doReturn;
>>>>>>> 34d1633a
import static org.mockito.Mockito.doThrow;
import static org.mockito.Mockito.mock;

import com.google.api.core.ApiClock;
import com.google.api.services.storage.model.StorageObject;
import com.google.cloud.Identity;
import com.google.cloud.Policy;
import com.google.cloud.ReadChannel;
import com.google.cloud.ServiceOptions;
import com.google.cloud.Tuple;
import com.google.cloud.WriteChannel;
import com.google.cloud.storage.spi.StorageRpcFactory;
import com.google.cloud.storage.spi.v1.StorageRpc;
import com.google.common.collect.ImmutableList;
import com.google.common.collect.ImmutableMap;
import com.google.common.io.BaseEncoding;
import java.io.ByteArrayInputStream;
import java.io.IOException;
<<<<<<< HEAD
import java.io.InputStream;
import java.math.BigInteger;
import java.nio.file.Files;
import java.nio.file.NoSuchFileException;
import java.nio.file.Path;
import java.nio.file.Paths;
=======
import java.nio.ByteBuffer;
>>>>>>> 34d1633a
import java.security.Key;
import java.security.KeyFactory;
import java.security.NoSuchAlgorithmException;
import java.security.PrivateKey;
import java.security.PublicKey;
import java.security.spec.EncodedKeySpec;
import java.security.spec.InvalidKeySpecException;
import java.security.spec.PKCS8EncodedKeySpec;
import java.security.spec.X509EncodedKeySpec;
import java.util.Arrays;
import java.util.Map;
import javax.crypto.spec.SecretKeySpec;
import org.junit.Before;
import org.junit.BeforeClass;
import org.junit.Test;
import org.mockito.ArgumentCaptor;
import org.mockito.Mockito;
import org.mockito.invocation.InvocationOnMock;
import org.mockito.stubbing.Answer;

public class StorageImplMockitoTest {

  private static final String BUCKET_NAME1 = "b1";
  private static final String BUCKET_NAME2 = "b2";
  private static final String BUCKET_NAME3 = "b3";
  private static final String BLOB_NAME1 = "n1";
  private static final String BLOB_NAME2 = "n2";
  private static final String BLOB_NAME3 = "n3";
  private static final byte[] BLOB_CONTENT = {0xD, 0xE, 0xA, 0xD};
  private static final byte[] BLOB_SUB_CONTENT = {0xE, 0xA};
  private static final String CONTENT_MD5 = "O1R4G1HJSDUISJjoIYmVhQ==";
  private static final String CONTENT_CRC32C = "9N3EPQ==";
  private static final String SUB_CONTENT_MD5 = "5e7c7CdasUiOn3BO560jPg==";
  private static final String SUB_CONTENT_CRC32C = "bljNYA==";
  private static final int DEFAULT_CHUNK_SIZE = 2 * 1024 * 1024;
  private static final String BASE64_KEY = "JVzfVl8NLD9FjedFuStegjRfES5ll5zc59CIXw572OA=";
  private static final Key KEY =
      new SecretKeySpec(BaseEncoding.base64().decode(BASE64_KEY), "AES256");
  private static final String KMS_KEY_NAME =
      "projects/gcloud-devel/locations/us/keyRings/gcs_kms_key_ring_us/cryptoKeys/key";
  private static final Long RETENTION_PERIOD = 10L;
  private static final String USER_PROJECT = "test-project";
  private static final int DEFAULT_BUFFER_SIZE = 15 * 1024 * 1024;
  private static final int MIN_BUFFER_SIZE = 256 * 1024;
  // BucketInfo objects
  private static final BucketInfo BUCKET_INFO1 =
      BucketInfo.newBuilder(BUCKET_NAME1).setMetageneration(42L).build();
  private static final BucketInfo BUCKET_INFO2 = BucketInfo.newBuilder(BUCKET_NAME2).build();
  private static final BucketInfo BUCKET_INFO3 =
      BucketInfo.newBuilder(BUCKET_NAME3)
          .setRetentionPeriod(RETENTION_PERIOD)
          .setRetentionPolicyIsLocked(true)
          .setMetageneration(42L)
          .build();

  // BlobInfo objects
  private static final BlobInfo BLOB_INFO1 =
      BlobInfo.newBuilder(BUCKET_NAME1, BLOB_NAME1, 24L)
          .setMetageneration(42L)
          .setContentType("application/json")
          .setMd5("md5string")
          .build();
  private static final BlobInfo BLOB_INFO2 = BlobInfo.newBuilder(BUCKET_NAME1, BLOB_NAME2).build();
  private static final BlobInfo BLOB_INFO3 = BlobInfo.newBuilder(BUCKET_NAME1, BLOB_NAME3).build();

  private static final BlobInfo BLOB_INFO_WITH_HASHES =
      BLOB_INFO1.toBuilder().setMd5(CONTENT_MD5).setCrc32c(CONTENT_CRC32C).build();
  private static final BlobInfo BLOB_INFO_WITHOUT_HASHES =
      BLOB_INFO1.toBuilder().setMd5(null).setCrc32c(null).build();

  // Empty StorageRpc options
  private static final Map<StorageRpc.Option, ?> EMPTY_RPC_OPTIONS = ImmutableMap.of();

  // Bucket target options
  private static final Storage.BucketTargetOption BUCKET_TARGET_METAGENERATION =
      Storage.BucketTargetOption.metagenerationMatch();
  private static final Storage.BucketTargetOption BUCKET_TARGET_PREDEFINED_ACL =
      Storage.BucketTargetOption.predefinedAcl(Storage.PredefinedAcl.PRIVATE);
  private static final Storage.BucketTargetOption BUCKET_TARGET_USER_PROJECT =
      Storage.BucketTargetOption.userProject(USER_PROJECT);
  private static final Map<StorageRpc.Option, ?> BUCKET_TARGET_OPTIONS =
      ImmutableMap.of(
          StorageRpc.Option.IF_METAGENERATION_MATCH, BUCKET_INFO1.getMetageneration(),
          StorageRpc.Option.PREDEFINED_ACL, BUCKET_TARGET_PREDEFINED_ACL.getValue());
  private static final Map<StorageRpc.Option, ?> BUCKET_TARGET_OPTIONS_LOCK_RETENTION_POLICY =
      ImmutableMap.of(
          StorageRpc.Option.IF_METAGENERATION_MATCH,
          BUCKET_INFO3.getMetageneration(),
          StorageRpc.Option.USER_PROJECT,
          USER_PROJECT);

  // Blob target options (create, update, compose)
  private static final Storage.BlobTargetOption BLOB_TARGET_GENERATION =
      Storage.BlobTargetOption.generationMatch();
  private static final Storage.BlobTargetOption BLOB_TARGET_METAGENERATION =
      Storage.BlobTargetOption.metagenerationMatch();
  private static final Storage.BlobTargetOption BLOB_TARGET_DISABLE_GZIP_CONTENT =
      Storage.BlobTargetOption.disableGzipContent();
  private static final Storage.BlobTargetOption BLOB_TARGET_NOT_EXIST =
      Storage.BlobTargetOption.doesNotExist();
  private static final Storage.BlobTargetOption BLOB_TARGET_PREDEFINED_ACL =
      Storage.BlobTargetOption.predefinedAcl(Storage.PredefinedAcl.PRIVATE);
  private static final Map<StorageRpc.Option, ?> BLOB_TARGET_OPTIONS_CREATE =
      ImmutableMap.of(
          StorageRpc.Option.IF_METAGENERATION_MATCH, BLOB_INFO1.getMetageneration(),
          StorageRpc.Option.IF_GENERATION_MATCH, 0L,
          StorageRpc.Option.PREDEFINED_ACL, BUCKET_TARGET_PREDEFINED_ACL.getValue());
  private static final Map<StorageRpc.Option, ?> BLOB_TARGET_OPTIONS_CREATE_DISABLE_GZIP_CONTENT =
      ImmutableMap.of(StorageRpc.Option.IF_DISABLE_GZIP_CONTENT, true);
  private static final Map<StorageRpc.Option, ?> BLOB_TARGET_OPTIONS_UPDATE =
      ImmutableMap.of(
          StorageRpc.Option.IF_METAGENERATION_MATCH, BLOB_INFO1.getMetageneration(),
          StorageRpc.Option.PREDEFINED_ACL, BUCKET_TARGET_PREDEFINED_ACL.getValue());
  private static final Map<StorageRpc.Option, ?> BLOB_TARGET_OPTIONS_COMPOSE =
      ImmutableMap.of(
          StorageRpc.Option.IF_GENERATION_MATCH, BLOB_INFO1.getGeneration(),
          StorageRpc.Option.IF_METAGENERATION_MATCH, BLOB_INFO1.getMetageneration());

  // Blob write options (create, writer)
  private static final Storage.BlobWriteOption BLOB_WRITE_METAGENERATION =
      Storage.BlobWriteOption.metagenerationMatch();
  private static final Storage.BlobWriteOption BLOB_WRITE_NOT_EXIST =
      Storage.BlobWriteOption.doesNotExist();
  private static final Storage.BlobWriteOption BLOB_WRITE_PREDEFINED_ACL =
      Storage.BlobWriteOption.predefinedAcl(Storage.PredefinedAcl.PRIVATE);
  private static final Storage.BlobWriteOption BLOB_WRITE_MD5_HASH =
      Storage.BlobWriteOption.md5Match();
  private static final Storage.BlobWriteOption BLOB_WRITE_CRC2C =
      Storage.BlobWriteOption.crc32cMatch();

  // Bucket get/source options
  private static final Storage.BucketSourceOption BUCKET_SOURCE_METAGENERATION =
      Storage.BucketSourceOption.metagenerationMatch(BUCKET_INFO1.getMetageneration());
  private static final Map<StorageRpc.Option, ?> BUCKET_SOURCE_OPTIONS =
      ImmutableMap.of(
          StorageRpc.Option.IF_METAGENERATION_MATCH, BUCKET_SOURCE_METAGENERATION.getValue());
  private static final Storage.BucketGetOption BUCKET_GET_METAGENERATION =
      Storage.BucketGetOption.metagenerationMatch(BUCKET_INFO1.getMetageneration());
  private static final Storage.BucketGetOption BUCKET_GET_FIELDS =
      Storage.BucketGetOption.fields(Storage.BucketField.LOCATION, Storage.BucketField.ACL);
  private static final Storage.BucketGetOption BUCKET_GET_EMPTY_FIELDS =
      Storage.BucketGetOption.fields();
  private static final Map<StorageRpc.Option, ?> BUCKET_GET_OPTIONS =
      ImmutableMap.of(
          StorageRpc.Option.IF_METAGENERATION_MATCH, BUCKET_SOURCE_METAGENERATION.getValue());

  // Blob get/source options
  private static final Storage.BlobGetOption BLOB_GET_METAGENERATION =
      Storage.BlobGetOption.metagenerationMatch(BLOB_INFO1.getMetageneration());
  private static final Storage.BlobGetOption BLOB_GET_GENERATION =
      Storage.BlobGetOption.generationMatch(BLOB_INFO1.getGeneration());
  private static final Storage.BlobGetOption BLOB_GET_GENERATION_FROM_BLOB_ID =
      Storage.BlobGetOption.generationMatch();
  private static final Storage.BlobGetOption BLOB_GET_FIELDS =
      Storage.BlobGetOption.fields(Storage.BlobField.CONTENT_TYPE, Storage.BlobField.CRC32C);
  private static final Storage.BlobGetOption BLOB_GET_EMPTY_FIELDS = Storage.BlobGetOption.fields();
  private static final Map<StorageRpc.Option, ?> BLOB_GET_OPTIONS =
      ImmutableMap.of(
          StorageRpc.Option.IF_METAGENERATION_MATCH, BLOB_GET_METAGENERATION.getValue(),
          StorageRpc.Option.IF_GENERATION_MATCH, BLOB_GET_GENERATION.getValue());
  private static final Storage.BlobSourceOption BLOB_SOURCE_METAGENERATION =
      Storage.BlobSourceOption.metagenerationMatch(BLOB_INFO1.getMetageneration());
  private static final Storage.BlobSourceOption BLOB_SOURCE_GENERATION =
      Storage.BlobSourceOption.generationMatch(BLOB_INFO1.getGeneration());
  private static final Storage.BlobSourceOption BLOB_SOURCE_GENERATION_FROM_BLOB_ID =
      Storage.BlobSourceOption.generationMatch();
  private static final Map<StorageRpc.Option, ?> BLOB_SOURCE_OPTIONS =
      ImmutableMap.of(
          StorageRpc.Option.IF_METAGENERATION_MATCH, BLOB_SOURCE_METAGENERATION.getValue(),
          StorageRpc.Option.IF_GENERATION_MATCH, BLOB_SOURCE_GENERATION.getValue());
  private static final Map<StorageRpc.Option, ?> BLOB_SOURCE_OPTIONS_COPY =
      ImmutableMap.of(
          StorageRpc.Option.IF_SOURCE_METAGENERATION_MATCH, BLOB_SOURCE_METAGENERATION.getValue(),
          StorageRpc.Option.IF_SOURCE_GENERATION_MATCH, BLOB_SOURCE_GENERATION.getValue());

  // Bucket list options
  private static final Storage.BucketListOption BUCKET_LIST_PAGE_SIZE =
      Storage.BucketListOption.pageSize(42L);
  private static final Storage.BucketListOption BUCKET_LIST_PREFIX =
      Storage.BucketListOption.prefix("prefix");
  private static final Storage.BucketListOption BUCKET_LIST_FIELDS =
      Storage.BucketListOption.fields(Storage.BucketField.LOCATION, Storage.BucketField.ACL);
  private static final Storage.BucketListOption BUCKET_LIST_EMPTY_FIELDS =
      Storage.BucketListOption.fields();
  private static final Map<StorageRpc.Option, ?> BUCKET_LIST_OPTIONS =
      ImmutableMap.of(
          StorageRpc.Option.MAX_RESULTS, BUCKET_LIST_PAGE_SIZE.getValue(),
          StorageRpc.Option.PREFIX, BUCKET_LIST_PREFIX.getValue());

  // Blob list options
  private static final Storage.BlobListOption BLOB_LIST_PAGE_SIZE =
      Storage.BlobListOption.pageSize(42L);
  private static final Storage.BlobListOption BLOB_LIST_PREFIX =
      Storage.BlobListOption.prefix("prefix");
  private static final Storage.BlobListOption BLOB_LIST_FIELDS =
      Storage.BlobListOption.fields(Storage.BlobField.CONTENT_TYPE, Storage.BlobField.MD5HASH);
  private static final Storage.BlobListOption BLOB_LIST_VERSIONS =
      Storage.BlobListOption.versions(false);
  private static final Storage.BlobListOption BLOB_LIST_EMPTY_FIELDS =
      Storage.BlobListOption.fields();
  private static final Map<StorageRpc.Option, ?> BLOB_LIST_OPTIONS =
      ImmutableMap.of(
          StorageRpc.Option.MAX_RESULTS, BLOB_LIST_PAGE_SIZE.getValue(),
          StorageRpc.Option.PREFIX, BLOB_LIST_PREFIX.getValue(),
          StorageRpc.Option.VERSIONS, BLOB_LIST_VERSIONS.getValue());

  // ACLs
  private static final Acl ACL = Acl.of(Acl.User.ofAllAuthenticatedUsers(), Acl.Role.OWNER);
  private static final Acl OTHER_ACL =
      Acl.of(new Acl.Project(Acl.Project.ProjectRole.OWNERS, "p"), Acl.Role.READER);

  // Customer supplied encryption key options
  private static final Map<StorageRpc.Option, ?> ENCRYPTION_KEY_OPTIONS =
      ImmutableMap.of(StorageRpc.Option.CUSTOMER_SUPPLIED_KEY, BASE64_KEY);

  // Customer managed encryption key options
  private static final Map<StorageRpc.Option, ?> KMS_KEY_NAME_OPTIONS =
      ImmutableMap.of(StorageRpc.Option.KMS_KEY_NAME, KMS_KEY_NAME);
  // IAM policies
  private static final String POLICY_ETAG1 = "CAE=";
  private static final String POLICY_ETAG2 = "CAI=";
  private static final Policy LIB_POLICY1 =
      Policy.newBuilder()
          .addIdentity(StorageRoles.objectViewer(), Identity.allUsers())
          .addIdentity(
              StorageRoles.objectAdmin(),
              Identity.user("test1@gmail.com"),
              Identity.user("test2@gmail.com"))
          .setEtag(POLICY_ETAG1)
          .setVersion(1)
          .build();

  private static final ServiceAccount SERVICE_ACCOUNT = ServiceAccount.of("test@google.com");

  private static final com.google.api.services.storage.model.Policy API_POLICY1 =
      new com.google.api.services.storage.model.Policy()
          .setBindings(
              ImmutableList.of(
                  new com.google.api.services.storage.model.Policy.Bindings()
                      .setMembers(ImmutableList.of("allUsers"))
                      .setRole("roles/storage.objectViewer"),
                  new com.google.api.services.storage.model.Policy.Bindings()
                      .setMembers(ImmutableList.of("user:test1@gmail.com", "user:test2@gmail.com"))
                      .setRole("roles/storage.objectAdmin")))
          .setEtag(POLICY_ETAG1)
          .setVersion(1);

  private static final String PRIVATE_KEY_STRING =
      "MIICdwIBADANBgkqhkiG9w0BAQEFAASCAmEwggJdAgEAAoG"
          + "BAL2xolH1zrISQ8+GzOV29BNjjzq4/HIP8Psd1+cZb81vDklSF+95wB250MSE0BDc81pvIMwj5OmIfLg1NY6uB"
          + "1xavOPpVdx1z664AGc/BEJ1zInXGXaQ6s+SxGenVq40Yws57gikQGMZjttpf1Qbz4DjkxsbRoeaRHn06n9pH1e"
          + "jAgMBAAECgYEAkWcm0AJF5LMhbWKbjkxm/LG06UNApkHX6vTOOOODkonM/qDBnhvKCj8Tan+PaU2j7679Cd19q"
          + "xCm4SBQJET7eBhqLD9L2j9y0h2YUQnLbISaqUS1/EXcr2C1Lf9VCEn1y/GYuDYqs85rGoQ4ZYfM9ClROSq86fH"
          + "+cbIIssqJqukCQQD18LjfJz/ichFeli5/l1jaFid2XoCH3T6TVuuysszVx68fh60gSIxEF/0X2xB+wuPxTP4IQ"
          + "+t8tD/ktd232oWXAkEAxXPych2QBHePk9/lek4tOkKBgfnDzex7S/pI0G1vpB3VmzBbCsokn9lpOv7JV8071GD"
          + "lW/7R6jlLfpQy3hN31QJAE10osSk99m5Uv8XDU3hvHnywDrnSFOBulNs7I47AYfSe7TSZhPkxUgsxejddTR27J"
          + "LyTI8N1PxRSE4feNSOXcQJAMMKJRJT4U6IS2rmXubREhvaVdLtxFxEnAYQ1JwNfZm/XqBMw6GEy2iaeTetNXVl"
          + "ZRQEIoscyn1y2v/No/F5iYQJBAKBOGASoQcBjGTOg/H/SfcE8QVNsKEpthRrs6CkpT80aZ/AV+ksfoIf2zw2M3"
          + "mAHfrO+TBLdz4sicuFQvlN9SEc=";

  private static final String PUBLIC_KEY_STRING =
      "MIGfMA0GCSqGSIb3DQEBAQUAA4GNADCBiQKBgQC9saJR9c6y"
          + "EkPPhszldvQTY486uPxyD/D7HdfnGW/Nbw5JUhfvecAdudDEhNAQ3PNabyDMI+TpiHy4NTWOrgdcWrzj6VXcdc"
          + "+uuABnPwRCdcyJ1xl2kOrPksRnp1auNGMLOe4IpEBjGY7baX9UG8+A45MbG0aHmkR59Op/aR9XowIDAQAB";

  private static final String SIGNED_URL =
      "http://www.test.com/test-bucket/test1.txt?GoogleAccessId=testClient-test@test.com&Expires=1553839761&Signature=MJUBXAZ7";

  private static final ApiClock TIME_SOURCE =
      new ApiClock() {
        @Override
        public long nanoTime() {
          return 42_000_000_000L;
        }

        @Override
        public long millisTime() {
          return 42_000L;
        }
      };

  // List of chars under test were taken from
  // https://en.wikipedia.org/wiki/Percent-encoding#Percent-encoding_reserved_characters
  private static final Map<Character, String> RFC3986_URI_ENCODING_MAP =
      ImmutableMap.<Character, String>builder()
          .put('!', "%21")
          .put('#', "%23")
          .put('$', "%24")
          .put('&', "%26")
          .put('\'', "%27")
          .put('(', "%28")
          .put(')', "%29")
          .put('*', "%2A")
          .put('+', "%2B")
          .put(',', "%2C")
          // NOTE: Whether the forward slash character should be encoded depends on the URI segment
          // being encoded. The path segment should not encode forward slashes, but others (e.g.
          // query parameter keys and values) should encode them. Tests verifying encoding behavior
          // in path segments should make a copy of this map and replace the mapping for '/' to "/".
          .put('/', "%2F")
          .put(':', "%3A")
          .put(';', "%3B")
          .put('=', "%3D")
          .put('?', "%3F")
          .put('@', "%40")
          .put('[', "%5B")
          .put(']', "%5D")
          // In addition to [a-zA-Z0-9], these chars should not be URI-encoded:
          .put('-', "-")
          .put('_', "_")
          .put('.', ".")
          .put('~', "~")
          .build();

  private static final String ACCOUNT = "account";
  private static PrivateKey privateKey;
  private static PublicKey publicKey;

  private StorageOptions options;
  private StorageRpcFactory rpcFactoryMock;
  private StorageRpc storageRpcMock;
  private Storage storage;

  private Blob expectedBlob1, expectedBlob2, expectedBlob3, expectedUpdated;
  private Bucket expectedBucket1, expectedBucket2, expectedBucket3;

  @BeforeClass
  public static void beforeClass() throws NoSuchAlgorithmException, InvalidKeySpecException {
    KeyFactory keyFactory = KeyFactory.getInstance("RSA");
    EncodedKeySpec privateKeySpec =
        new PKCS8EncodedKeySpec(BaseEncoding.base64().decode(PRIVATE_KEY_STRING));
    privateKey = keyFactory.generatePrivate(privateKeySpec);
    EncodedKeySpec publicKeySpec =
        new X509EncodedKeySpec(BaseEncoding.base64().decode(PUBLIC_KEY_STRING));
    publicKey = keyFactory.generatePublic(publicKeySpec);
  }

  private static final RuntimeException STORAGE_FAILURE =
      new RuntimeException("Something went wrong");

  private static final RuntimeException UNEXPECTED_CALL_EXCEPTION =
      new RuntimeException("Unexpected call");
  private static final Answer UNEXPECTED_CALL_ANSWER =
      new Answer<Object>() {
        @Override
        public Object answer(InvocationOnMock invocation) {
          throw new IllegalArgumentException(
              "Unexpected call of "
                  + invocation.getMethod()
                  + " with "
                  + Arrays.toString(invocation.getArguments()));
        };
      };

  @Before
  public void setUp() {
    rpcFactoryMock = mock(StorageRpcFactory.class, UNEXPECTED_CALL_ANSWER);
    storageRpcMock = mock(StorageRpc.class, UNEXPECTED_CALL_ANSWER);
    doReturn(storageRpcMock).when(rpcFactoryMock).create(Mockito.any(StorageOptions.class));
    options =
        StorageOptions.newBuilder()
            .setProjectId("projectId")
            .setClock(TIME_SOURCE)
            .setServiceRpcFactory(rpcFactoryMock)
            .setRetrySettings(ServiceOptions.getNoRetrySettings())
            .build();
  }

  private void initializeService() {
    storage = options.getService();
    initializeServiceDependentObjects();
  }

  private void initializeServiceDependentObjects() {
    expectedBlob1 = new Blob(storage, new BlobInfo.BuilderImpl(BLOB_INFO1));
    expectedBlob2 = new Blob(storage, new BlobInfo.BuilderImpl(BLOB_INFO2));
    expectedBlob3 = new Blob(storage, new BlobInfo.BuilderImpl(BLOB_INFO3));
    expectedBucket1 = new Bucket(storage, new BucketInfo.BuilderImpl(BUCKET_INFO1));
    expectedBucket2 = new Bucket(storage, new BucketInfo.BuilderImpl(BUCKET_INFO2));
    expectedBucket3 = new Bucket(storage, new BucketInfo.BuilderImpl(BUCKET_INFO3));
    expectedUpdated = null;
  }

  @Test
  public void testGetOptions() {
    initializeService();
    assertSame(options, storage.getOptions());
  }

  @Test
  public void testCreateBucket() {
    doReturn(BUCKET_INFO1.toPb())
        .doThrow(UNEXPECTED_CALL_EXCEPTION)
        .when(storageRpcMock)
        .create(BUCKET_INFO1.toPb(), EMPTY_RPC_OPTIONS);
    initializeService();
    Bucket bucket = storage.create(BUCKET_INFO1);
    assertEquals(expectedBucket1, bucket);
  }

  @Test
  public void testCreateBucketWithOptions() {
    doReturn(BUCKET_INFO1.toPb())
        .doThrow(UNEXPECTED_CALL_EXCEPTION)
        .when(storageRpcMock)
        .create(BUCKET_INFO1.toPb(), BUCKET_TARGET_OPTIONS);
    initializeService();
    Bucket bucket =
        storage.create(BUCKET_INFO1, BUCKET_TARGET_METAGENERATION, BUCKET_TARGET_PREDEFINED_ACL);
    assertEquals(expectedBucket1, bucket);
  }

  @Test
<<<<<<< HEAD
  public void testUploadNonExistentFile() {
    initializeService();
    String fileName = "non_existing_file.txt";
    try {
      storage.upload(BLOB_INFO1, Paths.get(fileName));
      fail();
    } catch (IOException e) {
      assertEquals(NoSuchFileException.class, e.getClass());
      assertEquals(fileName, e.getMessage());
=======
  public void testCreateBucketFailure() {
    doThrow(STORAGE_FAILURE).when(storageRpcMock).create(BUCKET_INFO1.toPb(), EMPTY_RPC_OPTIONS);
    initializeService();
    try {
      storage.create(BUCKET_INFO1);
      fail();
    } catch (StorageException e) {
      assertEquals(STORAGE_FAILURE, e.getCause());
>>>>>>> 34d1633a
    }
  }

  @Test
<<<<<<< HEAD
  public void testUploadDirectory() throws IOException {
    initializeService();
    Path dir = Files.createTempDirectory("unit_");
    try {
      storage.upload(BLOB_INFO1, dir);
      fail();
    } catch (StorageException e) {
      assertEquals(dir + " is a directory", e.getMessage());
    }
  }

  private BlobInfo initializeUpload(byte[] bytes) {
    return initializeUpload(bytes, DEFAULT_BUFFER_SIZE, EMPTY_RPC_OPTIONS);
  }

  private BlobInfo initializeUpload(byte[] bytes, int bufferSize) {
    return initializeUpload(bytes, bufferSize, EMPTY_RPC_OPTIONS);
  }

  private BlobInfo initializeUpload(
      byte[] bytes, int bufferSize, Map<StorageRpc.Option, ?> rpcOptions) {
    String uploadId = "upload-id";
    byte[] buffer = new byte[bufferSize];
    System.arraycopy(bytes, 0, buffer, 0, bytes.length);
    BlobInfo blobInfo = BLOB_INFO1.toBuilder().setMd5(null).setCrc32c(null).build();
    StorageObject storageObject = new StorageObject();
    storageObject.setBucket(BLOB_INFO1.getBucket());
    storageObject.setName(BLOB_INFO1.getName());
    storageObject.setSize(BigInteger.valueOf(bytes.length));
    when(storageRpcMock.open(blobInfo.toPb(), rpcOptions)).thenReturn(uploadId);
    when(storageRpcMock.write(uploadId, buffer, 0, 0L, bytes.length, true))
        .thenReturn(storageObject);
    initializeService();
    expectedUpdated = Blob.fromPb(storage, storageObject);
    return blobInfo;
  }

  @Test
  public void testUploadFile() throws Exception {
    byte[] dataToSend = {1, 2, 3, 4};
    Path tempFile = Files.createTempFile("testUpload", ".tmp");
    Files.write(tempFile, dataToSend);

    BlobInfo blobInfo = initializeUpload(dataToSend);
    Blob blob = storage.upload(blobInfo, tempFile);
    assertEquals(expectedUpdated, blob);
  }

  @Test
  public void testUploadStream() throws Exception {
    byte[] dataToSend = {1, 2, 3, 4, 5};
    ByteArrayInputStream stream = new ByteArrayInputStream(dataToSend);

    BlobInfo blobInfo = initializeUpload(dataToSend);
    Blob blob = storage.upload(blobInfo, stream);
    assertEquals(expectedUpdated, blob);
  }

  @Test
  public void testUploadWithOptions() throws Exception {
    byte[] dataToSend = {1, 2, 3, 4, 5, 6};
    ByteArrayInputStream stream = new ByteArrayInputStream(dataToSend);

    BlobInfo blobInfo = initializeUpload(dataToSend, DEFAULT_BUFFER_SIZE, KMS_KEY_NAME_OPTIONS);
    Blob blob = storage.upload(blobInfo, stream, Storage.BlobWriteOption.kmsKeyName(KMS_KEY_NAME));
    assertEquals(expectedUpdated, blob);
  }

  @Test
  public void testUploadWithBufferSize() throws Exception {
    byte[] dataToSend = {1, 2, 3, 4, 5, 6};
    ByteArrayInputStream stream = new ByteArrayInputStream(dataToSend);
    int bufferSize = MIN_BUFFER_SIZE * 2;

    BlobInfo blobInfo = initializeUpload(dataToSend, bufferSize);
    Blob blob = storage.upload(blobInfo, stream, bufferSize);
    assertEquals(expectedUpdated, blob);
  }

  @Test
  public void testUploadWithBufferSizeAndOptions() throws Exception {
    byte[] dataToSend = {1, 2, 3, 4, 5, 6};
    ByteArrayInputStream stream = new ByteArrayInputStream(dataToSend);
    int bufferSize = MIN_BUFFER_SIZE * 2;

    BlobInfo blobInfo = initializeUpload(dataToSend, bufferSize, KMS_KEY_NAME_OPTIONS);
    Blob blob =
        storage.upload(
            blobInfo, stream, bufferSize, Storage.BlobWriteOption.kmsKeyName(KMS_KEY_NAME));
    assertEquals(expectedUpdated, blob);
  }

  @Test
  public void testUploadWithSmallBufferSize() throws Exception {
    byte[] dataToSend = new byte[100_000];
    ByteArrayInputStream stream = new ByteArrayInputStream(dataToSend);
    int smallBufferSize = 100;

    BlobInfo blobInfo = initializeUpload(dataToSend, MIN_BUFFER_SIZE);
    Blob blob = storage.upload(blobInfo, stream, smallBufferSize);
    assertEquals(expectedUpdated, blob);
  }

  @Test
  public void testUploadWithException() throws Exception {
    initializeService();
    String uploadId = "id-exception";
    byte[] bytes = new byte[10];
    byte[] buffer = new byte[MIN_BUFFER_SIZE];
    System.arraycopy(bytes, 0, buffer, 0, bytes.length);
    BlobInfo info = BLOB_INFO1.toBuilder().setMd5(null).setCrc32c(null).build();
    when(storageRpcMock.open(info.toPb(), EMPTY_RPC_OPTIONS)).thenReturn(uploadId);
    Exception runtimeException = new RuntimeException("message");
    doThrow(runtimeException)
        .when(storageRpcMock)
        .write(uploadId, buffer, 0, 0L, bytes.length, true);

    InputStream input = new ByteArrayInputStream(bytes);
    try {
      storage.upload(info, input, MIN_BUFFER_SIZE);
      fail();
    } catch (StorageException e) {
      assertSame(runtimeException, e.getCause());
    }
  }

  @Test
  public void testUploadMultipleParts() throws Exception {
    initializeService();
    String uploadId = "id-multiple-parts";
    int extraBytes = 10;
    int totalSize = MIN_BUFFER_SIZE + extraBytes;
    byte[] dataToSend = new byte[totalSize];
    dataToSend[0] = 42;
    dataToSend[MIN_BUFFER_SIZE + 1] = 43;

    StorageObject storageObject = new StorageObject();
    storageObject.setBucket(BLOB_INFO1.getBucket());
    storageObject.setName(BLOB_INFO1.getName());
    storageObject.setSize(BigInteger.valueOf(totalSize));

    BlobInfo info = BLOB_INFO1.toBuilder().setMd5(null).setCrc32c(null).build();
    when(storageRpcMock.open(info.toPb(), EMPTY_RPC_OPTIONS)).thenReturn(uploadId);

    byte[] buffer1 = new byte[MIN_BUFFER_SIZE];
    System.arraycopy(dataToSend, 0, buffer1, 0, MIN_BUFFER_SIZE);
    when(storageRpcMock.write(uploadId, buffer1, 0, 0L, MIN_BUFFER_SIZE, false)).thenReturn(null);

    byte[] buffer2 = new byte[MIN_BUFFER_SIZE];
    System.arraycopy(dataToSend, MIN_BUFFER_SIZE, buffer2, 0, extraBytes);
    when(storageRpcMock.write(uploadId, buffer2, 0, (long) MIN_BUFFER_SIZE, extraBytes, true))
        .thenReturn(storageObject);

    InputStream input = new ByteArrayInputStream(dataToSend);
    Blob blob = storage.upload(info, input, MIN_BUFFER_SIZE);
    assertEquals(Blob.fromPb(storage, storageObject), blob);
=======
  public void testGetBucket() {
    doReturn(BUCKET_INFO1.toPb())
        .doThrow(UNEXPECTED_CALL_EXCEPTION)
        .when(storageRpcMock)
        .get(BucketInfo.of(BUCKET_NAME1).toPb(), EMPTY_RPC_OPTIONS);
    initializeService();
    Bucket bucket = storage.get(BUCKET_NAME1);
    assertEquals(expectedBucket1, bucket);
  }

  @Test
  public void testGetBucketWithOptions() {
    doReturn(BUCKET_INFO1.toPb())
        .doThrow(UNEXPECTED_CALL_EXCEPTION)
        .when(storageRpcMock)
        .get(BucketInfo.of(BUCKET_NAME1).toPb(), BUCKET_GET_OPTIONS);
    initializeService();
    Bucket bucket = storage.get(BUCKET_NAME1, BUCKET_GET_METAGENERATION);
    assertEquals(expectedBucket1, bucket);
  }

  @Test
  public void testGetBucketWithSelectedFields() {
    ArgumentCaptor<Map<StorageRpc.Option, Object>> capturedOptions =
        ArgumentCaptor.forClass(Map.class);
    doReturn(BUCKET_INFO1.toPb())
        .doThrow(UNEXPECTED_CALL_EXCEPTION)
        .when(storageRpcMock)
        .get(Mockito.eq(BucketInfo.of(BUCKET_NAME1).toPb()), capturedOptions.capture());
    initializeService();
    Bucket bucket = storage.get(BUCKET_NAME1, BUCKET_GET_METAGENERATION, BUCKET_GET_FIELDS);
    assertEquals(
        BUCKET_GET_METAGENERATION.getValue(),
        capturedOptions.getValue().get(BUCKET_GET_METAGENERATION.getRpcOption()));
    String selector = (String) capturedOptions.getValue().get(BLOB_GET_FIELDS.getRpcOption());
    assertTrue(selector.contains("name"));
    assertTrue(selector.contains("location"));
    assertTrue(selector.contains("acl"));
    assertEquals(17, selector.length());
    assertEquals(BUCKET_INFO1.getName(), bucket.getName());
  }

  @Test
  public void testGetBucketWithEmptyFields() {
    ArgumentCaptor<Map<StorageRpc.Option, Object>> capturedOptions =
        ArgumentCaptor.forClass(Map.class);
    doReturn(BUCKET_INFO1.toPb())
        .doThrow(UNEXPECTED_CALL_EXCEPTION)
        .when(storageRpcMock)
        .get(Mockito.eq(BucketInfo.of(BUCKET_NAME1).toPb()), capturedOptions.capture());
    initializeService();
    Bucket bucket = storage.get(BUCKET_NAME1, BUCKET_GET_METAGENERATION, BUCKET_GET_EMPTY_FIELDS);
    assertEquals(
        BUCKET_GET_METAGENERATION.getValue(),
        capturedOptions.getValue().get(BUCKET_GET_METAGENERATION.getRpcOption()));
    String selector = (String) capturedOptions.getValue().get(BLOB_GET_FIELDS.getRpcOption());
    assertTrue(selector.contains("name"));
    assertEquals(4, selector.length());
    assertEquals(BUCKET_INFO1.getName(), bucket.getName());
  }

  @Test
  public void testGetBucketFailure() {
    doThrow(STORAGE_FAILURE)
        .when(storageRpcMock)
        .get(BucketInfo.of(BUCKET_NAME1).toPb(), EMPTY_RPC_OPTIONS);
    initializeService();
    try {
      storage.get(BUCKET_NAME1);
      fail();
    } catch (StorageException e) {
      assertEquals(STORAGE_FAILURE, e.getCause());
    }
  }

  @Test
  public void testGetBlob() {
    doReturn(BLOB_INFO1.toPb())
        .doThrow(UNEXPECTED_CALL_EXCEPTION)
        .when(storageRpcMock)
        .get(BlobId.of(BUCKET_NAME1, BLOB_NAME1).toPb(), EMPTY_RPC_OPTIONS);
    initializeService();
    Blob blob = storage.get(BUCKET_NAME1, BLOB_NAME1);
    assertEquals(expectedBlob1, blob);
  }

  @Test
  public void testGetBlobWithOptions() {
    doReturn(BLOB_INFO1.toPb())
        .doThrow(UNEXPECTED_CALL_EXCEPTION)
        .when(storageRpcMock)
        .get(BlobId.of(BUCKET_NAME1, BLOB_NAME1).toPb(), BLOB_GET_OPTIONS);
    initializeService();
    Blob blob = storage.get(BUCKET_NAME1, BLOB_NAME1, BLOB_GET_METAGENERATION, BLOB_GET_GENERATION);
    assertEquals(expectedBlob1, blob);
  }

  @Test
  public void testGetBlobWithOptionsFromBlobId() {
    doReturn(BLOB_INFO1.toPb())
        .doThrow(UNEXPECTED_CALL_EXCEPTION)
        .when(storageRpcMock)
        .get(BLOB_INFO1.getBlobId().toPb(), BLOB_GET_OPTIONS);
    initializeService();
    Blob blob =
        storage.get(
            BLOB_INFO1.getBlobId(), BLOB_GET_METAGENERATION, BLOB_GET_GENERATION_FROM_BLOB_ID);
    assertEquals(expectedBlob1, blob);
  }

  @Test
  public void testGetBlobWithSelectedFields() {
    ArgumentCaptor<Map<StorageRpc.Option, Object>> capturedOptions =
        ArgumentCaptor.forClass(Map.class);
    doReturn(BLOB_INFO1.toPb())
        .doThrow(UNEXPECTED_CALL_EXCEPTION)
        .when(storageRpcMock)
        .get(Mockito.eq(BlobId.of(BUCKET_NAME1, BLOB_NAME1).toPb()), capturedOptions.capture());
    initializeService();
    Blob blob =
        storage.get(
            BUCKET_NAME1,
            BLOB_NAME1,
            BLOB_GET_METAGENERATION,
            BLOB_GET_GENERATION,
            BLOB_GET_FIELDS);
    assertEquals(
        BLOB_GET_METAGENERATION.getValue(),
        capturedOptions.getValue().get(BLOB_GET_METAGENERATION.getRpcOption()));
    assertEquals(
        BLOB_GET_GENERATION.getValue(),
        capturedOptions.getValue().get(BLOB_GET_GENERATION.getRpcOption()));
    String selector = (String) capturedOptions.getValue().get(BLOB_GET_FIELDS.getRpcOption());
    assertTrue(selector.contains("bucket"));
    assertTrue(selector.contains("name"));
    assertTrue(selector.contains("contentType"));
    assertTrue(selector.contains("crc32c"));
    assertEquals(30, selector.length());
    assertEquals(expectedBlob1, blob);
  }

  @Test
  public void testGetBlobWithEmptyFields() {
    ArgumentCaptor<Map<StorageRpc.Option, Object>> capturedOptions =
        ArgumentCaptor.forClass(Map.class);
    doReturn(BLOB_INFO1.toPb())
        .doThrow(UNEXPECTED_CALL_EXCEPTION)
        .when(storageRpcMock)
        .get(Mockito.eq(BlobId.of(BUCKET_NAME1, BLOB_NAME1).toPb()), capturedOptions.capture());
    initializeService();
    Blob blob =
        storage.get(
            BUCKET_NAME1,
            BLOB_NAME1,
            BLOB_GET_METAGENERATION,
            BLOB_GET_GENERATION,
            BLOB_GET_EMPTY_FIELDS);
    assertEquals(
        BLOB_GET_METAGENERATION.getValue(),
        capturedOptions.getValue().get(BLOB_GET_METAGENERATION.getRpcOption()));
    assertEquals(
        BLOB_GET_GENERATION.getValue(),
        capturedOptions.getValue().get(BLOB_GET_GENERATION.getRpcOption()));
    String selector = (String) capturedOptions.getValue().get(BLOB_GET_FIELDS.getRpcOption());
    assertTrue(selector.contains("bucket"));
    assertTrue(selector.contains("name"));
    assertEquals(11, selector.length());
    assertEquals(expectedBlob1, blob);
  }

  @Test
  public void testGetBlobFailure() {
    doThrow(STORAGE_FAILURE)
        .when(storageRpcMock)
        .get(BlobId.of(BUCKET_NAME1, BLOB_NAME1).toPb(), EMPTY_RPC_OPTIONS);
    initializeService();
    try {
      storage.get(BUCKET_NAME1, BLOB_NAME1);
      fail();
    } catch (StorageException e) {
      assertEquals(STORAGE_FAILURE, e.getCause());
    }
  }

  private void verifyCreateBlobCapturedStream(ArgumentCaptor<ByteArrayInputStream> capturedStream)
      throws IOException {
    ByteArrayInputStream byteStream = capturedStream.getValue();
    byte[] streamBytes = new byte[BLOB_CONTENT.length];
    assertEquals(BLOB_CONTENT.length, byteStream.read(streamBytes));
    assertArrayEquals(BLOB_CONTENT, streamBytes);
    assertEquals(-1, byteStream.read(streamBytes));
  }

  @Test
  public void testCreateBlob() throws IOException {
    ArgumentCaptor<ByteArrayInputStream> capturedStream =
        ArgumentCaptor.forClass(ByteArrayInputStream.class);
    doReturn(BLOB_INFO1.toPb())
        .doThrow(UNEXPECTED_CALL_EXCEPTION)
        .when(storageRpcMock)
        .create(
            Mockito.eq(BLOB_INFO_WITH_HASHES.toPb()),
            capturedStream.capture(),
            Mockito.eq(EMPTY_RPC_OPTIONS));
    initializeService();

    Blob blob = storage.create(BLOB_INFO1, BLOB_CONTENT);

    assertEquals(expectedBlob1, blob);
    verifyCreateBlobCapturedStream(capturedStream);
  }

  @Test
  public void testCreateBlobWithSubArrayFromByteArray() throws IOException {
    ArgumentCaptor<ByteArrayInputStream> capturedStream =
        ArgumentCaptor.forClass(ByteArrayInputStream.class);
    doReturn(BLOB_INFO1.toPb())
        .doThrow(UNEXPECTED_CALL_EXCEPTION)
        .when(storageRpcMock)
        .create(
            Mockito.eq(
                BLOB_INFO1
                    .toBuilder()
                    .setMd5(SUB_CONTENT_MD5)
                    .setCrc32c(SUB_CONTENT_CRC32C)
                    .build()
                    .toPb()),
            capturedStream.capture(),
            Mockito.eq(EMPTY_RPC_OPTIONS));
    initializeService();

    Blob blob = storage.create(BLOB_INFO1, BLOB_CONTENT, 1, 2);

    assertEquals(expectedBlob1, blob);
    ByteArrayInputStream byteStream = capturedStream.getValue();
    byte[] streamBytes = new byte[BLOB_SUB_CONTENT.length];
    assertEquals(BLOB_SUB_CONTENT.length, byteStream.read(streamBytes));
    assertArrayEquals(BLOB_SUB_CONTENT, streamBytes);
    assertEquals(-1, byteStream.read(streamBytes));
  }

  @Test
  public void testCreateBlobRetry() throws IOException {
    ArgumentCaptor<ByteArrayInputStream> capturedStream =
        ArgumentCaptor.forClass(ByteArrayInputStream.class);

    StorageObject storageObject = BLOB_INFO_WITH_HASHES.toPb();

    doThrow(new StorageException(500, "internalError"))
        .doReturn(BLOB_INFO1.toPb())
        .doThrow(UNEXPECTED_CALL_EXCEPTION)
        .when(storageRpcMock)
        .create(Mockito.eq(storageObject), capturedStream.capture(), Mockito.eq(EMPTY_RPC_OPTIONS));

    storage =
        options
            .toBuilder()
            .setRetrySettings(ServiceOptions.getDefaultRetrySettings())
            .build()
            .getService();
    initializeServiceDependentObjects();

    Blob blob = storage.create(BLOB_INFO1, BLOB_CONTENT);

    assertEquals(expectedBlob1, blob);

    byte[] streamBytes = new byte[BLOB_CONTENT.length];
    for (ByteArrayInputStream byteStream : capturedStream.getAllValues()) {
      assertEquals(BLOB_CONTENT.length, byteStream.read(streamBytes));
      assertArrayEquals(BLOB_CONTENT, streamBytes);
      assertEquals(-1, byteStream.read(streamBytes));
    }
  }

  @Test
  public void testCreateEmptyBlob() throws IOException {
    ArgumentCaptor<ByteArrayInputStream> capturedStream =
        ArgumentCaptor.forClass(ByteArrayInputStream.class);

    doReturn(BLOB_INFO1.toPb())
        .doThrow(UNEXPECTED_CALL_EXCEPTION)
        .when(storageRpcMock)
        .create(
            Mockito.eq(
                BLOB_INFO1
                    .toBuilder()
                    .setMd5("1B2M2Y8AsgTpgAmY7PhCfg==")
                    .setCrc32c("AAAAAA==")
                    .build()
                    .toPb()),
            capturedStream.capture(),
            Mockito.eq(EMPTY_RPC_OPTIONS));
    initializeService();

    Blob blob = storage.create(BLOB_INFO1);
    assertEquals(expectedBlob1, blob);
    ByteArrayInputStream byteStream = capturedStream.getValue();
    byte[] streamBytes = new byte[BLOB_CONTENT.length];
    assertEquals(-1, byteStream.read(streamBytes));
  }

  @Test
  public void testCreateBlobWithOptions() throws IOException {
    ArgumentCaptor<ByteArrayInputStream> capturedStream =
        ArgumentCaptor.forClass(ByteArrayInputStream.class);

    doReturn(BLOB_INFO1.toPb())
        .doThrow(UNEXPECTED_CALL_EXCEPTION)
        .when(storageRpcMock)
        .create(
            Mockito.eq(BLOB_INFO_WITH_HASHES.toPb()),
            capturedStream.capture(),
            Mockito.eq(BLOB_TARGET_OPTIONS_CREATE));
    initializeService();

    Blob blob =
        storage.create(
            BLOB_INFO1,
            BLOB_CONTENT,
            BLOB_TARGET_METAGENERATION,
            BLOB_TARGET_NOT_EXIST,
            BLOB_TARGET_PREDEFINED_ACL);
    assertEquals(expectedBlob1, blob);
    verifyCreateBlobCapturedStream(capturedStream);
  }

  @Test
  public void testCreateBlobWithDisabledGzipContent() throws IOException {
    ArgumentCaptor<ByteArrayInputStream> capturedStream =
        ArgumentCaptor.forClass(ByteArrayInputStream.class);

    doReturn(BLOB_INFO1.toPb())
        .doThrow(UNEXPECTED_CALL_EXCEPTION)
        .when(storageRpcMock)
        .create(
            Mockito.eq(BLOB_INFO_WITH_HASHES.toPb()),
            capturedStream.capture(),
            Mockito.eq(BLOB_TARGET_OPTIONS_CREATE_DISABLE_GZIP_CONTENT));
    initializeService();

    Blob blob = storage.create(BLOB_INFO1, BLOB_CONTENT, BLOB_TARGET_DISABLE_GZIP_CONTENT);
    assertEquals(expectedBlob1, blob);
    verifyCreateBlobCapturedStream(capturedStream);
  }

  @Test
  public void testCreateBlobWithEncryptionKey() throws IOException {
    ArgumentCaptor<ByteArrayInputStream> capturedStream =
        ArgumentCaptor.forClass(ByteArrayInputStream.class);

    doReturn(BLOB_INFO1.toPb())
        .doReturn(BLOB_INFO1.toPb())
        .doThrow(UNEXPECTED_CALL_EXCEPTION)
        .when(storageRpcMock)
        .create(
            Mockito.eq(BLOB_INFO_WITH_HASHES.toPb()),
            capturedStream.capture(),
            Mockito.eq(ENCRYPTION_KEY_OPTIONS));
    initializeService();

    Blob blob =
        storage.create(BLOB_INFO1, BLOB_CONTENT, Storage.BlobTargetOption.encryptionKey(KEY));
    assertEquals(expectedBlob1, blob);
    verifyCreateBlobCapturedStream(capturedStream);
    blob =
        storage.create(
            BLOB_INFO1, BLOB_CONTENT, Storage.BlobTargetOption.encryptionKey(BASE64_KEY));
    assertEquals(expectedBlob1, blob);
    verifyCreateBlobCapturedStream(capturedStream);
  }

  @Test
  public void testCreateBlobWithKmsKeyName() throws IOException {
    ArgumentCaptor<ByteArrayInputStream> capturedStream =
        ArgumentCaptor.forClass(ByteArrayInputStream.class);

    doReturn(BLOB_INFO1.toPb())
        .doReturn(BLOB_INFO1.toPb())
        .doThrow(UNEXPECTED_CALL_EXCEPTION)
        .when(storageRpcMock)
        .create(
            Mockito.eq(BLOB_INFO_WITH_HASHES.toPb()),
            capturedStream.capture(),
            Mockito.eq(KMS_KEY_NAME_OPTIONS));
    initializeService();

    Blob blob =
        storage.create(BLOB_INFO1, BLOB_CONTENT, Storage.BlobTargetOption.kmsKeyName(KMS_KEY_NAME));
    assertEquals(expectedBlob1, blob);
    verifyCreateBlobCapturedStream(capturedStream);
    blob =
        storage.create(BLOB_INFO1, BLOB_CONTENT, Storage.BlobTargetOption.kmsKeyName(KMS_KEY_NAME));
    assertEquals(expectedBlob1, blob);
    verifyCreateBlobCapturedStream(capturedStream);
  }

  @Test
  @SuppressWarnings({"unchecked", "deprecation"})
  public void testCreateBlobFromStream() throws IOException {
    ArgumentCaptor<ByteArrayInputStream> capturedStream =
        ArgumentCaptor.forClass(ByteArrayInputStream.class);

    ByteArrayInputStream fileStream = new ByteArrayInputStream(BLOB_CONTENT);

    doReturn(BLOB_INFO1.toPb())
        .doThrow(UNEXPECTED_CALL_EXCEPTION)
        .when(storageRpcMock)
        .create(
            Mockito.eq(BLOB_INFO_WITHOUT_HASHES.toPb()),
            capturedStream.capture(),
            Mockito.eq(EMPTY_RPC_OPTIONS));
    initializeService();

    Blob blob = storage.create(BLOB_INFO_WITH_HASHES, fileStream);

    assertEquals(expectedBlob1, blob);
    verifyCreateBlobCapturedStream(capturedStream);
  }

  @Test
  @SuppressWarnings({"unchecked", "deprecation"})
  public void testCreateBlobFromStreamDisableGzipContent() throws IOException {
    ArgumentCaptor<ByteArrayInputStream> capturedStream =
        ArgumentCaptor.forClass(ByteArrayInputStream.class);

    ByteArrayInputStream fileStream = new ByteArrayInputStream(BLOB_CONTENT);
    doReturn(BLOB_INFO1.toPb())
        .doThrow(UNEXPECTED_CALL_EXCEPTION)
        .when(storageRpcMock)
        .create(
            Mockito.eq(BLOB_INFO_WITHOUT_HASHES.toPb()),
            capturedStream.capture(),
            Mockito.eq(BLOB_TARGET_OPTIONS_CREATE_DISABLE_GZIP_CONTENT));
    initializeService();

    Blob blob =
        storage.create(
            BLOB_INFO_WITH_HASHES, fileStream, Storage.BlobWriteOption.disableGzipContent());

    assertEquals(expectedBlob1, blob);
    verifyCreateBlobCapturedStream(capturedStream);
  }

  @Test
  @SuppressWarnings({"unchecked", "deprecation"})
  public void testCreateBlobFromStreamWithEncryptionKey() throws IOException {
    ByteArrayInputStream fileStream = new ByteArrayInputStream(BLOB_CONTENT);

    doReturn(BLOB_INFO1.toPb())
        .doReturn(BLOB_INFO1.toPb())
        .doThrow(UNEXPECTED_CALL_EXCEPTION)
        .when(storageRpcMock)
        .create(BLOB_INFO_WITHOUT_HASHES.toPb(), fileStream, ENCRYPTION_KEY_OPTIONS);
    initializeService();
    Blob blob =
        storage.create(
            BLOB_INFO_WITH_HASHES, fileStream, Storage.BlobWriteOption.encryptionKey(BASE64_KEY));
    assertEquals(expectedBlob1, blob);
    blob =
        storage.create(
            BLOB_INFO_WITH_HASHES, fileStream, Storage.BlobWriteOption.encryptionKey(BASE64_KEY));
    assertEquals(expectedBlob1, blob);
  }

  @Test
  @SuppressWarnings({"unchecked", "deprecation"})
  public void testCreateBlobFromStreamRetryableException() throws IOException {
    ArgumentCaptor<ByteArrayInputStream> capturedStream =
        ArgumentCaptor.forClass(ByteArrayInputStream.class);

    ByteArrayInputStream fileStream = new ByteArrayInputStream(BLOB_CONTENT);

    Exception internalErrorException = new StorageException(500, "internalError");
    doThrow(internalErrorException)
        .when(storageRpcMock)
        .create(BLOB_INFO_WITHOUT_HASHES.toPb(), fileStream, EMPTY_RPC_OPTIONS);

    storage =
        options
            .toBuilder()
            .setRetrySettings(ServiceOptions.getDefaultRetrySettings())
            .build()
            .getService();

    // Even though this exception is retryable, storage.create(BlobInfo, InputStream)
    // shouldn't retry.
    try {
      storage.create(BLOB_INFO_WITH_HASHES, fileStream);
      fail();
    } catch (StorageException ex) {
      assertSame(internalErrorException, ex);
    }
  }

  private void verifyChannelRead(ReadChannel channel, byte[] bytes) throws IOException {
    assertNotNull(channel);
    assertTrue(channel.isOpen());

    ByteBuffer buffer = ByteBuffer.allocate(42);
    byte[] expectedBytes = new byte[buffer.capacity()];
    System.arraycopy(bytes, 0, expectedBytes, 0, bytes.length);

    int size = channel.read(buffer);
    assertEquals(bytes.length, size);
    assertEquals(bytes.length, buffer.position());
    assertArrayEquals(expectedBytes, buffer.array());
  }

  @Test
  public void testReader() {
    initializeService();
    ReadChannel channel = storage.reader(BUCKET_NAME1, BLOB_NAME1);
    assertNotNull(channel);
    assertTrue(channel.isOpen());
    // Storage.reader() does not issue any RPC, channel.read() does
    try {
      channel.read(ByteBuffer.allocate(100));
      fail();
    } catch (IOException e) {
      assertTrue(e.getMessage().contains("java.lang.IllegalArgumentException: Unexpected call"));
    }
  }

  @Test
  public void testReaderWithOptions() throws IOException {
    doReturn(Tuple.of("etag", BLOB_CONTENT))
        .doThrow(UNEXPECTED_CALL_EXCEPTION)
        .when(storageRpcMock)
        .read(BLOB_INFO2.toPb(), BLOB_SOURCE_OPTIONS, 0, DEFAULT_CHUNK_SIZE);
    initializeService();
    ReadChannel channel =
        storage.reader(
            BUCKET_NAME1, BLOB_NAME2, BLOB_SOURCE_GENERATION, BLOB_SOURCE_METAGENERATION);
    verifyChannelRead(channel, BLOB_CONTENT);
  }

  @Test
  public void testReaderWithDecryptionKey() throws IOException {
    doReturn(Tuple.of("a", BLOB_CONTENT), Tuple.of("b", BLOB_SUB_CONTENT))
        .doThrow(UNEXPECTED_CALL_EXCEPTION)
        .when(storageRpcMock)
        .read(BLOB_INFO2.toPb(), ENCRYPTION_KEY_OPTIONS, 0, DEFAULT_CHUNK_SIZE);
    initializeService();
    ReadChannel channel =
        storage.reader(BUCKET_NAME1, BLOB_NAME2, Storage.BlobSourceOption.decryptionKey(KEY));

    verifyChannelRead(channel, BLOB_CONTENT);
    channel =
        storage.reader(
            BUCKET_NAME1, BLOB_NAME2, Storage.BlobSourceOption.decryptionKey(BASE64_KEY));
    verifyChannelRead(channel, BLOB_SUB_CONTENT);
  }

  @Test
  public void testReaderWithOptionsFromBlobId() throws IOException {
    doReturn(Tuple.of("etag", BLOB_CONTENT))
        .doThrow(UNEXPECTED_CALL_EXCEPTION)
        .when(storageRpcMock)
        .read(BLOB_INFO1.getBlobId().toPb(), BLOB_SOURCE_OPTIONS, 0, DEFAULT_CHUNK_SIZE);
    initializeService();
    ReadChannel channel =
        storage.reader(
            BLOB_INFO1.getBlobId(),
            BLOB_SOURCE_GENERATION_FROM_BLOB_ID,
            BLOB_SOURCE_METAGENERATION);
    verifyChannelRead(channel, BLOB_CONTENT);
  }

  @Test
  public void testReaderFailure() throws IOException {
    doThrow(STORAGE_FAILURE)
        .when(storageRpcMock)
        .read(BLOB_INFO2.getBlobId().toPb(), EMPTY_RPC_OPTIONS, 0, DEFAULT_CHUNK_SIZE);
    initializeService();
    ReadChannel channel = storage.reader(BUCKET_NAME1, BLOB_NAME2);
    assertNotNull(channel);
    assertTrue(channel.isOpen());
    try {
      channel.read(ByteBuffer.allocate(42));
      fail();
    } catch (IOException e) {
      assertTrue(e.getMessage().contains(STORAGE_FAILURE.toString()));
    }
  }

  @Test
  public void testWriter() {
    doReturn("upload-id")
        .doThrow(UNEXPECTED_CALL_EXCEPTION)
        .when(storageRpcMock)
        .open(BLOB_INFO_WITHOUT_HASHES.toPb(), EMPTY_RPC_OPTIONS);
    initializeService();
    WriteChannel channel = storage.writer(BLOB_INFO_WITH_HASHES);
    assertNotNull(channel);
    assertTrue(channel.isOpen());
  }

  @Test
  public void testWriterWithOptions() {
    BlobInfo info = BLOB_INFO1.toBuilder().setMd5(CONTENT_MD5).setCrc32c(CONTENT_CRC32C).build();
    doReturn("upload-id")
        .doThrow(UNEXPECTED_CALL_EXCEPTION)
        .when(storageRpcMock)
        .open(info.toPb(), BLOB_TARGET_OPTIONS_CREATE);
    initializeService();
    WriteChannel channel =
        storage.writer(
            info,
            BLOB_WRITE_METAGENERATION,
            BLOB_WRITE_NOT_EXIST,
            BLOB_WRITE_PREDEFINED_ACL,
            BLOB_WRITE_CRC2C,
            BLOB_WRITE_MD5_HASH);
    assertNotNull(channel);
    assertTrue(channel.isOpen());
  }

  @Test
  public void testWriterWithEncryptionKey() {
    BlobInfo info = BLOB_INFO1.toBuilder().setMd5(null).setCrc32c(null).build();
    doReturn("upload-id-1", "upload-id-2")
        .doThrow(UNEXPECTED_CALL_EXCEPTION)
        .when(storageRpcMock)
        .open(info.toPb(), ENCRYPTION_KEY_OPTIONS);
    initializeService();
    WriteChannel channel = storage.writer(info, Storage.BlobWriteOption.encryptionKey(KEY));
    assertNotNull(channel);
    assertTrue(channel.isOpen());
    channel = storage.writer(info, Storage.BlobWriteOption.encryptionKey(BASE64_KEY));
    assertNotNull(channel);
    assertTrue(channel.isOpen());
  }

  @Test
  public void testWriterWithKmsKeyName() {
    BlobInfo info = BLOB_INFO1.toBuilder().setMd5(null).setCrc32c(null).build();
    doReturn("upload-id-1", "upload-id-2")
        .doThrow(UNEXPECTED_CALL_EXCEPTION)
        .when(storageRpcMock)
        .open(info.toPb(), KMS_KEY_NAME_OPTIONS);
    initializeService();
    WriteChannel channel = storage.writer(info, Storage.BlobWriteOption.kmsKeyName(KMS_KEY_NAME));
    assertNotNull(channel);
    assertTrue(channel.isOpen());
    channel = storage.writer(info, Storage.BlobWriteOption.kmsKeyName(KMS_KEY_NAME));
    assertNotNull(channel);
    assertTrue(channel.isOpen());
  }

  @Test
  public void testWriterFailure() {
    doThrow(STORAGE_FAILURE)
        .when(storageRpcMock)
        .open(BLOB_INFO_WITHOUT_HASHES.toPb(), EMPTY_RPC_OPTIONS);
    initializeService();
    try {
      storage.writer(BLOB_INFO_WITH_HASHES);
      fail();
    } catch (StorageException e) {
      assertSame(STORAGE_FAILURE, e.getCause());
    }
>>>>>>> 34d1633a
  }
}<|MERGE_RESOLUTION|>--- conflicted
+++ resolved
@@ -20,14 +20,9 @@
 import static org.junit.Assert.assertEquals;
 import static org.junit.Assert.assertNotNull;
 import static org.junit.Assert.assertSame;
-<<<<<<< HEAD
-import static org.junit.Assert.fail;
-import static org.mockito.Mockito.any;
-=======
 import static org.junit.Assert.assertTrue;
 import static org.junit.Assert.fail;
 import static org.mockito.Mockito.doReturn;
->>>>>>> 34d1633a
 import static org.mockito.Mockito.doThrow;
 import static org.mockito.Mockito.mock;
 
@@ -46,16 +41,7 @@
 import com.google.common.io.BaseEncoding;
 import java.io.ByteArrayInputStream;
 import java.io.IOException;
-<<<<<<< HEAD
-import java.io.InputStream;
-import java.math.BigInteger;
-import java.nio.file.Files;
-import java.nio.file.NoSuchFileException;
-import java.nio.file.Path;
-import java.nio.file.Paths;
-=======
 import java.nio.ByteBuffer;
->>>>>>> 34d1633a
 import java.security.Key;
 import java.security.KeyFactory;
 import java.security.NoSuchAlgorithmException;
@@ -469,17 +455,6 @@
   }
 
   @Test
-<<<<<<< HEAD
-  public void testUploadNonExistentFile() {
-    initializeService();
-    String fileName = "non_existing_file.txt";
-    try {
-      storage.upload(BLOB_INFO1, Paths.get(fileName));
-      fail();
-    } catch (IOException e) {
-      assertEquals(NoSuchFileException.class, e.getClass());
-      assertEquals(fileName, e.getMessage());
-=======
   public void testCreateBucketFailure() {
     doThrow(STORAGE_FAILURE).when(storageRpcMock).create(BUCKET_INFO1.toPb(), EMPTY_RPC_OPTIONS);
     initializeService();
@@ -488,169 +463,10 @@
       fail();
     } catch (StorageException e) {
       assertEquals(STORAGE_FAILURE, e.getCause());
->>>>>>> 34d1633a
     }
   }
 
   @Test
-<<<<<<< HEAD
-  public void testUploadDirectory() throws IOException {
-    initializeService();
-    Path dir = Files.createTempDirectory("unit_");
-    try {
-      storage.upload(BLOB_INFO1, dir);
-      fail();
-    } catch (StorageException e) {
-      assertEquals(dir + " is a directory", e.getMessage());
-    }
-  }
-
-  private BlobInfo initializeUpload(byte[] bytes) {
-    return initializeUpload(bytes, DEFAULT_BUFFER_SIZE, EMPTY_RPC_OPTIONS);
-  }
-
-  private BlobInfo initializeUpload(byte[] bytes, int bufferSize) {
-    return initializeUpload(bytes, bufferSize, EMPTY_RPC_OPTIONS);
-  }
-
-  private BlobInfo initializeUpload(
-      byte[] bytes, int bufferSize, Map<StorageRpc.Option, ?> rpcOptions) {
-    String uploadId = "upload-id";
-    byte[] buffer = new byte[bufferSize];
-    System.arraycopy(bytes, 0, buffer, 0, bytes.length);
-    BlobInfo blobInfo = BLOB_INFO1.toBuilder().setMd5(null).setCrc32c(null).build();
-    StorageObject storageObject = new StorageObject();
-    storageObject.setBucket(BLOB_INFO1.getBucket());
-    storageObject.setName(BLOB_INFO1.getName());
-    storageObject.setSize(BigInteger.valueOf(bytes.length));
-    when(storageRpcMock.open(blobInfo.toPb(), rpcOptions)).thenReturn(uploadId);
-    when(storageRpcMock.write(uploadId, buffer, 0, 0L, bytes.length, true))
-        .thenReturn(storageObject);
-    initializeService();
-    expectedUpdated = Blob.fromPb(storage, storageObject);
-    return blobInfo;
-  }
-
-  @Test
-  public void testUploadFile() throws Exception {
-    byte[] dataToSend = {1, 2, 3, 4};
-    Path tempFile = Files.createTempFile("testUpload", ".tmp");
-    Files.write(tempFile, dataToSend);
-
-    BlobInfo blobInfo = initializeUpload(dataToSend);
-    Blob blob = storage.upload(blobInfo, tempFile);
-    assertEquals(expectedUpdated, blob);
-  }
-
-  @Test
-  public void testUploadStream() throws Exception {
-    byte[] dataToSend = {1, 2, 3, 4, 5};
-    ByteArrayInputStream stream = new ByteArrayInputStream(dataToSend);
-
-    BlobInfo blobInfo = initializeUpload(dataToSend);
-    Blob blob = storage.upload(blobInfo, stream);
-    assertEquals(expectedUpdated, blob);
-  }
-
-  @Test
-  public void testUploadWithOptions() throws Exception {
-    byte[] dataToSend = {1, 2, 3, 4, 5, 6};
-    ByteArrayInputStream stream = new ByteArrayInputStream(dataToSend);
-
-    BlobInfo blobInfo = initializeUpload(dataToSend, DEFAULT_BUFFER_SIZE, KMS_KEY_NAME_OPTIONS);
-    Blob blob = storage.upload(blobInfo, stream, Storage.BlobWriteOption.kmsKeyName(KMS_KEY_NAME));
-    assertEquals(expectedUpdated, blob);
-  }
-
-  @Test
-  public void testUploadWithBufferSize() throws Exception {
-    byte[] dataToSend = {1, 2, 3, 4, 5, 6};
-    ByteArrayInputStream stream = new ByteArrayInputStream(dataToSend);
-    int bufferSize = MIN_BUFFER_SIZE * 2;
-
-    BlobInfo blobInfo = initializeUpload(dataToSend, bufferSize);
-    Blob blob = storage.upload(blobInfo, stream, bufferSize);
-    assertEquals(expectedUpdated, blob);
-  }
-
-  @Test
-  public void testUploadWithBufferSizeAndOptions() throws Exception {
-    byte[] dataToSend = {1, 2, 3, 4, 5, 6};
-    ByteArrayInputStream stream = new ByteArrayInputStream(dataToSend);
-    int bufferSize = MIN_BUFFER_SIZE * 2;
-
-    BlobInfo blobInfo = initializeUpload(dataToSend, bufferSize, KMS_KEY_NAME_OPTIONS);
-    Blob blob =
-        storage.upload(
-            blobInfo, stream, bufferSize, Storage.BlobWriteOption.kmsKeyName(KMS_KEY_NAME));
-    assertEquals(expectedUpdated, blob);
-  }
-
-  @Test
-  public void testUploadWithSmallBufferSize() throws Exception {
-    byte[] dataToSend = new byte[100_000];
-    ByteArrayInputStream stream = new ByteArrayInputStream(dataToSend);
-    int smallBufferSize = 100;
-
-    BlobInfo blobInfo = initializeUpload(dataToSend, MIN_BUFFER_SIZE);
-    Blob blob = storage.upload(blobInfo, stream, smallBufferSize);
-    assertEquals(expectedUpdated, blob);
-  }
-
-  @Test
-  public void testUploadWithException() throws Exception {
-    initializeService();
-    String uploadId = "id-exception";
-    byte[] bytes = new byte[10];
-    byte[] buffer = new byte[MIN_BUFFER_SIZE];
-    System.arraycopy(bytes, 0, buffer, 0, bytes.length);
-    BlobInfo info = BLOB_INFO1.toBuilder().setMd5(null).setCrc32c(null).build();
-    when(storageRpcMock.open(info.toPb(), EMPTY_RPC_OPTIONS)).thenReturn(uploadId);
-    Exception runtimeException = new RuntimeException("message");
-    doThrow(runtimeException)
-        .when(storageRpcMock)
-        .write(uploadId, buffer, 0, 0L, bytes.length, true);
-
-    InputStream input = new ByteArrayInputStream(bytes);
-    try {
-      storage.upload(info, input, MIN_BUFFER_SIZE);
-      fail();
-    } catch (StorageException e) {
-      assertSame(runtimeException, e.getCause());
-    }
-  }
-
-  @Test
-  public void testUploadMultipleParts() throws Exception {
-    initializeService();
-    String uploadId = "id-multiple-parts";
-    int extraBytes = 10;
-    int totalSize = MIN_BUFFER_SIZE + extraBytes;
-    byte[] dataToSend = new byte[totalSize];
-    dataToSend[0] = 42;
-    dataToSend[MIN_BUFFER_SIZE + 1] = 43;
-
-    StorageObject storageObject = new StorageObject();
-    storageObject.setBucket(BLOB_INFO1.getBucket());
-    storageObject.setName(BLOB_INFO1.getName());
-    storageObject.setSize(BigInteger.valueOf(totalSize));
-
-    BlobInfo info = BLOB_INFO1.toBuilder().setMd5(null).setCrc32c(null).build();
-    when(storageRpcMock.open(info.toPb(), EMPTY_RPC_OPTIONS)).thenReturn(uploadId);
-
-    byte[] buffer1 = new byte[MIN_BUFFER_SIZE];
-    System.arraycopy(dataToSend, 0, buffer1, 0, MIN_BUFFER_SIZE);
-    when(storageRpcMock.write(uploadId, buffer1, 0, 0L, MIN_BUFFER_SIZE, false)).thenReturn(null);
-
-    byte[] buffer2 = new byte[MIN_BUFFER_SIZE];
-    System.arraycopy(dataToSend, MIN_BUFFER_SIZE, buffer2, 0, extraBytes);
-    when(storageRpcMock.write(uploadId, buffer2, 0, (long) MIN_BUFFER_SIZE, extraBytes, true))
-        .thenReturn(storageObject);
-
-    InputStream input = new ByteArrayInputStream(dataToSend);
-    Blob blob = storage.upload(info, input, MIN_BUFFER_SIZE);
-    assertEquals(Blob.fromPb(storage, storageObject), blob);
-=======
   public void testGetBucket() {
     doReturn(BUCKET_INFO1.toPb())
         .doThrow(UNEXPECTED_CALL_EXCEPTION)
@@ -1312,6 +1128,5 @@
     } catch (StorageException e) {
       assertSame(STORAGE_FAILURE, e.getCause());
     }
->>>>>>> 34d1633a
   }
 }