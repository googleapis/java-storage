--- conflicted
+++ resolved
@@ -326,13 +326,10 @@
             "timeCreated",
             "updated",
             "versioning",
-<<<<<<< HEAD
             "website",
-            "softDeletePolicy");
-=======
+            "softDeletePolicy",
             "hierarchicalNamespace",
             "website");
->>>>>>> 8074fffe
     s.get(
         b.getName(),
         BucketGetOption.fields(TestUtils.filterOutHttpOnlyBucketFields(BucketField.values())));
@@ -824,13 +821,10 @@
             "items/timeCreated",
             "items/updated",
             "items/versioning",
-<<<<<<< HEAD
             "items/website",
-            "items/softDeletePolicy");
-=======
+            "items/softDeletePolicy",
             "items/hierarchicalNamespace",
             "items/website");
->>>>>>> 8074fffe
     s.list(BucketListOption.fields(TestUtils.filterOutHttpOnlyBucketFields(BucketField.values())));
     requestAuditing.assertQueryParam("fields", expected, splitOnCommaToSet());
   }
