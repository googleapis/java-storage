--- conflicted
+++ resolved
@@ -596,12 +596,7 @@
       assertThrows(
           HttpResponseException.class,
           () ->
-<<<<<<< HEAD
-              multipartUploadHttpRequestManager.sendAbortMultipartUploadRequest(
-                  endpoint, request, httpStorageOptions));
-=======
               multipartUploadHttpRequestManager.sendAbortMultipartUploadRequest(endpoint, request));
->>>>>>> 495d09e1
     }
   }
 }