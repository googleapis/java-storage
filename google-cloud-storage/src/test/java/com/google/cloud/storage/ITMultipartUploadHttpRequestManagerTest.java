/*
 * Copyright 2025 Google LLC
 *
 * Licensed under the Apache License, Version 2.0 (the "License");
 * you may not use this file except in compliance with the License.
 * You may obtain a copy of the License at
 *
 *       http://www.apache.org/licenses/LICENSE-2.0
 *
 * Unless required by applicable law or agreed to in writing, software
 * distributed under the License is distributed on an "AS IS" BASIS,
 * WITHOUT WARRANTIES OR CONDITIONS OF ANY KIND, either express or implied.
 * See the License for the specific language governing permissions and
 * limitations under the License.
 */

package com.google.cloud.storage;

import static com.google.common.truth.Truth.assertThat;
import static io.grpc.netty.shaded.io.netty.handler.codec.http.HttpHeaderNames.CONTENT_TYPE;
import static io.grpc.netty.shaded.io.netty.handler.codec.http.HttpResponseStatus.OK;
import static org.junit.Assert.assertThrows;

import com.fasterxml.jackson.dataformat.xml.XmlMapper;
import com.fasterxml.jackson.datatype.jsr310.JavaTimeModule;
import com.google.api.client.http.HttpResponseException;
import com.google.cloud.NoCredentials;
import com.google.cloud.storage.FakeHttpServer.HttpRequestHandler;
import com.google.cloud.storage.it.runner.StorageITRunner;
import com.google.cloud.storage.it.runner.annotations.Backend;
import com.google.cloud.storage.it.runner.annotations.ParallelFriendly;
import com.google.cloud.storage.it.runner.annotations.SingleBackend;
import com.google.cloud.storage.multipartupload.model.AbortMultipartUploadRequest;
import com.google.cloud.storage.multipartupload.model.AbortMultipartUploadResponse;
import com.google.cloud.storage.multipartupload.model.CreateMultipartUploadRequest;
import com.google.cloud.storage.multipartupload.model.CreateMultipartUploadResponse;
import com.google.cloud.storage.multipartupload.model.ListPartsRequest;
import com.google.cloud.storage.multipartupload.model.ListPartsResponse;
import com.google.cloud.storage.multipartupload.model.ObjectLockMode;
import com.google.cloud.storage.multipartupload.model.Part;
import com.google.common.collect.ImmutableMap;
import io.grpc.netty.shaded.io.netty.buffer.ByteBuf;
import io.grpc.netty.shaded.io.netty.buffer.Unpooled;
import io.grpc.netty.shaded.io.netty.handler.codec.http.DefaultFullHttpResponse;
import io.grpc.netty.shaded.io.netty.handler.codec.http.FullHttpResponse;
import io.grpc.netty.shaded.io.netty.handler.codec.http.HttpResponseStatus;
import java.net.URI;
import java.nio.charset.StandardCharsets;
import java.time.OffsetDateTime;
import java.time.ZoneOffset;
import java.util.Collections;
import org.junit.Before;
import org.junit.Rule;
import org.junit.Test;
import org.junit.rules.TemporaryFolder;
import org.junit.runner.RunWith;

@RunWith(StorageITRunner.class)
@SingleBackend(Backend.PROD)
@ParallelFriendly
public final class ITMultipartUploadHttpRequestManagerTest {
  private static final XmlMapper xmlMapper;

  static {
    xmlMapper = new XmlMapper();
    xmlMapper.registerModule(new JavaTimeModule());
  }

  private MultipartUploadHttpRequestManager multipartUploadHttpRequestManager;
  @Rule public final TemporaryFolder temp = new TemporaryFolder();

  @Before
  public void setUp() throws Exception {
    HttpStorageOptions httpStorageOptions =
        HttpStorageOptions.newBuilder()
            .setProjectId("test-project")
            .setCredentials(NoCredentials.getInstance())
            .build();
    multipartUploadHttpRequestManager =
        MultipartUploadHttpRequestManager.createFrom(httpStorageOptions);
  }

  @Test
  public void sendCreateMultipartUploadRequest_success() throws Exception {
    HttpRequestHandler handler =
        req -> {
          CreateMultipartUploadResponse response =
              CreateMultipartUploadResponse.builder()
                  .bucket("test-bucket")
                  .key("test-key")
                  .uploadId("test-upload-id")
                  .build();
          ByteBuf buf = Unpooled.wrappedBuffer(xmlMapper.writeValueAsBytes(response));

          DefaultFullHttpResponse resp =
              new DefaultFullHttpResponse(req.protocolVersion(), OK, buf);
          resp.headers().set(CONTENT_TYPE, "application/xml; charset=utf-8");
          return resp;
        };

    try (FakeHttpServer fakeHttpServer = FakeHttpServer.of(handler)) {
      URI endpoint = fakeHttpServer.getEndpoint();
      CreateMultipartUploadRequest request =
          CreateMultipartUploadRequest.builder()
              .bucket("test-bucket")
              .key("test-key")
              .contentType("application/octet-stream")
              .build();

      CreateMultipartUploadResponse response =
          multipartUploadHttpRequestManager.sendCreateMultipartUploadRequest(endpoint, request);

      assertThat(response).isNotNull();
      assertThat(response.bucket()).isEqualTo("test-bucket");
      assertThat(response.key()).isEqualTo("test-key");
      assertThat(response.uploadId()).isEqualTo("test-upload-id");
    }
  }

  @Test
  public void sendCreateMultipartUploadRequest_error() throws Exception {
    HttpRequestHandler handler =
        req -> {
          FullHttpResponse resp =
              new DefaultFullHttpResponse(req.protocolVersion(), HttpResponseStatus.BAD_REQUEST);
          resp.headers().set(CONTENT_TYPE, "text/plain; charset=utf-8");
          return resp;
        };

    try (FakeHttpServer fakeHttpServer = FakeHttpServer.of(handler)) {
      URI endpoint = fakeHttpServer.getEndpoint();
      CreateMultipartUploadRequest request =
          CreateMultipartUploadRequest.builder()
              .bucket("test-bucket")
              .key("test-key")
              .contentType("application/octet-stream")
              .build();

      assertThrows(
          HttpResponseException.class,
          () ->
              multipartUploadHttpRequestManager.sendCreateMultipartUploadRequest(
                  endpoint, request));
    }
  }

  @Test
  public void sendCreateMultipartUploadRequest_withCannedAcl() throws Exception {
    HttpRequestHandler handler =
        req -> {
          assertThat(req.headers().get("x-goog-acl")).isEqualTo("AUTHENTICATED_READ");
          CreateMultipartUploadResponse response =
              CreateMultipartUploadResponse.builder()
                  .bucket("test-bucket")
                  .key("test-key")
                  .uploadId("test-upload-id")
                  .build();
          ByteBuf buf = Unpooled.wrappedBuffer(xmlMapper.writeValueAsBytes(response));

          DefaultFullHttpResponse resp =
              new DefaultFullHttpResponse(req.protocolVersion(), OK, buf);
          resp.headers().set(CONTENT_TYPE, "application/xml; charset=utf-8");
          return resp;
        };

    try (FakeHttpServer fakeHttpServer = FakeHttpServer.of(handler)) {
      URI endpoint = fakeHttpServer.getEndpoint();
      CreateMultipartUploadRequest request =
          CreateMultipartUploadRequest.builder()
              .bucket("test-bucket")
              .key("test-key")
              .contentType("application/octet-stream")
              .cannedAcl(Storage.PredefinedAcl.AUTHENTICATED_READ)
              .build();

      multipartUploadHttpRequestManager.sendCreateMultipartUploadRequest(endpoint, request);
    }
  }

  @Test
  public void sendCreateMultipartUploadRequest_withMetadata() throws Exception {
    HttpRequestHandler handler =
        req -> {
          assertThat(req.headers().get("x-goog-meta-key1")).isEqualTo("value1");
          assertThat(req.headers().get("x-goog-meta-key2")).isEqualTo("value2");
          CreateMultipartUploadResponse response =
              CreateMultipartUploadResponse.builder()
                  .bucket("test-bucket")
                  .key("test-key")
                  .uploadId("test-upload-id")
                  .build();
          ByteBuf buf = Unpooled.wrappedBuffer(xmlMapper.writeValueAsBytes(response));

          DefaultFullHttpResponse resp =
              new DefaultFullHttpResponse(req.protocolVersion(), OK, buf);
          resp.headers().set(CONTENT_TYPE, "application/xml; charset=utf-8");
          return resp;
        };

    try (FakeHttpServer fakeHttpServer = FakeHttpServer.of(handler)) {
      URI endpoint = fakeHttpServer.getEndpoint();
      CreateMultipartUploadRequest request =
          CreateMultipartUploadRequest.builder()
              .bucket("test-bucket")
              .key("test-key")
              .contentType("application/octet-stream")
              .metadata(ImmutableMap.of("key1", "value1", "key2", "value2"))
              .build();

      multipartUploadHttpRequestManager.sendCreateMultipartUploadRequest(endpoint, request);
    }
  }

  @Test
  public void sendCreateMultipartUploadRequest_withStorageClass() throws Exception {
    HttpRequestHandler handler =
        req -> {
          assertThat(req.headers().get("x-goog-storage-class")).isEqualTo("ARCHIVE");
          CreateMultipartUploadResponse response =
              CreateMultipartUploadResponse.builder()
                  .bucket("test-bucket")
                  .key("test-key")
                  .uploadId("test-upload-id")
                  .build();
          ByteBuf buf = Unpooled.wrappedBuffer(xmlMapper.writeValueAsBytes(response));

          DefaultFullHttpResponse resp =
              new DefaultFullHttpResponse(req.protocolVersion(), OK, buf);
          resp.headers().set(CONTENT_TYPE, "application/xml; charset=utf-8");
          return resp;
        };

    try (FakeHttpServer fakeHttpServer = FakeHttpServer.of(handler)) {
      URI endpoint = fakeHttpServer.getEndpoint();
      CreateMultipartUploadRequest request =
          CreateMultipartUploadRequest.builder()
              .bucket("test-bucket")
              .key("test-key")
              .contentType("application/octet-stream")
              .storageClass(StorageClass.ARCHIVE)
              .build();

      multipartUploadHttpRequestManager.sendCreateMultipartUploadRequest(endpoint, request);
    }
  }

  @Test
  public void sendCreateMultipartUploadRequest_withKmsKeyName() throws Exception {
    HttpRequestHandler handler =
        req -> {
          assertThat(req.headers().get("x-goog-encryption-kms-key-name"))
              .isEqualTo("projects/p/locations/l/keyRings/r/cryptoKeys/k");
          CreateMultipartUploadResponse response =
              CreateMultipartUploadResponse.builder()
                  .bucket("test-bucket")
                  .key("test-key")
                  .uploadId("test-upload-id")
                  .build();
          ByteBuf buf = Unpooled.wrappedBuffer(xmlMapper.writeValueAsBytes(response));

          DefaultFullHttpResponse resp =
              new DefaultFullHttpResponse(req.protocolVersion(), OK, buf);
          resp.headers().set(CONTENT_TYPE, "application/xml; charset=utf-8");
          return resp;
        };

    try (FakeHttpServer fakeHttpServer = FakeHttpServer.of(handler)) {
      URI endpoint = fakeHttpServer.getEndpoint();
      CreateMultipartUploadRequest request =
          CreateMultipartUploadRequest.builder()
              .bucket("test-bucket")
              .key("test-key")
              .contentType("application/octet-stream")
              .kmsKeyName("projects/p/locations/l/keyRings/r/cryptoKeys/k")
              .build();

      multipartUploadHttpRequestManager.sendCreateMultipartUploadRequest(endpoint, request);
    }
  }

  @Test
  public void sendCreateMultipartUploadRequest_withObjectLockMode() throws Exception {
    HttpRequestHandler handler =
        req -> {
          assertThat(req.headers().get("x-goog-object-lock-mode")).isEqualTo("GOVERNANCE");
          CreateMultipartUploadResponse response =
              CreateMultipartUploadResponse.builder()
                  .bucket("test-bucket")
                  .key("test-key")
                  .uploadId("test-upload-id")
                  .build();
          ByteBuf buf = Unpooled.wrappedBuffer(xmlMapper.writeValueAsBytes(response));

          DefaultFullHttpResponse resp =
              new DefaultFullHttpResponse(req.protocolVersion(), OK, buf);
          resp.headers().set(CONTENT_TYPE, "application/xml; charset=utf-8");
          return resp;
        };

    try (FakeHttpServer fakeHttpServer = FakeHttpServer.of(handler)) {
      URI endpoint = fakeHttpServer.getEndpoint();
      CreateMultipartUploadRequest request =
          CreateMultipartUploadRequest.builder()
              .bucket("test-bucket")
              .key("test-key")
              .contentType("application/octet-stream")
              .objectLockMode(ObjectLockMode.GOVERNANCE)
              .build();

      multipartUploadHttpRequestManager.sendCreateMultipartUploadRequest(endpoint, request);
    }
  }

  @Test
  public void sendCreateMultipartUploadRequest_withObjectLockRetainUntilDate() throws Exception {
    OffsetDateTime retainUtil = OffsetDateTime.of(2024, 1, 1, 0, 0, 0, 0, ZoneOffset.UTC);
    HttpRequestHandler handler =
        req -> {
          OffsetDateTime actual =
              Utils.offsetDateTimeRfc3339Codec.decode(
                  req.headers().get("x-goog-object-lock-retain-until-date"));
          assertThat(actual).isEqualTo(retainUtil);
          CreateMultipartUploadResponse response =
              CreateMultipartUploadResponse.builder()
                  .bucket("test-bucket")
                  .key("test-key")
                  .uploadId("test-upload-id")
                  .build();
          ByteBuf buf = Unpooled.wrappedBuffer(xmlMapper.writeValueAsBytes(response));

          DefaultFullHttpResponse resp =
              new DefaultFullHttpResponse(req.protocolVersion(), OK, buf);
          resp.headers().set(CONTENT_TYPE, "application/xml; charset=utf-8");
          return resp;
        };

    try (FakeHttpServer fakeHttpServer = FakeHttpServer.of(handler)) {
      URI endpoint = fakeHttpServer.getEndpoint();
      CreateMultipartUploadRequest request =
          CreateMultipartUploadRequest.builder()
              .bucket("test-bucket")
              .key("test-key")
              .contentType("application/octet-stream")
              .objectLockRetainUntilDate(retainUtil)
              .build();

      multipartUploadHttpRequestManager.sendCreateMultipartUploadRequest(endpoint, request);
    }
  }

  @Test
  public void sendCreateMultipartUploadRequest_withCustomTime() throws Exception {
    OffsetDateTime customTime = OffsetDateTime.of(2024, 1, 1, 0, 0, 0, 0, ZoneOffset.UTC);
    HttpRequestHandler handler =
        req -> {
          OffsetDateTime actual =
              Utils.offsetDateTimeRfc3339Codec.decode(req.headers().get("x-goog-custom-time"));
          assertThat(actual).isEqualTo(customTime);
          CreateMultipartUploadResponse response =
              CreateMultipartUploadResponse.builder()
                  .bucket("test-bucket")
                  .key("test-key")
                  .uploadId("test-upload-id")
                  .build();
          ByteBuf buf = Unpooled.wrappedBuffer(xmlMapper.writeValueAsBytes(response));

          DefaultFullHttpResponse resp =
              new DefaultFullHttpResponse(req.protocolVersion(), OK, buf);
          resp.headers().set(CONTENT_TYPE, "application/xml; charset=utf-8");
          return resp;
        };

    try (FakeHttpServer fakeHttpServer = FakeHttpServer.of(handler)) {
      URI endpoint = fakeHttpServer.getEndpoint();
      CreateMultipartUploadRequest request =
          CreateMultipartUploadRequest.builder()
              .bucket("test-bucket")
              .key("test-key")
              .contentType("application/octet-stream")
              .customTime(customTime)
              .build();

      multipartUploadHttpRequestManager.sendCreateMultipartUploadRequest(endpoint, request);
    }
  }

  @Test
  public void sendListPartsRequest_success() throws Exception {
    HttpRequestHandler handler =
        req -> {
<<<<<<< HEAD
          String xmlResponse =
              "<?xml version='1.0' encoding='UTF-8'?>\n"
                  + "<ListPartsResult>\n"
                  + "  <Bucket>test-bucket</Bucket>\n"
                  + "  <Key>test-key</Key>\n"
                  + "  <UploadId>test-upload-id</UploadId>\n"
                  + "  <PartNumberMarker>0</PartNumberMarker>\n"
                  + "  <NextPartNumberMarker>1</NextPartNumberMarker>\n"
                  + "  <MaxParts>1</MaxParts>\n"
                  + "  <IsTruncated>false</IsTruncated>\n"
                  + "  <Part>\n"
                  + "    <PartNumber>1</PartNumber>\n"
                  + "    <ETag>etag</ETag>\n"
                  + "    <Size>123</Size>\n"
                  + "    <LastModified>2024-05-08T17:50:00.000Z</LastModified>\n"
                  + "  </Part>\n"
                  + "</ListPartsResult>";
          ByteBuf buf = Unpooled.wrappedBuffer(xmlResponse.getBytes());
=======
          OffsetDateTime lastModified = OffsetDateTime.of(2024, 5, 8, 17, 50, 0, 0, ZoneOffset.UTC);
          ListPartsResponse listPartsResponse =
              ListPartsResponse.builder()
                  .setBucket("test-bucket")
                  .setKey("test-key")
                  .setUploadId("test-upload-id")
                  .setPartNumberMarker(0)
                  .setNextPartNumberMarker(1)
                  .setMaxParts(1)
                  .setIsTruncated(false)
                  .setParts(
                      Collections.singletonList(
                          Part.builder()
                              .partNumber(1)
                              .eTag("\"etag\"")
                              .size(123)
                              .lastModified(lastModified)
                              .build()))
                  .build();
          ByteBuf buf = Unpooled.wrappedBuffer(xmlMapper.writeValueAsBytes(listPartsResponse));
>>>>>>> 337f9721

          DefaultFullHttpResponse resp =
              new DefaultFullHttpResponse(req.protocolVersion(), OK, buf);
          resp.headers().set(CONTENT_TYPE, "application/xml; charset=utf-8");
          return resp;
        };

    try (FakeHttpServer fakeHttpServer = FakeHttpServer.of(handler)) {
      URI endpoint = fakeHttpServer.getEndpoint();
      ListPartsRequest request =
          ListPartsRequest.builder()
              .bucket("test-bucket")
              .key("test-key")
              .uploadId("test-upload-id")
              .maxParts(1)
              .partNumberMarker(0)
              .build();

      ListPartsResponse response =
          multipartUploadHttpRequestManager.sendListPartsRequest(endpoint, request);

      assertThat(response).isNotNull();
      assertThat(response.getBucket()).isEqualTo("test-bucket");
      assertThat(response.getKey()).isEqualTo("test-key");
      assertThat(response.getUploadId()).isEqualTo("test-upload-id");
      assertThat(response.getPartNumberMarker()).isEqualTo(0);
      assertThat(response.getNextPartNumberMarker()).isEqualTo(1);
      assertThat(response.getMaxParts()).isEqualTo(1);
      assertThat(response.isTruncated()).isFalse();
      assertThat(response.getParts()).hasSize(1);
      Part part = response.getParts().get(0);
      assertThat(part.partNumber()).isEqualTo(1);
      assertThat(part.eTag()).isEqualTo("etag");
      assertThat(part.size()).isEqualTo(123);
      assertThat(part.lastModified())
          .isEqualTo(OffsetDateTime.of(2024, 5, 8, 17, 50, 0, 0, ZoneOffset.UTC));
    }
  }

  @Test
  public void sendListPartsRequest_bucketNotFound() throws Exception {
    HttpRequestHandler handler =
        req ->
            new DefaultFullHttpResponse(
                req.protocolVersion(),
                HttpResponseStatus.NOT_FOUND,
                Unpooled.wrappedBuffer("Bucket not found".getBytes(StandardCharsets.UTF_8)));

    try (FakeHttpServer fakeHttpServer = FakeHttpServer.of(handler)) {
      URI endpoint = fakeHttpServer.getEndpoint();
      ListPartsRequest request =
          ListPartsRequest.builder()
              .bucket("test-bucket")
              .key("test-key")
              .uploadId("test-upload-id")
              .build();

      assertThrows(
          HttpResponseException.class,
          () -> multipartUploadHttpRequestManager.sendListPartsRequest(endpoint, request));
    }
  }

  @Test
  public void sendListPartsRequest_keyNotFound() throws Exception {
    HttpRequestHandler handler =
        req ->
            new DefaultFullHttpResponse(
                req.protocolVersion(),
                HttpResponseStatus.NOT_FOUND,
                Unpooled.wrappedBuffer("Key not found".getBytes(StandardCharsets.UTF_8)));

    try (FakeHttpServer fakeHttpServer = FakeHttpServer.of(handler)) {
      URI endpoint = fakeHttpServer.getEndpoint();
      ListPartsRequest request =
          ListPartsRequest.builder()
              .bucket("test-bucket")
              .key("test-key")
              .uploadId("test-upload-id")
              .build();

      assertThrows(
          HttpResponseException.class,
          () -> multipartUploadHttpRequestManager.sendListPartsRequest(endpoint, request));
    }
  }

  @Test
  public void sendListPartsRequest_badRequest() throws Exception {
    HttpRequestHandler handler =
        req ->
            new DefaultFullHttpResponse(
                req.protocolVersion(),
                HttpResponseStatus.BAD_REQUEST,
                Unpooled.wrappedBuffer("Invalid uploadId".getBytes(StandardCharsets.UTF_8)));

    try (FakeHttpServer fakeHttpServer = FakeHttpServer.of(handler)) {
      URI endpoint = fakeHttpServer.getEndpoint();
      ListPartsRequest request =
          ListPartsRequest.builder()
              .bucket("test-bucket")
              .key("test-key")
              .uploadId("invalid-upload-id")
              .build();

      assertThrows(
          HttpResponseException.class,
          () -> multipartUploadHttpRequestManager.sendListPartsRequest(endpoint, request));
    }
  }

  @Test
  public void sendListPartsRequest_errorResponse() throws Exception {
    HttpRequestHandler handler =
        req -> {
          FullHttpResponse resp =
              new DefaultFullHttpResponse(req.protocolVersion(), HttpResponseStatus.BAD_REQUEST);
          resp.headers().set(CONTENT_TYPE, "text/plain; charset=utf-8");
          return resp;
        };

    try (FakeHttpServer fakeHttpServer = FakeHttpServer.of(handler)) {
      URI endpoint = fakeHttpServer.getEndpoint();
      ListPartsRequest request =
          ListPartsRequest.builder()
              .bucket("test-bucket")
              .key("test-key")
              .uploadId("test-upload-id")
              .build();

      assertThrows(
          HttpResponseException.class,
          () -> multipartUploadHttpRequestManager.sendListPartsRequest(endpoint, request));
    }
  }

  @Test
  public void sendAbortMultipartUploadRequest_success() throws Exception {
    HttpRequestHandler handler =
        req -> {
          assertThat(req.uri()).contains("?uploadId=test-upload-id");
          AbortMultipartUploadResponse response = new AbortMultipartUploadResponse();
          ByteBuf buf = Unpooled.wrappedBuffer(xmlMapper.writeValueAsBytes(response));

          DefaultFullHttpResponse resp =
              new DefaultFullHttpResponse(req.protocolVersion(), OK, buf);
          resp.headers().set(CONTENT_TYPE, "application/xml; charset=utf-8");
          return resp;
        };

    try (FakeHttpServer fakeHttpServer = FakeHttpServer.of(handler)) {
      URI endpoint = fakeHttpServer.getEndpoint();
      AbortMultipartUploadRequest request =
          AbortMultipartUploadRequest.builder()
              .bucket("test-bucket")
              .key("test-key")
              .uploadId("test-upload-id")
              .build();

      AbortMultipartUploadResponse response =
          multipartUploadHttpRequestManager.sendAbortMultipartUploadRequest(
              endpoint, request, httpStorageOptions);

      assertThat(response).isNotNull();
    }
  }

  @Test
  public void sendAbortMultipartUploadRequest_error() throws Exception {
    HttpRequestHandler handler =
        req -> {
          FullHttpResponse resp =
              new DefaultFullHttpResponse(req.protocolVersion(), HttpResponseStatus.BAD_REQUEST);
          resp.headers().set(CONTENT_TYPE, "text/plain; charset=utf-8");
          return resp;
        };

    try (FakeHttpServer fakeHttpServer = FakeHttpServer.of(handler)) {
      URI endpoint = fakeHttpServer.getEndpoint();
      AbortMultipartUploadRequest request =
          AbortMultipartUploadRequest.builder()
              .bucket("test-bucket")
              .key("test-key")
              .uploadId("test-upload-id")
              .build();

          assertThrows(
              HttpResponseException.class,
              () ->
                  multipartUploadHttpRequestManager.sendAbortMultipartUploadRequest(
                      endpoint, request, httpStorageOptions));
    }
  }
}<|MERGE_RESOLUTION|>--- conflicted
+++ resolved
@@ -388,26 +388,6 @@
   public void sendListPartsRequest_success() throws Exception {
     HttpRequestHandler handler =
         req -> {
-<<<<<<< HEAD
-          String xmlResponse =
-              "<?xml version='1.0' encoding='UTF-8'?>\n"
-                  + "<ListPartsResult>\n"
-                  + "  <Bucket>test-bucket</Bucket>\n"
-                  + "  <Key>test-key</Key>\n"
-                  + "  <UploadId>test-upload-id</UploadId>\n"
-                  + "  <PartNumberMarker>0</PartNumberMarker>\n"
-                  + "  <NextPartNumberMarker>1</NextPartNumberMarker>\n"
-                  + "  <MaxParts>1</MaxParts>\n"
-                  + "  <IsTruncated>false</IsTruncated>\n"
-                  + "  <Part>\n"
-                  + "    <PartNumber>1</PartNumber>\n"
-                  + "    <ETag>etag</ETag>\n"
-                  + "    <Size>123</Size>\n"
-                  + "    <LastModified>2024-05-08T17:50:00.000Z</LastModified>\n"
-                  + "  </Part>\n"
-                  + "</ListPartsResult>";
-          ByteBuf buf = Unpooled.wrappedBuffer(xmlResponse.getBytes());
-=======
           OffsetDateTime lastModified = OffsetDateTime.of(2024, 5, 8, 17, 50, 0, 0, ZoneOffset.UTC);
           ListPartsResponse listPartsResponse =
               ListPartsResponse.builder()
@@ -428,7 +408,6 @@
                               .build()))
                   .build();
           ByteBuf buf = Unpooled.wrappedBuffer(xmlMapper.writeValueAsBytes(listPartsResponse));
->>>>>>> 337f9721
 
           DefaultFullHttpResponse resp =
               new DefaultFullHttpResponse(req.protocolVersion(), OK, buf);
@@ -461,7 +440,7 @@
       assertThat(response.getParts()).hasSize(1);
       Part part = response.getParts().get(0);
       assertThat(part.partNumber()).isEqualTo(1);
-      assertThat(part.eTag()).isEqualTo("etag");
+      assertThat(part.eTag()).isEqualTo("\"etag\"");
       assertThat(part.size()).isEqualTo(123);
       assertThat(part.lastModified())
           .isEqualTo(OffsetDateTime.of(2024, 5, 8, 17, 50, 0, 0, ZoneOffset.UTC));
@@ -589,8 +568,7 @@
               .build();
 
       AbortMultipartUploadResponse response =
-          multipartUploadHttpRequestManager.sendAbortMultipartUploadRequest(
-              endpoint, request, httpStorageOptions);
+          multipartUploadHttpRequestManager.sendAbortMultipartUploadRequest(endpoint, request);
 
       assertThat(response).isNotNull();
     }
@@ -615,11 +593,10 @@
               .uploadId("test-upload-id")
               .build();
 
-          assertThrows(
-              HttpResponseException.class,
-              () ->
-                  multipartUploadHttpRequestManager.sendAbortMultipartUploadRequest(
-                      endpoint, request, httpStorageOptions));
+      assertThrows(
+          HttpResponseException.class,
+          () ->
+              multipartUploadHttpRequestManager.sendAbortMultipartUploadRequest(endpoint, request));
     }
   }
 }