/*
 * Copyright 2025 Google LLC
 *
 * Licensed under the Apache License, Version 2.0 (the "License");
 * you may not use this file except in compliance with the License.
 * You may obtain a copy of the License at
 *
 *       http://www.apache.org/licenses/LICENSE-2.0
 *
 * Unless required by applicable law or agreed to in writing, software
 * distributed under the License is distributed on an "AS IS" BASIS,
 * WITHOUT WARRANTIES OR CONDITIONS OF ANY KIND, either express or implied.
 * See the License for the specific language governing permissions and
 * limitations under the License.
 */
package com.google.cloud.storage;

import com.google.api.core.BetaApi;
import com.google.cloud.storage.Conversions.Decoder;
import com.google.cloud.storage.Retrying.Retrier;
import com.google.cloud.storage.multipartupload.model.AbortMultipartUploadRequest;
import com.google.cloud.storage.multipartupload.model.AbortMultipartUploadResponse;
import com.google.cloud.storage.multipartupload.model.CompleteMultipartUploadRequest;
import com.google.cloud.storage.multipartupload.model.CompleteMultipartUploadResponse;
import com.google.cloud.storage.multipartupload.model.CreateMultipartUploadRequest;
import com.google.cloud.storage.multipartupload.model.CreateMultipartUploadResponse;
import com.google.cloud.storage.multipartupload.model.ListPartsRequest;
import com.google.cloud.storage.multipartupload.model.ListPartsResponse;
import com.google.cloud.storage.multipartupload.model.UploadPartRequest;
import com.google.cloud.storage.multipartupload.model.UploadPartResponse;
import java.io.IOException;
import java.net.URI;

/**
 * This class is an implementation of {@link MultipartUploadClient} that uses the Google Cloud
 * Storage XML API to perform multipart uploads.
 */
@BetaApi
final class MultipartUploadClientImpl extends MultipartUploadClient {

  private final MultipartUploadHttpRequestManager httpRequestManager;
  private final Retrier retrier;
  private final URI uri;
  private final HttpRetryAlgorithmManager retryAlgorithmManager;

  MultipartUploadClientImpl(
      URI uri,
      Retrier retrier,
      MultipartUploadHttpRequestManager multipartUploadHttpRequestManager,
      HttpRetryAlgorithmManager retryAlgorithmManager) {
    this.httpRequestManager = multipartUploadHttpRequestManager;
    this.retrier = retrier;
    this.uri = uri;
    this.retryAlgorithmManager = retryAlgorithmManager;
  }

  @Override
  @BetaApi
  public CreateMultipartUploadResponse createMultipartUpload(CreateMultipartUploadRequest request)
      throws IOException {
    return httpRequestManager.sendCreateMultipartUploadRequest(uri, request);
  }

  @Override
  @BetaApi
  public ListPartsResponse listParts(ListPartsRequest request) {

    return retrier.run(
        retryAlgorithmManager.idempotent(),
        () -> httpRequestManager.sendListPartsRequest(uri, request),
        Decoder.identity());
  }

  @Override
  @BetaApi
  public AbortMultipartUploadResponse abortMultipartUpload(AbortMultipartUploadRequest request) {
    return retrier.run(
        retryAlgorithmManager.idempotent(),
        () -> httpRequestManager.sendAbortMultipartUploadRequest(uri, request),
        Decoder.identity());
  }

  @Override
<<<<<<< HEAD
  public CompleteMultipartUploadResponse completeMultipartUpload(
      CompleteMultipartUploadRequest request) {
    return retrier.run(
        retryAlgorithmManager.idempotent(),
        () -> httpRequestManager.sendCompleteMultipartUploadRequest(uri, request),
=======
  public UploadPartResponse uploadPart(UploadPartRequest request, RequestBody requestBody) {
    return retrier.run(
        retryAlgorithmManager.idempotent(),
        () -> httpRequestManager.sendUploadPartRequest(uri, request, requestBody),
>>>>>>> 504ce092
        Decoder.identity());
  }
}<|MERGE_RESOLUTION|>--- conflicted
+++ resolved
@@ -81,18 +81,19 @@
   }
 
   @Override
-<<<<<<< HEAD
   public CompleteMultipartUploadResponse completeMultipartUpload(
       CompleteMultipartUploadRequest request) {
     return retrier.run(
         retryAlgorithmManager.idempotent(),
         () -> httpRequestManager.sendCompleteMultipartUploadRequest(uri, request),
-=======
+        Decoder.identity());
+  }
+
+  @Override
   public UploadPartResponse uploadPart(UploadPartRequest request, RequestBody requestBody) {
     return retrier.run(
         retryAlgorithmManager.idempotent(),
         () -> httpRequestManager.sendUploadPartRequest(uri, request, requestBody),
->>>>>>> 504ce092
         Decoder.identity());
   }
 }