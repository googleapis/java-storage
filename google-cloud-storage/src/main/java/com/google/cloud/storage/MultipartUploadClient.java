/*
 * Copyright 2025 Google LLC
 *
 * Licensed under the Apache License, Version 2.0 (the "License");
 * you may not use this file except in compliance with the License.
 * You may obtain a copy of the License at
 *
 *       http://www.apache.org/licenses/LICENSE-2.0
 *
 * Unless required by applicable law or agreed to in writing, software
 * distributed under the License is distributed on an "AS IS" BASIS,
 * WITHOUT WARRANTIES OR CONDITIONS OF ANY KIND, either express or implied.
 * See the License for the specific language governing permissions and
 * limitations under the License.
 */

package com.google.cloud.storage;

import com.google.api.core.BetaApi;
import com.google.api.core.InternalExtensionOnly;
import com.google.cloud.storage.multipartupload.model.AbortMultipartUploadRequest;
import com.google.cloud.storage.multipartupload.model.AbortMultipartUploadResponse;
import com.google.cloud.storage.multipartupload.model.CompleteMultipartUploadRequest;
import com.google.cloud.storage.multipartupload.model.CompleteMultipartUploadResponse;
import com.google.cloud.storage.multipartupload.model.CreateMultipartUploadRequest;
import com.google.cloud.storage.multipartupload.model.CreateMultipartUploadResponse;
import com.google.cloud.storage.multipartupload.model.ListPartsRequest;
import com.google.cloud.storage.multipartupload.model.ListPartsResponse;
import com.google.cloud.storage.multipartupload.model.UploadPartRequest;
import com.google.cloud.storage.multipartupload.model.UploadPartResponse;
import java.io.IOException;
import java.net.URI;

/**
 * A client for interacting with Google Cloud Storage's Multipart Upload API.
 *
 * <p>This class is for internal use only and is not intended for public consumption. It provides a
 * low-level interface for creating and managing multipart uploads.
 *
 * @see <a href="https://cloud.google.com/storage/docs/multipart-uploads">Multipart Uploads</a>
 */
@BetaApi
@InternalExtensionOnly
public abstract class MultipartUploadClient {

  MultipartUploadClient() {}

  /**
   * Creates a new multipart upload.
   *
   * @param request The request object containing the details for creating the multipart upload.
   * @return A {@link CreateMultipartUploadResponse} object containing the upload ID.
   * @throws IOException if an I/O error occurs.
   */
  @BetaApi
  public abstract CreateMultipartUploadResponse createMultipartUpload(
      CreateMultipartUploadRequest request) throws IOException;

  /**
   * Lists the parts that have been uploaded for a specific multipart upload.
   *
   * @param listPartsRequest The request object containing the details for listing the parts.
   * @return A {@link ListPartsResponse} object containing the list of parts.
   */
  @BetaApi
  public abstract ListPartsResponse listParts(ListPartsRequest listPartsRequest);

  /**
   * Aborts a multipart upload.
   *
   * @param request The request object containing the details for aborting the multipart upload.
   * @return An {@link AbortMultipartUploadResponse} object.
   */
  @BetaApi
  public abstract AbortMultipartUploadResponse abortMultipartUpload(
      AbortMultipartUploadRequest request);

  /**
<<<<<<< HEAD
   * Completes a multipart upload.
   *
   * @param request The request object containing the details for completing the multipart upload.
   * @return A {@link CompleteMultipartUploadResponse} object containing information about the
   *     completed upload.
   */
  @BetaApi
  public abstract CompleteMultipartUploadResponse completeMultipartUpload(
      CompleteMultipartUploadRequest request);
  
=======
   * Uploads a part in a multipart upload.
   *
   * @param request The request object containing the details for uploading the part.
   * @param requestBody The content of the part to upload.
   * @return An {@link UploadPartResponse} object containing the ETag of the uploaded part.
   */
  @BetaApi
  public abstract UploadPartResponse uploadPart(UploadPartRequest request, RequestBody requestBody);

>>>>>>> 504ce092
  /**
   * Creates a new instance of {@link MultipartUploadClient}.
   *
   * @param config The configuration for the client.
   * @return A new {@link MultipartUploadClient} instance.
   */
  @BetaApi
  public static MultipartUploadClient create(MultipartUploadSettings config) {
    HttpStorageOptions options = config.getOptions();
    return new MultipartUploadClientImpl(
        URI.create(options.getHost()),
        options.createRetrier(),
        MultipartUploadHttpRequestManager.createFrom(options),
        options.getRetryAlgorithmManager());
  }
}<|MERGE_RESOLUTION|>--- conflicted
+++ resolved
@@ -76,7 +76,6 @@
       AbortMultipartUploadRequest request);
 
   /**
-<<<<<<< HEAD
    * Completes a multipart upload.
    *
    * @param request The request object containing the details for completing the multipart upload.
@@ -86,8 +85,8 @@
   @BetaApi
   public abstract CompleteMultipartUploadResponse completeMultipartUpload(
       CompleteMultipartUploadRequest request);
-  
-=======
+
+  /**
    * Uploads a part in a multipart upload.
    *
    * @param request The request object containing the details for uploading the part.
@@ -97,7 +96,6 @@
   @BetaApi
   public abstract UploadPartResponse uploadPart(UploadPartRequest request, RequestBody requestBody);
 
->>>>>>> 504ce092
   /**
    * Creates a new instance of {@link MultipartUploadClient}.
    *
