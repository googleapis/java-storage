--- conflicted
+++ resolved
@@ -483,112 +483,9 @@
       if (!(o instanceof LifecycleRule)) {
         return false;
       }
-<<<<<<< HEAD
       LifecycleRule that = (LifecycleRule) o;
       return Objects.equals(lifecycleAction, that.lifecycleAction)
           && Objects.equals(lifecycleCondition, that.lifecycleCondition);
-=======
-      final LifecycleRule other = (LifecycleRule) obj;
-      return Objects.equals(toPb(), other.toPb());
-    }
-
-    Rule toPb() {
-      Rule rule = new Rule();
-
-      Rule.Action action = new Rule.Action().setType(lifecycleAction.getActionType());
-      if (lifecycleAction.getActionType().equals(SetStorageClassLifecycleAction.TYPE)) {
-        action.setStorageClass(
-            ((SetStorageClassLifecycleAction) lifecycleAction).getStorageClass().toString());
-      }
-
-      rule.setAction(action);
-
-      Rule.Condition condition =
-          new Rule.Condition()
-              .setAge(lifecycleCondition.getAge())
-              .setCreatedBefore(
-                  lifecycleCondition.getCreatedBefore() == null
-                      ? null
-                      : new DateTime(true, lifecycleCondition.getCreatedBefore().getValue(), 0))
-              .setIsLive(lifecycleCondition.getIsLive())
-              .setNumNewerVersions(lifecycleCondition.getNumberOfNewerVersions())
-              .setMatchesStorageClass(
-                  lifecycleCondition.getMatchesStorageClass() == null
-                      ? null
-                      : transform(
-                          lifecycleCondition.getMatchesStorageClass(),
-                          Functions.toStringFunction()))
-              .setDaysSinceNoncurrentTime(lifecycleCondition.getDaysSinceNoncurrentTime())
-              .setNoncurrentTimeBefore(
-                  lifecycleCondition.getNoncurrentTimeBefore() == null
-                      ? null
-                      : new DateTime(
-                          true, lifecycleCondition.getNoncurrentTimeBefore().getValue(), 0))
-              .setCustomTimeBefore(
-                  lifecycleCondition.getCustomTimeBefore() == null
-                      ? null
-                      : new DateTime(true, lifecycleCondition.getCustomTimeBefore().getValue(), 0))
-              .setDaysSinceCustomTime(lifecycleCondition.getDaysSinceCustomTime())
-              .setMatchesPrefix(lifecycleCondition.getMatchesPrefix())
-              .setMatchesSuffix(lifecycleCondition.getMatchesSuffix());
-
-      rule.setCondition(condition);
-
-      return rule;
-    }
-
-    static LifecycleRule fromPb(Rule rule) {
-      LifecycleAction lifecycleAction;
-
-      Rule.Action action = rule.getAction();
-
-      switch (action.getType()) {
-        case DeleteLifecycleAction.TYPE:
-          lifecycleAction = LifecycleAction.newDeleteAction();
-          break;
-        case SetStorageClassLifecycleAction.TYPE:
-          lifecycleAction =
-              LifecycleAction.newSetStorageClassAction(
-                  StorageClass.valueOf(action.getStorageClass()));
-          break;
-        case AbortIncompleteMPUAction.TYPE:
-          lifecycleAction = LifecycleAction.newAbortIncompleteMPUploadAction();
-          break;
-        default:
-          log.warning(
-              "The lifecycle action "
-                  + action.getType()
-                  + " is not supported by this version of the library. "
-                  + "Attempting to update with this rule may cause errors. Please "
-                  + "update to the latest version of google-cloud-storage.");
-          lifecycleAction = LifecycleAction.newLifecycleAction("Unknown action");
-      }
-
-      Rule.Condition condition = rule.getCondition();
-
-      LifecycleCondition.Builder conditionBuilder =
-          LifecycleCondition.newBuilder()
-              .setAge(condition.getAge())
-              .setCreatedBefore(condition.getCreatedBefore())
-              .setIsLive(condition.getIsLive())
-              .setNumberOfNewerVersions(condition.getNumNewerVersions())
-              .setMatchesStorageClass(
-                  condition.getMatchesStorageClass() == null
-                      ? null
-                      : transform(
-                          condition.getMatchesStorageClass(),
-                          new Function<String, StorageClass>() {
-                            public StorageClass apply(String storageClass) {
-                              return StorageClass.valueOf(storageClass);
-                            }
-                          }))
-              .setDaysSinceNoncurrentTime(condition.getDaysSinceNoncurrentTime())
-              .setNoncurrentTimeBefore(condition.getNoncurrentTimeBefore())
-              .setCustomTimeBefore(condition.getCustomTimeBefore())
-              .setDaysSinceCustomTime(condition.getDaysSinceCustomTime());
-
-      return new LifecycleRule(lifecycleAction, conditionBuilder.build());
->>>>>>> fef50596
     }
 
     /**
@@ -633,17 +530,11 @@
             .setIsLive(this.isLive)
             .setMatchesStorageClass(this.matchesStorageClass)
             .setDaysSinceNoncurrentTime(this.daysSinceNoncurrentTime)
-<<<<<<< HEAD
             .setNoncurrentTimeBeforeOffsetDateTime(this.noncurrentTimeBefore)
             .setCustomTimeBeforeOffsetDateTime(this.customTimeBefore)
-            .setDaysSinceCustomTime(this.daysSinceCustomTime);
-=======
-            .setNoncurrentTimeBefore(this.noncurrentTimeBefore)
-            .setCustomTimeBefore(this.customTimeBefore)
             .setDaysSinceCustomTime(this.daysSinceCustomTime)
             .setMatchesPrefix(this.matchesPrefix)
             .setMatchesSuffix(this.matchesSuffix);
->>>>>>> fef50596
       }
 
       public static Builder newBuilder() {
@@ -743,7 +634,14 @@
         return daysSinceCustomTime;
       }
 
-<<<<<<< HEAD
+      public List<String> getMatchesPrefix() {
+        return matchesPrefix;
+      }
+
+      public List<String> getMatchesSuffix() {
+        return matchesSuffix;
+      }
+
       @Override
       public boolean equals(Object o) {
         if (this == o) {
@@ -776,14 +674,6 @@
             noncurrentTimeBefore,
             customTimeBefore,
             daysSinceCustomTime);
-=======
-      public List<String> getMatchesPrefix() {
-        return matchesPrefix;
-      }
-
-      public List<String> getMatchesSuffix() {
-        return matchesSuffix;
->>>>>>> fef50596
       }
 
       /** Builder for {@code LifecycleCondition}. */
