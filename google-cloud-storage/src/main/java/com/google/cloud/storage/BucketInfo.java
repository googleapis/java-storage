--- conflicted
+++ resolved
@@ -1939,12 +1939,9 @@
     private Logging logging;
     private CustomPlacementConfig customPlacementConfig;
     private ObjectRetention objectRetention;
-<<<<<<< HEAD
 
     private SoftDeletePolicy softDeletePolicy;
-=======
     private HierarchicalNamespace hierarchicalNamespace;
->>>>>>> 8074fffe
     private final ImmutableSet.Builder<NamedField> modifiedFields = ImmutableSet.builder();
 
     BuilderImpl(String name) {
@@ -1984,11 +1981,8 @@
       logging = bucketInfo.logging;
       customPlacementConfig = bucketInfo.customPlacementConfig;
       objectRetention = bucketInfo.objectRetention;
-<<<<<<< HEAD
       softDeletePolicy = bucketInfo.softDeletePolicy;
-=======
       hierarchicalNamespace = bucketInfo.hierarchicalNamespace;
->>>>>>> 8074fffe
     }
 
     @Override
@@ -2355,19 +2349,20 @@
     }
 
     @Override
-<<<<<<< HEAD
     public Builder setSoftDeletePolicy(SoftDeletePolicy softDeletePolicy) {
       if (!Objects.equals(this.softDeletePolicy, softDeletePolicy)) {
         modifiedFields.add(BucketField.SOFT_DELETE_POLICY);
       }
       this.softDeletePolicy = softDeletePolicy;
-=======
+      return this;
+    }
+
+    @Override
     public Builder setHierarchicalNamespace(HierarchicalNamespace hierarchicalNamespace) {
       if (!Objects.equals(this.hierarchicalNamespace, hierarchicalNamespace)) {
         modifiedFields.add(BucketField.HIERARCHICAL_NAMESPACE);
       }
       this.hierarchicalNamespace = hierarchicalNamespace;
->>>>>>> 8074fffe
       return this;
     }
 
@@ -2612,11 +2607,8 @@
     logging = builder.logging;
     customPlacementConfig = builder.customPlacementConfig;
     objectRetention = builder.objectRetention;
-<<<<<<< HEAD
     softDeletePolicy = builder.softDeletePolicy;
-=======
     hierarchicalNamespace = builder.hierarchicalNamespace;
->>>>>>> 8074fffe
     modifiedFields = builder.modifiedFields.build();
   }
 
@@ -2957,15 +2949,14 @@
     return objectRetention;
   }
 
-<<<<<<< HEAD
   /** returns the Soft Delete policy */
   public SoftDeletePolicy getSoftDeletePolicy() {
     return softDeletePolicy;
-=======
+  }
+
   /** Returns the Hierarchical Namespace (Folders) Configuration */
   public HierarchicalNamespace getHierarchicalNamespace() {
     return hierarchicalNamespace;
->>>>>>> 8074fffe
   }
 
   /** Returns a builder for the current bucket. */
@@ -3005,11 +2996,8 @@
         autoclass,
         locationType,
         objectRetention,
-<<<<<<< HEAD
         softDeletePolicy,
-=======
         hierarchicalNamespace,
->>>>>>> 8074fffe
         logging);
   }
 
@@ -3051,11 +3039,8 @@
         && Objects.equals(autoclass, that.autoclass)
         && Objects.equals(locationType, that.locationType)
         && Objects.equals(objectRetention, that.objectRetention)
-<<<<<<< HEAD
         && Objects.equals(softDeletePolicy, that.softDeletePolicy)
-=======
         && Objects.equals(hierarchicalNamespace, that.hierarchicalNamespace)
->>>>>>> 8074fffe
         && Objects.equals(logging, that.logging);
   }
 
