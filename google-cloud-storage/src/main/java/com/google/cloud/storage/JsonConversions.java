--- conflicted
+++ resolved
@@ -466,18 +466,15 @@
         this::customPlacementConfigEncode,
         to::setCustomPlacementConfig);
     ifNonNull(from.getObjectRetention(), this::objectRetentionEncode, to::setObjectRetention);
-<<<<<<< HEAD
     ifNonNull(from.getSoftDeletePolicy(), this::softDeletePolicyEncode, to::setSoftDeletePolicy);
     if (from.getSoftDeletePolicy() == null
         && from.getModifiedFields().contains(SOFT_DELETE_POLICY)) {
       to.setSoftDeletePolicy(Data.nullOf(Bucket.SoftDeletePolicy.class));
     }
-=======
     ifNonNull(
         from.getHierarchicalNamespace(),
         this::hierarchicalNamespaceEncode,
         to::setHierarchicalNamespace);
->>>>>>> 8074fffe
     return to;
   }
 
