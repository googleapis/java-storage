--- conflicted
+++ resolved
@@ -24,15 +24,12 @@
 import com.google.api.client.http.HttpRequest;
 import com.google.api.client.http.HttpRequestFactory;
 import com.google.api.client.util.ObjectParser;
-<<<<<<< HEAD
-import com.google.cloud.storage.multipartupload.model.AbortMultipartUploadRequest;
-import com.google.cloud.storage.multipartupload.model.AbortMultipartUploadResponse;
-=======
 import com.google.api.gax.core.GaxProperties;
 import com.google.api.gax.rpc.FixedHeaderProvider;
 import com.google.api.gax.rpc.HeaderProvider;
 import com.google.api.services.storage.Storage;
->>>>>>> 337f9721
+import com.google.cloud.storage.multipartupload.model.AbortMultipartUploadRequest;
+import com.google.cloud.storage.multipartupload.model.AbortMultipartUploadResponse;
 import com.google.cloud.storage.multipartupload.model.CreateMultipartUploadRequest;
 import com.google.cloud.storage.multipartupload.model.CreateMultipartUploadResponse;
 import com.google.cloud.storage.multipartupload.model.ListPartsRequest;
@@ -100,33 +97,21 @@
     return httpRequest.execute().parseAs(ListPartsResponse.class);
   }
 
-<<<<<<< HEAD
   AbortMultipartUploadResponse sendAbortMultipartUploadRequest(
-      URI uri, AbortMultipartUploadRequest request, HttpStorageOptions options) throws IOException {
+      URI uri, AbortMultipartUploadRequest request) throws IOException {
 
-    String encodedBucket = encode(request.bucket());
-    String encodedKey = encode(request.key());
+    String encodedBucket = urlEncode(request.bucket());
+    String encodedKey = urlEncode(request.key());
     String resourcePath = "/" + encodedBucket + "/" + encodedKey;
-    String queryString = "?uploadId=" + encode(request.uploadId());
+    String queryString = "?uploadId=" + urlEncode(request.uploadId());
     String abortUri = uri.toString() + resourcePath + queryString;
-    String contentType = "application/x-www-form-urlencoded";
-    Map<String, String> extensionHeaders = getGenericExtensionHeader(options);
 
     HttpRequest httpRequest = requestFactory.buildDeleteRequest(new GenericUrl(abortUri));
-    httpRequest.getHeaders().setContentType(contentType);
-    for (Map.Entry<String, String> entry : extensionHeaders.entrySet()) {
-      httpRequest.getHeaders().set(entry.getKey(), entry.getValue());
-    }
     httpRequest.setParser(objectParser);
     httpRequest.setThrowExceptionOnExecuteError(true);
     return httpRequest.execute().parseAs(AbortMultipartUploadResponse.class);
   }
 
-  private Map<String, String> getExtensionHeadersForCreateMultipartUpload(
-      CreateMultipartUploadRequest request, HttpStorageOptions options) {
-    Map<String, String> extensionHeaders = getGenericExtensionHeader(options);
-=======
-  @SuppressWarnings("DataFlowIssue")
   static MultipartUploadHttpRequestManager createFrom(HttpStorageOptions options) {
     Storage storage = options.getStorageRpcV1().getStorage();
     ImmutableMap.Builder<String, String> stableHeaders =
@@ -152,7 +137,6 @@
       CreateMultipartUploadRequest request, HttpHeaders headers) {
     // TODO(shreyassinha): add a PredefinedAcl::getXmlEntry with the corresponding value from
     //   https://cloud.google.com/storage/docs/xml-api/reference-headers#xgoogacl
->>>>>>> 337f9721
     if (request.getCannedAcl() != null) {
       headers.put("x-goog-acl", request.getCannedAcl().toString());
     }
