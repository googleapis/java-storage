/*
 * Copyright 2025 Google LLC
 *
 * Licensed under the Apache License, Version 2.0 (the "License");
 * you may not use this file except in compliance with the License.
 * You may obtain a copy of the License at
 *
 *       http://www.apache.org/licenses/LICENSE-2.0
 *
 * Unless required by applicable law or agreed to in writing, software
 * distributed under the License is distributed on an "AS IS" BASIS,
 * WITHOUT WARRANTIES OR CONDITIONS OF ANY KIND, either express or implied.
 * See the License for the specific language governing permissions and
 * limitations under the License.
 */
package com.google.cloud.storage;

import static com.google.cloud.storage.Utils.ifNonNull;

import com.fasterxml.jackson.dataformat.xml.XmlMapper;
import com.google.api.client.http.ByteArrayContent;
import com.google.api.client.http.GenericUrl;
import com.google.api.client.http.HttpContent;
import com.google.api.client.http.HttpHeaders;
import com.google.api.client.http.HttpRequest;
import com.google.api.client.http.HttpRequestFactory;
import com.google.api.client.util.ObjectParser;
import com.google.api.gax.core.GaxProperties;
import com.google.api.gax.rpc.FixedHeaderProvider;
import com.google.api.gax.rpc.HeaderProvider;
import com.google.api.services.storage.Storage;
import com.google.cloud.storage.multipartupload.model.AbortMultipartUploadRequest;
import com.google.cloud.storage.multipartupload.model.AbortMultipartUploadResponse;
import com.google.cloud.storage.multipartupload.model.CompleteMultipartUploadRequest;
import com.google.cloud.storage.multipartupload.model.CompleteMultipartUploadResponse;
import com.google.cloud.storage.multipartupload.model.CompletedMultipartUpload;
import com.google.cloud.storage.multipartupload.model.CreateMultipartUploadRequest;
import com.google.cloud.storage.multipartupload.model.CreateMultipartUploadResponse;
import com.google.cloud.storage.multipartupload.model.ListPartsRequest;
import com.google.cloud.storage.multipartupload.model.ListPartsResponse;
import com.google.cloud.storage.multipartupload.model.UploadPartRequest;
import com.google.cloud.storage.multipartupload.model.UploadPartResponse;
import com.google.common.base.StandardSystemProperty;
import com.google.common.collect.ImmutableMap;
import java.io.IOException;
import java.io.UnsupportedEncodingException;
import java.net.URI;
import java.net.URLEncoder;
import java.nio.charset.StandardCharsets;
import java.util.Map;
import java.util.regex.Matcher;
import java.util.regex.Pattern;

final class MultipartUploadHttpRequestManager {

  private final HttpRequestFactory requestFactory;
  private final ObjectParser objectParser;
  private final HeaderProvider headerProvider;

  MultipartUploadHttpRequestManager(
      HttpRequestFactory requestFactory, ObjectParser objectParser, HeaderProvider headerProvider) {
    this.requestFactory = requestFactory;
    this.objectParser = objectParser;
    this.headerProvider = headerProvider;
  }

  CreateMultipartUploadResponse sendCreateMultipartUploadRequest(
      URI uri, CreateMultipartUploadRequest request) throws IOException {

    String encodedBucket = urlEncode(request.bucket());
    String encodedKey = urlEncode(request.key());
    String resourcePath = "/" + encodedBucket + "/" + encodedKey;
    String createUri = uri.toString() + resourcePath + "?uploads";

    HttpRequest httpRequest =
        requestFactory.buildPostRequest(
            new GenericUrl(createUri), new ByteArrayContent(request.getContentType(), new byte[0]));
    httpRequest.getHeaders().putAll(headerProvider.getHeaders());
    addHeadersForCreateMultipartUpload(request, httpRequest.getHeaders());
    httpRequest.setParser(objectParser);
    httpRequest.setThrowExceptionOnExecuteError(true);
    return httpRequest.execute().parseAs(CreateMultipartUploadResponse.class);
  }

  ListPartsResponse sendListPartsRequest(URI uri, ListPartsRequest request) throws IOException {

    String encodedBucket = urlEncode(request.bucket());
    String encodedKey = urlEncode(request.key());
    String resourcePath = "/" + encodedBucket + "/" + encodedKey;
    String queryString = "?uploadId=" + urlEncode(request.uploadId());

    if (request.getMaxParts() != null) {
      queryString += "&max-parts=" + request.getMaxParts();
    }
    if (request.getPartNumberMarker() != null) {
      queryString += "&part-number-marker=" + request.getPartNumberMarker();
    }
    String listUri = uri.toString() + resourcePath + queryString;
    HttpRequest httpRequest = requestFactory.buildGetRequest(new GenericUrl(listUri));
    httpRequest.getHeaders().putAll(headerProvider.getHeaders());
    httpRequest.setParser(objectParser);
    httpRequest.setThrowExceptionOnExecuteError(true);
    return httpRequest.execute().parseAs(ListPartsResponse.class);
  }

  AbortMultipartUploadResponse sendAbortMultipartUploadRequest(
      URI uri, AbortMultipartUploadRequest request) throws IOException {

    String encodedBucket = urlEncode(request.bucket());
    String encodedKey = urlEncode(request.key());
    String resourcePath = "/" + encodedBucket + "/" + encodedKey;
    String queryString = "?uploadId=" + urlEncode(request.uploadId());
    String abortUri = uri.toString() + resourcePath + queryString;

    HttpRequest httpRequest = requestFactory.buildDeleteRequest(new GenericUrl(abortUri));
    httpRequest.setParser(objectParser);
    httpRequest.setThrowExceptionOnExecuteError(true);
    return httpRequest.execute().parseAs(AbortMultipartUploadResponse.class);
  }

<<<<<<< HEAD
  public CompleteMultipartUploadResponse sendCompleteMultipartUploadRequest(URI uri, CompleteMultipartUploadRequest request)
      throws IOException {
    String encodedBucket = urlEncode(request.bucket());
    String encodedKey = urlEncode(request.key());
    String resourcePath = "/" + encodedBucket + "/" + encodedKey;
    String queryString = "?uploadId=" + urlEncode(request.uploadId());
    String completeUri = uri.toString() + resourcePath + queryString;
    
    HttpRequest httpRequest =
        requestFactory.buildPostRequest(
            new GenericUrl(completeUri), getHttpContentForCompleteMultipartUpload(request.multipartUpload()));
    httpRequest.setParser(objectParser);
    httpRequest.setThrowExceptionOnExecuteError(true);
    return httpRequest.execute().parseAs(CompleteMultipartUploadResponse.class);
  }

  private HttpContent getHttpContentForCompleteMultipartUpload(
      CompletedMultipartUpload completedMultipartUpload) throws IOException {
    byte[] bytes = new XmlMapper().writeValueAsBytes(completedMultipartUpload);
    return new ByteArrayContent("application/xml", bytes);
=======
  public UploadPartResponse sendUploadPartRequest(
      URI uri, UploadPartRequest request, RequestBody requestBody) throws IOException {
    String encodedBucket = urlEncode(request.bucket());
    String encodedKey = urlEncode(request.key());
    String resourcePath = "/" + encodedBucket + "/" + encodedKey;
    String queryString =
        "?partNumber=" + request.partNumber() + "&uploadId=" + urlEncode(request.uploadId());
    String uploadUri = uri.toString() + resourcePath + queryString;
    HttpRequest httpRequest =
        requestFactory.buildPutRequest(new GenericUrl(uploadUri), requestBody.getContent());
    httpRequest.getHeaders().putAll(headerProvider.getHeaders());
    addHeadersForUploadPart(requestBody, httpRequest.getHeaders());
    httpRequest.setParser(objectParser);
    httpRequest.setThrowExceptionOnExecuteError(true);
    return httpRequest.execute().parseAs(UploadPartResponse.class);
>>>>>>> 504ce092
  }

  static MultipartUploadHttpRequestManager createFrom(HttpStorageOptions options) {
    Storage storage = options.getStorageRpcV1().getStorage();
    ImmutableMap.Builder<String, String> stableHeaders =
        ImmutableMap.<String, String>builder()
            // http-java-client will automatically append its own version to the user-agent
            .put("User-Agent", "gcloud-java/" + options.getLibraryVersion())
            .put(
                "x-goog-api-client",
                String.format(
                    "gl-java/%s gccl/%s %s/%s",
                    GaxProperties.getJavaVersion(),
                    options.getLibraryVersion(),
                    formatName(StandardSystemProperty.OS_NAME.value()),
                    formatSemver(StandardSystemProperty.OS_VERSION.value())));
    ifNonNull(options.getProjectId(), pid -> stableHeaders.put("x-goog-user-project", pid));
    return new MultipartUploadHttpRequestManager(
        storage.getRequestFactory(),
        new XmlObjectParser(new XmlMapper()),
        options.getMergedHeaderProvider(FixedHeaderProvider.create(stableHeaders.build())));
  }

  private void addHeadersForUploadPart(RequestBody requestBody, HttpHeaders headers) {
    headers.put("x-goog-hash", "crc32c=" + requestBody.getContent().getCrc32c());
  }

  private void addHeadersForCreateMultipartUpload(
      CreateMultipartUploadRequest request, HttpHeaders headers) {
    // TODO(shreyassinha): add a PredefinedAcl::getXmlEntry with the corresponding value from
    //   https://cloud.google.com/storage/docs/xml-api/reference-headers#xgoogacl
    if (request.getCannedAcl() != null) {
      headers.put("x-goog-acl", request.getCannedAcl().toString());
    }
    // TODO(shreyassinha) Add encoding for x-goog-meta-* headers
    if (request.getMetadata() != null) {
      for (Map.Entry<String, String> entry : request.getMetadata().entrySet()) {
        if (entry.getKey() != null || entry.getValue() != null) {
          headers.put("x-goog-meta-" + entry.getKey(), entry.getValue());
        }
      }
    }
    if (request.getStorageClass() != null) {
      headers.put("x-goog-storage-class", request.getStorageClass().toString());
    }
    if (request.getKmsKeyName() != null && !request.getKmsKeyName().isEmpty()) {
      headers.put("x-goog-encryption-kms-key-name", request.getKmsKeyName());
    }
    if (request.getObjectLockMode() != null) {
      headers.put("x-goog-object-lock-mode", request.getObjectLockMode().toString());
    }
    if (request.getObjectLockRetainUntilDate() != null) {
      headers.put(
          "x-goog-object-lock-retain-until-date",
          Utils.offsetDateTimeRfc3339Codec.encode(request.getObjectLockRetainUntilDate()));
    }
    if (request.getCustomTime() != null) {
      headers.put(
          "x-goog-custom-time", Utils.offsetDateTimeRfc3339Codec.encode(request.getCustomTime()));
    }
  }

  private static String urlEncode(String value) throws UnsupportedEncodingException {
    return URLEncoder.encode(value, StandardCharsets.UTF_8.name());
  }

  private static String formatName(String name) {
    // Only lowercase letters, digits, and "-" are allowed
    return name.toLowerCase().replaceAll("[^\\w\\d\\-]", "-");
  }

  private static String formatSemver(String version) {
    return formatSemver(version, version);
  }

  private static String formatSemver(String version, String defaultValue) {
    if (version == null) {
      return null;
    }

    // Take only the semver version: x.y.z-a_b_c -> x.y.z
    Matcher m = Pattern.compile("(\\d+\\.\\d+\\.\\d+).*").matcher(version);
    if (m.find()) {
      return m.group(1);
    } else {
      return defaultValue;
    }
  }
}<|MERGE_RESOLUTION|>--- conflicted
+++ resolved
@@ -118,7 +118,6 @@
     return httpRequest.execute().parseAs(AbortMultipartUploadResponse.class);
   }
 
-<<<<<<< HEAD
   public CompleteMultipartUploadResponse sendCompleteMultipartUploadRequest(URI uri, CompleteMultipartUploadRequest request)
       throws IOException {
     String encodedBucket = urlEncode(request.bucket());
@@ -139,7 +138,8 @@
       CompletedMultipartUpload completedMultipartUpload) throws IOException {
     byte[] bytes = new XmlMapper().writeValueAsBytes(completedMultipartUpload);
     return new ByteArrayContent("application/xml", bytes);
-=======
+  }
+
   public UploadPartResponse sendUploadPartRequest(
       URI uri, UploadPartRequest request, RequestBody requestBody) throws IOException {
     String encodedBucket = urlEncode(request.bucket());
@@ -155,7 +155,6 @@
     httpRequest.setParser(objectParser);
     httpRequest.setThrowExceptionOnExecuteError(true);
     return httpRequest.execute().parseAs(UploadPartResponse.class);
->>>>>>> 504ce092
   }
 
   static MultipartUploadHttpRequestManager createFrom(HttpStorageOptions options) {
