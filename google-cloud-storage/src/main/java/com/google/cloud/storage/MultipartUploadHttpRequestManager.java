/*
 * Copyright 2024 Google LLC
 *
 * Licensed under the Apache License, Version 2.0 (the "License");
 * you may not use this file except in compliance with the License.
 * You may obtain a copy of the License at
 *
 *       http://www.apache.org/licenses/LICENSE-2.0
 *
 * Unless required by applicable law or agreed to in writing, software
 * distributed under the License is distributed on an "AS IS" BASIS,
 * WITHOUT WARRANTIES OR CONDITIONS OF ANY KIND, either express or implied.
 * See the License for the specific language governing permissions and
 * limitations under the License.
 */
package com.google.cloud.storage;

import com.google.api.client.http.ByteArrayContent;
import com.google.api.client.http.GenericUrl;
import com.google.api.client.http.HttpRequest;
import com.google.api.client.http.HttpRequestFactory;
import com.google.api.client.util.ObjectParser;
import com.google.cloud.storage.multipartupload.model.AbortMultipartUploadRequest;
import com.google.cloud.storage.multipartupload.model.AbortMultipartUploadResponse;
import com.google.cloud.storage.multipartupload.model.CreateMultipartUploadRequest;
import com.google.cloud.storage.multipartupload.model.CreateMultipartUploadResponse;
import com.google.cloud.storage.multipartupload.model.ListPartsRequest;
import com.google.cloud.storage.multipartupload.model.ListPartsResponse;
import java.io.IOException;
import java.io.UnsupportedEncodingException;
import java.net.URI;
import java.net.URLEncoder;
import java.nio.charset.StandardCharsets;
import java.time.OffsetDateTime;
import java.time.format.DateTimeFormatter;
import java.util.HashMap;
import java.util.Map;

final class MultipartUploadHttpRequestManager {

  private final HttpRequestFactory requestFactory;
  private final ObjectParser objectParser;

  MultipartUploadHttpRequestManager(HttpRequestFactory requestFactory, ObjectParser objectParser) {
    this.requestFactory = requestFactory;
    this.objectParser = objectParser;
  }

  CreateMultipartUploadResponse sendCreateMultipartUploadRequest(
      URI uri, CreateMultipartUploadRequest request, HttpStorageOptions options)
      throws IOException {

    String encodedBucket = encode(request.bucket());
    String encodedKey = encode(request.key());
    String resourcePath = "/" + encodedBucket + "/" + encodedKey;
    String createUri = uri.toString() + resourcePath + "?uploads";

    HttpRequest httpRequest =
        requestFactory.buildPostRequest(
            new GenericUrl(createUri), new ByteArrayContent(request.getContentType(), new byte[0]));
    httpRequest.getHeaders().setContentType(request.getContentType());
    for (Map.Entry<String, String> entry :
        getExtensionHeadersForCreateMultipartUpload(request, options).entrySet()) {
      httpRequest.getHeaders().set(entry.getKey(), entry.getValue());
    }
    httpRequest.setParser(objectParser);
    httpRequest.setThrowExceptionOnExecuteError(true);
    return httpRequest.execute().parseAs(CreateMultipartUploadResponse.class);
  }

<<<<<<< HEAD
   ListPartsResponse sendListPartsRequest(
=======
  ListPartsResponse sendListPartsRequest(
>>>>>>> fffd81b9
      URI uri, ListPartsRequest request, HttpStorageOptions options) throws IOException {

    String encodedBucket = encode(request.bucket());
    String encodedKey = encode(request.key());
    String resourcePath = "/" + encodedBucket + "/" + encodedKey;
    String queryString = "?uploadId=" + encode(request.uploadId());

    if (request.getMaxParts() != null) {
      queryString += "&max-parts=" + request.getMaxParts();
    }
    if (request.getPartNumberMarker() != null) {
      queryString += "&part-number-marker=" + request.getPartNumberMarker();
    }
    String listUri = uri.toString() + resourcePath + queryString;
    Map<String, String> extensionHeaders = getGenericExtensionHeader(options);
    HttpRequest httpRequest = requestFactory.buildGetRequest(new GenericUrl(listUri));
    for (Map.Entry<String, String> entry : extensionHeaders.entrySet()) {
      httpRequest.getHeaders().set(entry.getKey(), entry.getValue());
    }
    httpRequest.setParser(objectParser);
    httpRequest.setThrowExceptionOnExecuteError(true);
    return httpRequest.execute().parseAs(ListPartsResponse.class);
  }

    AbortMultipartUploadResponse sendAbortMultipartUploadRequest(
      URI uri, AbortMultipartUploadRequest request, HttpStorageOptions options)
      throws IOException {

      String encodedBucket = encode(request.bucket());
      String encodedKey = encode(request.key());
      String resourcePath = "/" + encodedBucket + "/" + encodedKey;
      String queryString = "?uploadId=" + encode(request.uploadId());
      String abortUri = uri.toString() + resourcePath + queryString;
      String contentType = "application/x-www-form-urlencoded";
      Map<String, String> extensionHeaders = getGenericExtensionHeader(options);

      HttpRequest httpRequest = requestFactory.buildDeleteRequest(new GenericUrl(abortUri));
    httpRequest.getHeaders().setContentType(contentType);
    for (Map.Entry<String, String> entry : extensionHeaders.entrySet()) {
      httpRequest.getHeaders().set(entry.getKey(), entry.getValue());
    }
      httpRequest.setParser(objectParser);
      httpRequest.setThrowExceptionOnExecuteError(true);
      return httpRequest.execute().parseAs(AbortMultipartUploadResponse.class);
  }

  private Map<String, String> getExtensionHeadersForCreateMultipartUpload(
      CreateMultipartUploadRequest request, HttpStorageOptions options) {
    Map<String, String> extensionHeaders = getGenericExtensionHeader(options);
    if (request.getCannedAcl() != null) {
      extensionHeaders.put("x-goog-acl", request.getCannedAcl().toString());
    }
    // TODO(shreyassinha) Add encoding for x-goog-meta-* headers
    if (request.getMetadata() != null) {
      for (Map.Entry<String, String> entry : request.getMetadata().entrySet()) {
        if (entry.getKey() != null || entry.getValue() != null) {
          extensionHeaders.put("x-goog-meta-" + entry.getKey(), entry.getValue());
        }
      }
    }
    if (request.getStorageClass() != null) {
      extensionHeaders.put("x-goog-storage-class", request.getStorageClass().toString());
    }
    if (request.getKmsKeyName() != null && !request.getKmsKeyName().isEmpty()) {
      extensionHeaders.put("x-goog-encryption-kms-key-name", request.getKmsKeyName());
    }
    if (request.getObjectLockMode() != null) {
      extensionHeaders.put("x-goog-object-lock-mode", request.getObjectLockMode().toString());
    }
    if (request.getObjectLockRetainUntilDate() != null) {
      extensionHeaders.put(
          "x-goog-object-lock-retain-until-date",
          toRfc3339String(request.getObjectLockRetainUntilDate()));
    }
    if (request.getCustomTime() != null) {
      extensionHeaders.put("x-goog-custom-time", toRfc3339String(request.getCustomTime()));
    }
    return extensionHeaders;
  }

  private Map<String, String> getGenericExtensionHeader(HttpStorageOptions options) {
    Map<String, String> extensionHeaders = new HashMap<>();
    if (options.getClientLibToken() != null) {
      extensionHeaders.put("x-goog-api-client", options.getClientLibToken());
    }
    if (options.getProjectId() != null) {
      extensionHeaders.put("x-goog-user-project", options.getProjectId());
    }
    return extensionHeaders;
  }

  private String encode(String value) throws UnsupportedEncodingException {
    return URLEncoder.encode(value, StandardCharsets.UTF_8.name());
  }

  private String toRfc3339String(OffsetDateTime dateTime) {
    return DateTimeFormatter.ISO_INSTANT.format(dateTime);
  }
}<|MERGE_RESOLUTION|>--- conflicted
+++ resolved
@@ -68,11 +68,7 @@
     return httpRequest.execute().parseAs(CreateMultipartUploadResponse.class);
   }
 
-<<<<<<< HEAD
-   ListPartsResponse sendListPartsRequest(
-=======
   ListPartsResponse sendListPartsRequest(
->>>>>>> fffd81b9
       URI uri, ListPartsRequest request, HttpStorageOptions options) throws IOException {
 
     String encodedBucket = encode(request.bucket());
