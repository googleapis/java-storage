--- conflicted
+++ resolved
@@ -30,11 +30,8 @@
 import com.google.api.gax.rpc.HeaderProvider;
 import com.google.api.services.storage.Storage;
 import com.google.cloud.storage.Crc32cValue.Crc32cLengthKnown;
-<<<<<<< HEAD
 import com.google.cloud.storage.Hasher.GuavaHasher;
 import com.google.cloud.storage.Hasher.NoOpHasher;
-=======
->>>>>>> 7ec0adaf
 import com.google.cloud.storage.multipartupload.model.AbortMultipartUploadRequest;
 import com.google.cloud.storage.multipartupload.model.AbortMultipartUploadResponse;
 import com.google.cloud.storage.multipartupload.model.CompleteMultipartUploadRequest;
@@ -58,6 +55,7 @@
 import java.util.Map;
 import java.util.regex.Matcher;
 import java.util.regex.Pattern;
+import org.checkerframework.checker.nullness.qual.NonNull;
 
 final class MultipartUploadHttpRequestManager {
 
@@ -145,7 +143,7 @@
     return httpRequest.execute().parseAs(CompleteMultipartUploadResponse.class);
   }
 
-  private String getCrc32cChecksum(CompletedMultipartUpload completedMultipartUpload) {
+  private Crc32cLengthKnown getCrc32cChecksum(CompletedMultipartUpload completedMultipartUpload) {
     GuavaHasher hasher;
     {
       Hasher defaultHasher = Hasher.defaultHasher();
@@ -158,8 +156,7 @@
     try {
       byte[] bytes = new XmlMapper().writeValueAsBytes(completedMultipartUpload);
       ByteBuffer buffer = ByteBuffer.wrap(bytes);
-      Crc32cLengthKnown crc32c = hasher.hash(buffer::duplicate);
-      return Utils.crc32cCodec.encode(crc32c.getValue());
+      return hasher.hash(buffer::duplicate);
     } catch (IOException e) {
       throw new RuntimeException(
           "Failed to serialize CompleteMultipartUpload for CRC32C calculation", e);
@@ -183,11 +180,7 @@
     HttpRequest httpRequest =
         requestFactory.buildPutRequest(new GenericUrl(uploadUri), rewindableContent);
     httpRequest.getHeaders().putAll(headerProvider.getHeaders());
-<<<<<<< HEAD
-    addChecksumHeader(requestBody.getContent().getCrc32c(), httpRequest.getHeaders());
-=======
     addChecksumHeader(rewindableContent.getCrc32c(), httpRequest.getHeaders());
->>>>>>> 7ec0adaf
     httpRequest.setThrowExceptionOnExecuteError(true);
     return UploadResponseParser.parse(httpRequest.execute());
   }
@@ -213,13 +206,8 @@
         options.getMergedHeaderProvider(FixedHeaderProvider.create(stableHeaders.build())));
   }
 
-<<<<<<< HEAD
-  private void addChecksumHeader(String crc32cChecksum, HttpHeaders headers) {
-    headers.put("x-goog-hash", "crc32c=" + crc32cChecksum);
-=======
   private void addChecksumHeader(Crc32cLengthKnown crc32c, HttpHeaders headers) {
     headers.put("x-goog-hash", "crc32c=" + Utils.crc32cCodec.encode(crc32c.getValue()));
->>>>>>> 7ec0adaf
   }
 
   private void addHeadersForCreateMultipartUpload(
