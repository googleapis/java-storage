--- conflicted
+++ resolved
@@ -352,17 +352,12 @@
     return Tuple.of(builder.build(), defaultOpts);
   }
 
-<<<<<<< HEAD
   @Override
   public OpenTelemetrySdk getOpenTelemetrySdk() {
     return openTelemetrySdk;
   }
-
-  /** @since 2.14.0 This new api is in preview and is subject to breaking changes. */
-  @BetaApi
-=======
+  
   /** @since 2.14.0 */
->>>>>>> ca6e1533
   @Override
   public GrpcStorageOptions.Builder toBuilder() {
     return new GrpcStorageOptions.Builder(this);
@@ -635,7 +630,7 @@
       return this;
     }
 
-<<<<<<< HEAD
+
     /**
      * Enable OpenTelemetry Tracing and provide an instance for the client to use.
      *
@@ -646,12 +641,8 @@
       this.openTelemetrySdk = openTelemetrySdk;
       return this;
     }
-
-    /** @since 2.14.0 This new api is in preview and is subject to breaking changes. */
-    @BetaApi
-=======
-    /** @since 2.14.0 */
->>>>>>> ca6e1533
+    
+    /** @since 2.14.0 */
     @Override
     public GrpcStorageOptions build() {
       GrpcStorageOptions options = new GrpcStorageOptions(this, defaults());
