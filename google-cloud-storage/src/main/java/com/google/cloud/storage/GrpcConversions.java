--- conflicted
+++ resolved
@@ -153,7 +153,7 @@
     // TODO(frnakyn): Add DefaultObjectAcl decoder support
     return to.build();
   }
-<<<<<<< HEAD
+  
   private HmacKeyMetadata hmacKeyMetadataEncode(HmacKey.HmacKeyMetadata from) {
     HmacKeyMetadata.Builder to = HmacKeyMetadata.newBuilder();
     to.setAccessId(from.getAccessId());
@@ -180,7 +180,6 @@
             .setState(HmacKey.HmacKeyState.valueOf(from.getState()))
             .setUpdateTime(TimeUnit.SECONDS.toMillis(from.getUpdateTime().getSeconds()))
             .build();
-=======
 
   private com.google.storage.v2.ServiceAccount serviceAccountEncode(ServiceAccount from) {
     return com.google.storage.v2.ServiceAccount.newBuilder()
@@ -190,6 +189,5 @@
 
   private ServiceAccount serviceAccountDecode(com.google.storage.v2.ServiceAccount from) {
     return ServiceAccount.of(from.getEmailAddress());
->>>>>>> 96b63302
   }
 }