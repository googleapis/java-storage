--- conflicted
+++ resolved
@@ -19,7 +19,6 @@
 import static com.google.common.base.Preconditions.checkArgument;
 import static com.google.common.base.Preconditions.checkNotNull;
 
-import com.google.api.core.InternalExtensionOnly;
 import com.google.api.gax.paging.Page;
 import com.google.auth.ServiceAccountSigner;
 import com.google.auth.ServiceAccountSigner.SigningException;
@@ -59,7 +58,6 @@
  *
  * @see <a href="https://cloud.google.com/storage/docs">Google Cloud Storage</a>
  */
-@InternalExtensionOnly
 public interface Storage extends Service<StorageOptions> {
 
     enum PredefinedAcl {
@@ -3508,7 +3506,6 @@
     List<Boolean> testIamPermissions(
             String bucket, List<String> permissions, BucketSourceOption... options);
 
-<<<<<<< HEAD
     /**
      * Returns the service account associated with the given project.
      *
@@ -3524,1578 +3521,4 @@
      * @throws StorageException upon failure
      */
     ServiceAccount getServiceAccount(String projectId);
-=======
-    /** Creates a builder for {@code CopyRequest} objects. */
-    public static Builder newBuilder() {
-      return new Builder();
-    }
-  }
-
-  /**
-   * Creates a new bucket.
-   *
-   * <p>Accepts an optional userProject {@link BucketTargetOption} option which defines the project
-   * id to assign operational costs.
-   *
-   * <p>Example of creating a bucket.
-   *
-   * <pre>{@code
-   * String bucketName = "my-unique-bucket";
-   * Bucket bucket = storage.create(BucketInfo.of(bucketName));
-   * }</pre>
-   *
-   * <p>Example of creating a bucket with storage class and location.
-   *
-   * <pre>{@code
-   * String bucketName = "my-unique-bucket";
-   * Bucket bucket = storage.create(BucketInfo.newBuilder(bucketName)
-   *     // See here for possible values: http://g.co/cloud/storage/docs/storage-classes
-   *     .setStorageClass(StorageClass.COLDLINE)
-   *     // Possible values: http://g.co/cloud/storage/docs/bucket-locations#location-mr
-   *     .setLocation("asia")
-   *     .build());
-   * }</pre>
-   *
-   * @return a complete bucket
-   * @throws StorageException upon failure
-   */
-  Bucket create(BucketInfo bucketInfo, BucketTargetOption... options);
-
-  /**
-   * Creates a new blob with no content.
-   *
-   * <p>Example of creating a blob with no content.
-   *
-   * <pre>{@code
-   * String bucketName = "my-unique-bucket";
-   * String blobName = "my-blob-name";
-   * BlobId blobId = BlobId.of(bucketName, blobName);
-   * BlobInfo blobInfo = BlobInfo.newBuilder(blobId).setContentType("text/plain").build();
-   * Blob blob = storage.create(blobInfo);
-   * }</pre>
-   *
-   * @return a [@code Blob} with complete information
-   * @throws StorageException upon failure
-   */
-  Blob create(BlobInfo blobInfo, BlobTargetOption... options);
-
-  /**
-   * Creates a new blob. Direct upload is used to upload {@code content}. For large content, {@link
-   * #writer} is recommended as it uses resumable upload. MD5 and CRC32C hashes of {@code content}
-   * are computed and used for validating transferred data. Accepts an optional userProject {@link
-   * BlobGetOption} option which defines the project id to assign operational costs.
-   *
-   * <p>Example of creating a blob from a byte array.
-   *
-   * <pre>{@code
-   * String bucketName = "my-unique-bucket";
-   * String blobName = "my-blob-name";
-   * BlobId blobId = BlobId.of(bucketName, blobName);
-   * BlobInfo blobInfo = BlobInfo.newBuilder(blobId).setContentType("text/plain").build();
-   * Blob blob = storage.create(blobInfo, "Hello, World!".getBytes(UTF_8));
-   * }</pre>
-   *
-   * @return a [@code Blob} with complete information
-   * @throws StorageException upon failure
-   * @see <a href="https://cloud.google.com/storage/docs/hashes-etags">Hashes and ETags</a>
-   */
-  Blob create(BlobInfo blobInfo, byte[] content, BlobTargetOption... options);
-
-  /**
-   * Creates a new blob with the sub array of the given byte array. Direct upload is used to upload
-   * {@code content}. For large content, {@link #writer} is recommended as it uses resumable upload.
-   * MD5 and CRC32C hashes of {@code content} are computed and used for validating transferred data.
-   * Accepts a userProject {@link BlobGetOption} option, which defines the project id to assign
-   * operational costs.
-   *
-   * <p>Example of creating a blob from a byte array.
-   *
-   * <pre>{@code
-   * String bucketName = "my-unique-bucket";
-   * String blobName = "my-blob-name";
-   * BlobId blobId = BlobId.of(bucketName, blobName);
-   * BlobInfo blobInfo = BlobInfo.newBuilder(blobId).setContentType("text/plain").build();
-   * Blob blob = storage.create(blobInfo, "Hello, World!".getBytes(UTF_8), 7, 5);
-   * }</pre>
-   *
-   * @return a [@code Blob} with complete information
-   * @throws StorageException upon failure
-   * @see <a href="https://cloud.google.com/storage/docs/hashes-etags">Hashes and ETags</a>
-   */
-  Blob create(
-      BlobInfo blobInfo, byte[] content, int offset, int length, BlobTargetOption... options);
-
-  /**
-   * Creates a new blob. Direct upload is used to upload {@code content}. For large content, {@link
-   * #writer} is recommended as it uses resumable upload. By default any md5 and crc32c values in
-   * the given {@code blobInfo} are ignored unless requested via the {@code
-   * BlobWriteOption.md5Match} and {@code BlobWriteOption.crc32cMatch} options. The given input
-   * stream is closed upon success.
-   *
-   * <p>This method is marked as {@link Deprecated} because it cannot safely retry, given that it
-   * accepts an {@link InputStream} which can only be consumed once.
-   *
-   * <p>Example of creating a blob from an input stream.
-   *
-   * <pre>{@code
-   * String bucketName = "my-unique-bucket";
-   * String blobName = "my-blob-name";
-   * InputStream content = new ByteArrayInputStream("Hello, World!".getBytes(UTF_8));
-   * BlobId blobId = BlobId.of(bucketName, blobName);
-   * BlobInfo blobInfo = BlobInfo.newBuilder(blobId).setContentType("text/plain").build();
-   * Blob blob = storage.create(blobInfo, content);
-   * }</pre>
-   *
-   * <p>Example of uploading an encrypted blob.
-   *
-   * <pre>{@code
-   * String bucketName = "my-unique-bucket";
-   * String blobName = "my-blob-name";
-   * String encryptionKey = "my_encryption_key";
-   * InputStream content = new ByteArrayInputStream("Hello, World!".getBytes(UTF_8));
-   *
-   * BlobId blobId = BlobId.of(bucketName, blobName);
-   * BlobInfo blobInfo = BlobInfo.newBuilder(blobId)
-   *     .setContentType("text/plain")
-   *     .build();
-   * Blob blob = storage.create(blobInfo, content, BlobWriteOption.encryptionKey(encryptionKey));
-   * }</pre>
-   *
-   * @return a [@code Blob} with complete information
-   * @throws StorageException upon failure
-   */
-  @Deprecated
-  Blob create(BlobInfo blobInfo, InputStream content, BlobWriteOption... options);
-
-  /**
-   * Returns the requested bucket or {@code null} if not found.
-   *
-   * <p>Accepts an optional userProject {@link BucketGetOption} option which defines the project id
-   * to assign operational costs.
-   *
-   * <p>Example of getting information on a bucket, only if its metageneration matches a value,
-   * otherwise a {@link StorageException} is thrown.
-   *
-   * <pre>{@code
-   * String bucketName = "my-unique-bucket";
-   * long bucketMetageneration = 42;
-   * Bucket bucket = storage.get(bucketName,
-   *     BucketGetOption.metagenerationMatch(bucketMetageneration));
-   * }</pre>
-   *
-   * @throws StorageException upon failure
-   */
-  Bucket get(String bucket, BucketGetOption... options);
-
-  /**
-   * Locks bucket retention policy. Requires a local metageneration value in the request. Review
-   * example below.
-   *
-   * <p>Accepts an optional userProject {@link BucketTargetOption} option which defines the project
-   * id to assign operational costs.
-   *
-   * <p>Warning: Once a retention policy is locked, it can't be unlocked, removed, or shortened.
-   *
-   * <p>Example of locking a retention policy on a bucket, only if its local metageneration value
-   * matches the bucket's service metageneration otherwise a {@link StorageException} is thrown.
-   *
-   * <pre>{@code
-   * String bucketName = "my-unique-bucket";
-   * Bucket bucket = storage.get(bucketName, BucketGetOption.fields(BucketField.METAGENERATION));
-   * storage.lockRetentionPolicy(bucket, BucketTargetOption.metagenerationMatch());
-   * }</pre>
-   *
-   * @return a {@code Bucket} object of the locked bucket
-   * @throws StorageException upon failure
-   */
-  Bucket lockRetentionPolicy(BucketInfo bucket, BucketTargetOption... options);
-
-  /**
-   * Returns the requested blob or {@code null} if not found.
-   *
-   * <p>Accepts an optional userProject {@link BlobGetOption} option which defines the project id to
-   * assign operational costs.
-   *
-   * <p>Example of getting information on a blob, only if its metageneration matches a value,
-   * otherwise a {@link StorageException} is thrown.
-   *
-   * <pre>{@code
-   * String bucketName = "my-unique-bucket";
-   * String blobName = "my-blob-name";
-   * long blobMetageneration = 42;
-   * Blob blob = storage.get(bucketName, blobName,
-   *     BlobGetOption.metagenerationMatch(blobMetageneration));
-   * }</pre>
-   *
-   * @throws StorageException upon failure
-   */
-  Blob get(String bucket, String blob, BlobGetOption... options);
-
-  /**
-   * Returns the requested blob or {@code null} if not found.
-   *
-   * <p>Accepts an optional userProject {@link BlobGetOption} option which defines the project id to
-   * assign operational costs.
-   *
-   * <p>Example of getting information on a blob, only if its metageneration matches a value,
-   * otherwise a {@link StorageException} is thrown.
-   *
-   * <pre>{@code
-   * String bucketName = "my-unique-bucket";
-   * String blobName = "my-blob-name";
-   * long blobMetageneration = 42;
-   * BlobId blobId = BlobId.of(bucketName, blobName);
-   * Blob blob = storage.get(blobId, BlobGetOption.metagenerationMatch(blobMetageneration));
-   * }</pre>
-   *
-   * <p>Example of getting information on a blob encrypted using Customer Supplied Encryption Keys,
-   * only if supplied Decrpytion Key decrypts the blob successfully, otherwise a {@link
-   * StorageException} is thrown. For more information review
-   *
-   * @see <a
-   *     href="https://cloud.google.com/storage/docs/encryption/customer-supplied-keys#encrypted-elements">Encrypted
-   *     Elements</a>
-   *     <pre>{@code
-   * String bucketName = "my-unique-bucket";
-   * String blobName = "my-blob-name";
-   * String blobEncryptionKey = "";
-   * BlobId blobId = BlobId.of(bucketName, blobName);
-   * Blob blob = storage.get(blobId, BlobGetOption.decryptionKey(blobEncryptionKey));
-   * }</pre>
-   *
-   * @throws StorageException upon failure
-   */
-  Blob get(BlobId blob, BlobGetOption... options);
-
-  /**
-   * Returns the requested blob or {@code null} if not found.
-   *
-   * <p>Example of getting information on a blob.
-   *
-   * <pre>{@code
-   * String bucketName = "my-unique-bucket";
-   * String blobName = "my-blob-name";
-   * BlobId blobId = BlobId.of(bucketName, blobName);
-   * Blob blob = storage.get(blobId);
-   * }</pre>
-   *
-   * @throws StorageException upon failure
-   */
-  Blob get(BlobId blob);
-
-  /**
-   * Lists the project's buckets.
-   *
-   * <p>Example of listing buckets, specifying the page size and a name prefix.
-   *
-   * <pre>{@code
-   * String prefix = "bucket_";
-   * Page<Bucket> buckets = storage.list(BucketListOption.pageSize(100),
-   *     BucketListOption.prefix(prefix));
-   * Iterator<Bucket> bucketIterator = buckets.iterateAll().iterator();
-   * while (bucketIterator.hasNext()) {
-   *   Bucket bucket = bucketIterator.next();
-   *   // do something with the bucket
-   * }
-   * }</pre>
-   *
-   * @throws StorageException upon failure
-   */
-  Page<Bucket> list(BucketListOption... options);
-
-  /**
-   * Lists the bucket's blobs. If the {@link BlobListOption#currentDirectory()} option is provided,
-   * results are returned in a directory-like mode.
-   *
-   * <p>Example of listing blobs in a provided directory.
-   *
-   * <pre>{@code
-   * String bucketName = "my-unique-bucket";
-   * String directory = "my_directory/";
-   * Page<Blob> blobs = storage.list(bucketName, BlobListOption.currentDirectory(),
-   *     BlobListOption.prefix(directory));
-   * Iterator<Blob> blobIterator = blobs.iterateAll().iterator();
-   * while (blobIterator.hasNext()) {
-   *   Blob blob = blobIterator.next();
-   *   // do something with the blob
-   * }
-   * }</pre>
-   *
-   * @throws StorageException upon failure
-   */
-  Page<Blob> list(String bucket, BlobListOption... options);
-
-  /**
-   * Updates bucket information.
-   *
-   * <p>Accepts an optional userProject {@link BucketTargetOption} option which defines the project
-   * id to assign operational costs.
-   *
-   * <p>Example of updating bucket information.
-   *
-   * <pre>{@code
-   * String bucketName = "my-unique-bucket";
-   * BucketInfo bucketInfo = BucketInfo.newBuilder(bucketName).setVersioningEnabled(true).build();
-   * Bucket bucket = storage.update(bucketInfo);
-   * }</pre>
-   *
-   * @return the updated bucket
-   * @throws StorageException upon failure
-   */
-  Bucket update(BucketInfo bucketInfo, BucketTargetOption... options);
-
-  /**
-   * Updates the blob properties if the preconditions specified by {@code options} are met. The
-   * property update works as described in {@link #update(BlobInfo)}.
-   *
-   * <p>{@code options} parameter can contain the preconditions for applying the update. E.g. update
-   * of the blob properties might be required only if the properties have not been updated
-   * externally. {@code StorageException} with the code {@code 412} is thrown if preconditions fail.
-   *
-   * <p>Example of updating the content type only if the properties are not updated externally:
-   *
-   * <pre>{@code
-   * BlobId blobId = BlobId.of(bucketName, blobName);
-   * BlobInfo blobInfo = BlobInfo.newBuilder(blobId).setContentType("text/plain").build();
-   * Blob blob = storage.create(blobInfo);
-   *
-   * doSomething();
-   *
-   * BlobInfo update = blob.toBuilder().setContentType("multipart/form-data").build();
-   * Storage.BlobTargetOption option = Storage.BlobTargetOption.metagenerationMatch();
-   * try {
-   *   storage.update(update, option);
-   * } catch (StorageException e) {
-   *   if (e.getCode() == 412) {
-   *     // the properties were updated externally
-   *   } else {
-   *     throw e;
-   *   }
-   * }
-   * }</pre>
-   *
-   * @param blobInfo information to update
-   * @param options preconditions to apply the update
-   * @return the updated blob
-   * @throws StorageException upon failure
-   * @see <a
-   *     href="https://cloud.google.com/storage/docs/json_api/v1/objects/update">https://cloud.google.com/storage/docs/json_api/v1/objects/update</a>
-   */
-  Blob update(BlobInfo blobInfo, BlobTargetOption... options);
-
-  /**
-   * Updates the properties of the blob. This method issues an RPC request to merge the current blob
-   * properties with the properties in the provided {@code blobInfo}. Properties not defined in
-   * {@code blobInfo} will not be updated. To unset a blob property this property in {@code
-   * blobInfo} should be explicitly set to {@code null}.
-   *
-   * <p>Bucket or blob's name cannot be changed by this method. If you want to rename the blob or
-   * move it to a different bucket use the {@link Blob#copyTo} and {@link #delete} operations.
-   *
-   * <p>Property update alters the blob metadata generation and doesn't alter the blob generation.
-   *
-   * <p>Example of how to update blob's user provided metadata and unset the content type:
-   *
-   * <pre>{@code
-   * Map<String, String> metadataUpdate = new HashMap<>();
-   * metadataUpdate.put("keyToAdd", "new value");
-   * metadataUpdate.put("keyToRemove", null);
-   * BlobInfo blobUpdate = BlobInfo.newBuilder(bucketName, blobName)
-   *     .setMetadata(metadataUpdate)
-   *     .setContentType(null)
-   *     .build();
-   * Blob blob = storage.update(blobUpdate);
-   * }</pre>
-   *
-   * @param blobInfo information to update
-   * @return the updated blob
-   * @throws StorageException upon failure
-   * @see <a
-   *     href="https://cloud.google.com/storage/docs/json_api/v1/objects/update">https://cloud.google.com/storage/docs/json_api/v1/objects/update</a>
-   */
-  Blob update(BlobInfo blobInfo);
-
-  /**
-   * Deletes the requested bucket.
-   *
-   * <p>Accepts an optional userProject {@link BucketSourceOption} option which defines the project
-   * id to assign operational costs.
-   *
-   * <p>Example of deleting a bucket, only if its metageneration matches a value, otherwise a {@link
-   * StorageException} is thrown.
-   *
-   * <pre>{@code
-   * String bucketName = "my-unique-bucket";
-   * long bucketMetageneration = 42;
-   * boolean deleted = storage.delete(bucketName,
-   *     BucketSourceOption.metagenerationMatch(bucketMetageneration));
-   * if (deleted) {
-   *   // the bucket was deleted
-   * } else {
-   *   // the bucket was not found
-   * }
-   * }</pre>
-   *
-   * @return {@code true} if bucket was deleted, {@code false} if it was not found
-   * @throws StorageException upon failure
-   */
-  boolean delete(String bucket, BucketSourceOption... options);
-
-  /**
-   * Deletes the requested blob.
-   *
-   * <p>Example of deleting a blob, only if its generation matches a value, otherwise a {@link
-   * StorageException} is thrown.
-   *
-   * <pre>{@code
-   * String bucketName = "my-unique-bucket";
-   * String blobName = "my-blob-name";
-   * long blobGeneration = 42;
-   * boolean deleted = storage.delete(bucketName, blobName,
-   *     BlobSourceOption.generationMatch(blobGeneration));
-   * if (deleted) {
-   *   // the blob was deleted
-   * } else {
-   *   // the blob was not found
-   * }
-   * }</pre>
-   *
-   * @return {@code true} if blob was deleted, {@code false} if it was not found
-   * @throws StorageException upon failure
-   */
-  boolean delete(String bucket, String blob, BlobSourceOption... options);
-
-  /**
-   * Deletes the requested blob.
-   *
-   * <p>Accepts an optional userProject {@link BlobSourceOption} option which defines the project id
-   * to assign operational costs.
-   *
-   * <p>Example of deleting a blob, only if its generation matches a value, otherwise a {@link
-   * StorageException} is thrown.
-   *
-   * <pre>{@code
-   * String bucketName = "my-unique-bucket";
-   * String blobName = "my-blob-name";
-   * long blobGeneration = 42;
-   * BlobId blobId = BlobId.of(bucketName, blobName);
-   * boolean deleted = storage.delete(blobId, BlobSourceOption.generationMatch(blobGeneration));
-   * if (deleted) {
-   *   // the blob was deleted
-   * } else {
-   *   // the blob was not found
-   * }
-   * }</pre>
-   *
-   * @return {@code true} if blob was deleted, {@code false} if it was not found
-   * @throws StorageException upon failure
-   */
-  boolean delete(BlobId blob, BlobSourceOption... options);
-
-  /**
-   * Deletes the requested blob.
-   *
-   * <p>Example of deleting a blob.
-   *
-   * <pre>{@code
-   * String bucketName = "my-unique-bucket";
-   * String blobName = "my-blob-name";
-   * BlobId blobId = BlobId.of(bucketName, blobName);
-   * boolean deleted = storage.delete(blobId);
-   * if (deleted) {
-   *   // the blob was deleted
-   * } else {
-   *   // the blob was not found
-   * }
-   * }</pre>
-   *
-   * @return {@code true} if blob was deleted, {@code false} if it was not found
-   * @throws StorageException upon failure
-   */
-  boolean delete(BlobId blob);
-
-  /**
-   * Sends a compose request.
-   *
-   * <p>Accepts an optional userProject {@link BlobTargetOption} option which defines the project id
-   * to assign operational costs.
-   *
-   * <p>Example of composing two blobs.
-   *
-   * <pre>{@code
-   * String bucketName = "my-unique-bucket";
-   * String blobName = "my-blob-name";
-   * String sourceBlob1 = "source_blob_1";
-   * String sourceBlob2 = "source_blob_2";
-   * BlobId blobId = BlobId.of(bucketName, blobName);
-   * BlobInfo blobInfo = BlobInfo.newBuilder(blobId).setContentType("text/plain").build();
-   * ComposeRequest request = ComposeRequest.newBuilder()
-   *     .setTarget(blobInfo)
-   *     .addSource(sourceBlob1)
-   *     .addSource(sourceBlob2)
-   *     .build();
-   * Blob blob = storage.compose(request);
-   * }</pre>
-   *
-   * @return the composed blob
-   * @throws StorageException upon failure
-   */
-  Blob compose(ComposeRequest composeRequest);
-
-  /**
-   * Sends a copy request. This method copies both blob's data and information. To override source
-   * blob's information supply a {@code BlobInfo} to the {@code CopyRequest} using either {@link
-   * Storage.CopyRequest.Builder#setTarget(BlobInfo, Storage.BlobTargetOption...)} or {@link
-   * Storage.CopyRequest.Builder#setTarget(BlobInfo, Iterable)}.
-   *
-   * <p>This method returns a {@link CopyWriter} object for the provided {@code CopyRequest}. If
-   * source and destination objects share the same location and storage class the source blob is
-   * copied with one request and {@link CopyWriter#getResult()} immediately returns, regardless of
-   * the {@link CopyRequest#megabytesCopiedPerChunk} parameter. If source and destination have
-   * different location or storage class {@link CopyWriter#getResult()} might issue multiple RPC
-   * calls depending on blob's size.
-   *
-   * <p>Example of copying a blob.
-   *
-   * <pre>{@code
-   * String bucketName = "my-unique-bucket";
-   * String blobName = "my-blob-name";
-   * String copyBlobName = "copy_blob_name";
-   * CopyRequest request = CopyRequest.newBuilder()
-   *     .setSource(BlobId.of(bucketName, blobName))
-   *     .setTarget(BlobId.of(bucketName, copyBlobName))
-   *     .build();
-   * Blob blob = storage.copy(request).getResult();
-   * }</pre>
-   *
-   * <p>Example of copying a blob in chunks.
-   *
-   * <pre>{@code
-   * String bucketName = "my-unique-bucket";
-   * String blobName = "my-blob-name";
-   * String copyBlobName = "copy_blob_name";
-   * CopyRequest request = CopyRequest.newBuilder()
-   *     .setSource(BlobId.of(bucketName, blobName))
-   *     .setTarget(BlobId.of(bucketName, copyBlobName))
-   *     .build();
-   * CopyWriter copyWriter = storage.copy(request);
-   * while (!copyWriter.isDone()) {
-   *   copyWriter.copyChunk();
-   * }
-   * Blob blob = copyWriter.getResult();
-   * }</pre>
-   *
-   * <p>Example of rotating the encryption key of a blob.
-   *
-   * <pre>{@code
-   * String bucketName = "my-unique-bucket";
-   * String blobName = "my-blob-name";
-   * String oldEncryptionKey = "old_encryption_key";
-   * String newEncryptionKey = "new_encryption_key";
-   * BlobId blobId = BlobId.of(bucketName, blobName);
-   * CopyRequest request = CopyRequest.newBuilder()
-   *     .setSource(blobId)
-   *     .setSourceOptions(BlobSourceOption.decryptionKey(oldEncryptionKey))
-   *     .setTarget(blobId, BlobTargetOption.encryptionKey(newEncryptionKey))
-   *     .build();
-   * Blob blob = storage.copy(request).getResult();
-   * }</pre>
-   *
-   * @return a {@link CopyWriter} object that can be used to get information on the newly created
-   *     blob or to complete the copy if more than one RPC request is needed
-   * @throws StorageException upon failure
-   * @see <a href="https://cloud.google.com/storage/docs/json_api/v1/objects/rewrite">Rewrite</a>
-   */
-  CopyWriter copy(CopyRequest copyRequest);
-
-  /**
-   * Reads all the bytes from a blob.
-   *
-   * <p>Example of reading all bytes of a blob, if generation matches a value, otherwise a {@link
-   * StorageException} is thrown.
-   *
-   * <pre>{@code
-   * String bucketName = "my-unique-bucket";
-   * String blobName = "my-blob-name";
-   * long blobGeneration = 42";
-   * byte[] content = storage.readAllBytes(bucketName, blobName,
-   *     BlobSourceOption.generationMatch(blobGeneration));
-   * }</pre>
-   *
-   * @return the blob's content
-   * @throws StorageException upon failure
-   */
-  byte[] readAllBytes(String bucket, String blob, BlobSourceOption... options);
-
-  /**
-   * Reads all the bytes from a blob.
-   *
-   * <p>Example of reading all bytes of a blob's specific generation, otherwise a {@link
-   * StorageException} is thrown.
-   *
-   * <pre>{@code
-   * String bucketName = "my-unique-bucket";
-   * String blobName = "my-blob-name";
-   * long blobGeneration = 42;
-   * BlobId blobId = BlobId.of(bucketName, blobName, blobGeneration);
-   * byte[] content = storage.readAllBytes(blobId);
-   * }</pre>
-   *
-   * <p>Example of reading all bytes of an encrypted blob.
-   *
-   * <pre>{@code
-   * String bucketName = "my-unique-bucket";
-   * String blobName = "my-blob-name";
-   * String decryptionKey = "my_encryption_key";
-   * byte[] content = storage.readAllBytes(
-   *     bucketName, blobName, BlobSourceOption.decryptionKey(decryptionKey));
-   * }</pre>
-   *
-   * @return the blob's content
-   * @throws StorageException upon failure
-   */
-  byte[] readAllBytes(BlobId blob, BlobSourceOption... options);
-
-  /**
-   * Creates a new empty batch for grouping multiple service calls in one underlying RPC call.
-   *
-   * <p>Example of using a batch request to delete, update and get a blob.
-   *
-   * <pre>{@code
-   * String bucketName = "my-unique-bucket";
-   * String blobName1 = "my-blob-name1";
-   * String blobName2 = "my-blob-name2";
-   * StorageBatch batch = storage.batch();
-   * BlobId firstBlob = BlobId.of(bucketName, blobName1);
-   * BlobId secondBlob = BlobId.of(bucketName, blobName2);
-   * batch.delete(firstBlob).notify(new BatchResult.Callback<Boolean, StorageException>() {
-   *   public void success(Boolean result) {
-   *     // deleted successfully
-   *   }
-   *
-   *   public void error(StorageException exception) {
-   *     // delete failed
-   *   }
-   * });
-   * batch.update(BlobInfo.newBuilder(secondBlob).setContentType("text/plain").build());
-   * StorageBatchResult<Blob> result = batch.get(secondBlob);
-   * batch.submit();
-   * Blob blob = result.get(); // returns get result or throws StorageException
-   * }</pre>
-   */
-  StorageBatch batch();
-
-  /**
-   * Returns a channel for reading the blob's content. The blob's latest generation is read. If the
-   * blob changes while reading (i.e. {@link BlobInfo#getEtag()} changes), subsequent calls to
-   * {@code blobReadChannel.read(ByteBuffer)} may throw {@link StorageException}.
-   *
-   * <p>Example of reading a blob's content through a reader.
-   *
-   * <pre>{@code
-   * String bucketName = "my-unique-bucket";
-   * String blobName = "my-blob-name";
-   * try (ReadChannel reader = storage.reader(bucketName, blobName)) {
-   *   ByteBuffer bytes = ByteBuffer.allocate(64 * 1024);
-   *   while (reader.read(bytes) > 0) {
-   *     bytes.flip();
-   *     // do something with bytes
-   *     bytes.clear();
-   *   }
-   * }
-   * }</pre>
-   *
-   * @throws StorageException upon failure
-   */
-  ReadChannel reader(String bucket, String blob, BlobSourceOption... options);
-
-  /**
-   * Returns a channel for reading the blob's content. If {@code blob.generation()} is set data
-   * corresponding to that generation is read. If {@code blob.generation()} is {@code null} the
-   * blob's latest generation is read. If the blob changes while reading (i.e. {@link
-   * BlobInfo#getEtag()} changes), subsequent calls to {@code blobReadChannel.read(ByteBuffer)} may
-   * throw {@link StorageException}.
-   *
-   * <p>The {@link BlobSourceOption#generationMatch()} and {@link
-   * BlobSourceOption#generationMatch(long)} options can be used to ensure that {@code
-   * blobReadChannel.read(ByteBuffer)} calls will throw {@link StorageException} if the blob`s
-   * generation differs from the expected one.
-   *
-   * <p>Example of reading a blob's content through a reader.
-   *
-   * <pre>{@code
-   * String bucketName = "my-unique-bucket";
-   * String blobName = "my-blob-name";
-   * BlobId blobId = BlobId.of(bucketName, blobName);
-   * try (ReadChannel reader = storage.reader(blobId)) {
-   *   ByteBuffer bytes = ByteBuffer.allocate(64 * 1024);
-   *   while (reader.read(bytes) > 0) {
-   *     bytes.flip();
-   *     // do something with bytes
-   *     bytes.clear();
-   *   }
-   * }
-   * }</pre>
-   *
-   * @throws StorageException upon failure
-   */
-  ReadChannel reader(BlobId blob, BlobSourceOption... options);
-
-  /**
-   * Creates a blob and return a channel for writing its content. By default any md5 and crc32c
-   * values in the given {@code blobInfo} are ignored unless requested via the {@code
-   * BlobWriteOption.md5Match} and {@code BlobWriteOption.crc32cMatch} options.
-   *
-   * <p>Example of writing a blob's content through a writer.
-   *
-   * <pre>{@code
-   * String bucketName = "my-unique-bucket";
-   * String blobName = "my-blob-name";
-   * BlobId blobId = BlobId.of(bucketName, blobName);
-   * byte[] content = "Hello, World!".getBytes(UTF_8);
-   * BlobInfo blobInfo = BlobInfo.newBuilder(blobId).setContentType("text/plain").build();
-   * try (WriteChannel writer = storage.writer(blobInfo)) {
-   *   try {
-   *     writer.write(ByteBuffer.wrap(content, 0, content.length));
-   *   } catch (Exception ex) {
-   *     // handle exception
-   *   }
-   * }
-   * }</pre>
-   *
-   * @throws StorageException upon failure
-   */
-  WriteChannel writer(BlobInfo blobInfo, BlobWriteOption... options);
-
-  /**
-   * Accepts signed URL and return a channel for writing content.
-   *
-   * <p>Example of writing content through a writer using signed URL.
-   *
-   * <pre>{@code
-   * String bucketName = "my-unique-bucket";
-   * String blobName = "my-blob-name";
-   * BlobId blobId = BlobId.of(bucketName, blobName);
-   * byte[] content = "Hello, World!".getBytes(UTF_8);
-   * BlobInfo blobInfo = BlobInfo.newBuilder(blobId).setContentType("text/plain").build();
-   * URL signedURL = storage.signUrl(
-   *     blobInfo,
-   *     1, TimeUnit.HOURS,
-   *     Storage.SignUrlOption.httpMethod(HttpMethod.POST));
-   * try (WriteChannel writer = storage.writer(signedURL)) {
-   *    writer.write(ByteBuffer.wrap(content, 0, content.length));
-   * }
-   * }</pre>
-   *
-   * @throws StorageException upon failure
-   */
-  WriteChannel writer(URL signedURL);
-
-  /**
-   * Generates a signed URL for a blob. If you have a blob that you want to allow access to for a
-   * fixed amount of time, you can use this method to generate a URL that is only valid within a
-   * certain time period. This is particularly useful if you don't want publicly accessible blobs,
-   * but also don't want to require users to explicitly log in. Signing a URL requires a service
-   * account signer. If an instance of {@link com.google.auth.ServiceAccountSigner} was passed to
-   * {@link StorageOptions}' builder via {@code setCredentials(Credentials)} or the default
-   * credentials are being used and the environment variable {@code GOOGLE_APPLICATION_CREDENTIALS}
-   * is set or your application is running in App Engine, then {@code signUrl} will use that
-   * credentials to sign the URL. If the credentials passed to {@link StorageOptions} do not
-   * implement {@link ServiceAccountSigner} (this is the case, for instance, for Google Cloud SDK
-   * credentials) then {@code signUrl} will throw an {@link IllegalStateException} unless an
-   * implementation of {@link ServiceAccountSigner} is passed using the {@link
-   * SignUrlOption#signWith(ServiceAccountSigner)} option.
-   *
-   * <p>A service account signer is looked for in the following order:
-   *
-   * <ol>
-   *   <li>The signer passed with the option {@link SignUrlOption#signWith(ServiceAccountSigner)}
-   *   <li>The credentials passed to {@link StorageOptions}
-   *   <li>The default credentials, if no credentials were passed to {@link StorageOptions}
-   * </ol>
-   *
-   * <p>Example of creating a signed URL that is valid for 1 week, using the default credentials for
-   * signing the URL, the default signing method (V2), and the default URL style (path-style):
-   *
-   * <pre>{@code
-   * String bucketName = "my-unique-bucket";
-   * String blobName = "my-blob-name";
-   * URL signedUrl = storage.signUrl(
-   *     BlobInfo.newBuilder(bucketName, blobName).build(),
-   *     7, TimeUnit.DAYS);
-   * }</pre>
-   *
-   * <p>Example of creating a signed URL passing the {@link SignUrlOption#withV4Signature()} option,
-   * which enables V4 signing:
-   *
-   * <pre>{@code
-   * String bucketName = "my-unique-bucket";
-   * String blobName = "my-blob-name";
-   * URL signedUrl = storage.signUrl(
-   *     BlobInfo.newBuilder(bucketName, blobName).build(),
-   *     7, TimeUnit.DAYS,
-   *     Storage.SignUrlOption.withV4Signature());
-   * }</pre>
-   *
-   * <p>Example of creating a signed URL passing the {@link SignUrlOption#withVirtualHostedStyle()}
-   * option, which specifies the bucket name in the hostname of the URI, rather than in the path:
-   *
-   * <pre>{@code
-   * URL signedUrl = storage.signUrl(
-   *     BlobInfo.newBuilder(bucketName, blobName).build(),
-   *     1, TimeUnit.DAYS,
-   *     Storage.SignUrlOption.withVirtualHostedStyle());
-   * }</pre>
-   *
-   * <p>Example of creating a signed URL passing the {@link SignUrlOption#withPathStyle()} option,
-   * which specifies the bucket name in path portion of the URI, rather than in the hostname:
-   *
-   * <pre>{@code
-   * URL signedUrl = storage.signUrl(
-   *     BlobInfo.newBuilder(bucketName, blobName).build(),
-   *     1, TimeUnit.DAYS,
-   *     Storage.SignUrlOption.withPathStyle());
-   * }</pre>
-   *
-   * <p>Example of creating a signed URL passing the {@link
-   * SignUrlOption#signWith(ServiceAccountSigner)} option, that will be used for signing the URL:
-   *
-   * <pre>{@code
-   * String bucketName = "my-unique-bucket";
-   * String blobName = "my-blob-name";
-   * String kfPath = "/path/to/keyfile.json";
-   * URL signedUrl = storage.signUrl(
-   *     BlobInfo.newBuilder(bucketName, blobName).build(),
-   *     7, TimeUnit.DAYS,
-   *     SignUrlOption.signWith(ServiceAccountCredentials.fromStream(new FileInputStream(kfPath))));
-   * }</pre>
-   *
-   * <p>Note that the {@link ServiceAccountSigner} may require additional configuration to enable
-   * URL signing. See the documentation for the implementation for more details.
-   *
-   * <p>Example of creating a signed URL for a blob with generation:
-   *
-   * <pre>{@code
-   * String bucketName = "my-unique-bucket";
-   * String blobName = "my-blob-name";
-   * long generation = 1576656755290328L;
-   *
-   * URL signedUrl = storage.signUrl(
-   *     BlobInfo.newBuilder(bucketName, blobName, generation).build(),
-   *     7, TimeUnit.DAYS,
-   *     SignUrlOption.withQueryParams(ImmutableMap.of("generation", String.valueOf(generation))));
-   * }</pre>
-   *
-   * @param blobInfo the blob associated with the signed URL
-   * @param duration time until the signed URL expires, expressed in {@code unit}. The finest
-   *     granularity supported is 1 second, finer granularities will be truncated
-   * @param unit time unit of the {@code duration} parameter
-   * @param options optional URL signing options
-   * @throws IllegalStateException if {@link SignUrlOption#signWith(ServiceAccountSigner)} was not
-   *     used and no implementation of {@link ServiceAccountSigner} was provided to {@link
-   *     StorageOptions}
-   * @throws IllegalArgumentException if {@code SignUrlOption.withMd5()} option is used and {@code
-   *     blobInfo.md5()} is {@code null}
-   * @throws IllegalArgumentException if {@code SignUrlOption.withContentType()} option is used and
-   *     {@code blobInfo.contentType()} is {@code null}
-   * @throws SigningException if the attempt to sign the URL failed
-   * @see <a href="https://cloud.google.com/storage/docs/access-control#Signed-URLs">Signed-URLs</a>
-   */
-  URL signUrl(BlobInfo blobInfo, long duration, TimeUnit unit, SignUrlOption... options);
-
-  /**
-   * Gets the requested blobs. A batch request is used to perform this call.
-   *
-   * <p>Example of getting information on several blobs using a single batch request.
-   *
-   * <pre>{@code
-   * String bucketName = "my-unique-bucket";
-   * String blobName1 = "my-blob-name1";
-   * String blobName2 = "my-blob-name2";
-   * BlobId firstBlob = BlobId.of(bucketName, blobName1);
-   * BlobId secondBlob = BlobId.of(bucketName, blobName2);
-   * List<Blob> blobs = storage.get(firstBlob, secondBlob);
-   * }</pre>
-   *
-   * @param blobIds blobs to get
-   * @return an immutable list of {@code Blob} objects. If a blob does not exist or access to it has
-   *     been denied the corresponding item in the list is {@code null}.
-   * @throws StorageException upon failure
-   */
-  List<Blob> get(BlobId... blobIds);
-
-  /**
-   * Gets the requested blobs. A batch request is used to perform this call.
-   *
-   * <p>Example of getting information on several blobs using a single batch request.
-   *
-   * <pre>{@code
-   * String bucketName = "my-unique-bucket";
-   * String blobName1 = "my-blob-name1";
-   * String blobName2 = "my-blob-name2";
-   * List<BlobId> blobIds = new LinkedList<>();
-   * blobIds.add(BlobId.of(bucketName, blobName1));
-   * blobIds.add(BlobId.of(bucketName, blobName2));
-   * List<Blob> blobs = storage.get(blobIds);
-   * }</pre>
-   *
-   * @param blobIds blobs to get
-   * @return an immutable list of {@code Blob} objects. If a blob does not exist or access to it has
-   *     been denied the corresponding item in the list is {@code null}.
-   * @throws StorageException upon failure
-   */
-  List<Blob> get(Iterable<BlobId> blobIds);
-
-  /**
-   * Updates the requested blobs. A batch request is used to perform this call. The original
-   * properties are merged with the properties in the provided {@code BlobInfo} objects. Unsetting a
-   * property can be done by setting the property of the provided {@code BlobInfo} objects to {@code
-   * null}. See {@link #update(BlobInfo)} for a code example.
-   *
-   * <p>Example of updating information on several blobs using a single batch request.
-   *
-   * <pre>{@code
-   * String bucketName = "my-unique-bucket";
-   * String blobName1 = "my-blob-name1";
-   * String blobName2 = "my-blob-name2";
-   * Blob firstBlob = storage.get(bucketName, blobName1);
-   * Blob secondBlob = storage.get(bucketName, blobName2);
-   * List<Blob> updatedBlobs = storage.update(
-   *     firstBlob.toBuilder().setContentType("text/plain").build(),
-   *     secondBlob.toBuilder().setContentType("text/plain").build());
-   * }</pre>
-   *
-   * @param blobInfos blobs to update
-   * @return an immutable list of {@code Blob} objects. If a blob does not exist or access to it has
-   *     been denied the corresponding item in the list is {@code null}.
-   * @throws StorageException upon failure
-   */
-  List<Blob> update(BlobInfo... blobInfos);
-
-  /**
-   * Updates the requested blobs. A batch request is used to perform this call. The original
-   * properties are merged with the properties in the provided {@code BlobInfo} objects. Unsetting a
-   * property can be done by setting the property of the provided {@code BlobInfo} objects to {@code
-   * null}. See {@link #update(BlobInfo)} for a code example.
-   *
-   * <p>Example of updating information on several blobs using a single batch request.
-   *
-   * <pre>{@code
-   * String bucketName = "my-unique-bucket";
-   * String blobName1 = "my-blob-name1";
-   * String blobName2 = "my-blob-name2";
-   * Blob firstBlob = storage.get(bucketName, blobName1);
-   * Blob secondBlob = storage.get(bucketName, blobName2);
-   * List<BlobInfo> blobs = new LinkedList<>();
-   * blobs.add(firstBlob.toBuilder().setContentType("text/plain").build());
-   * blobs.add(secondBlob.toBuilder().setContentType("text/plain").build());
-   * List<Blob> updatedBlobs = storage.update(blobs);
-   * }</pre>
-   *
-   * @param blobInfos blobs to update
-   * @return an immutable list of {@code Blob} objects. If a blob does not exist or access to it has
-   *     been denied the corresponding item in the list is {@code null}.
-   * @throws StorageException upon failure
-   */
-  List<Blob> update(Iterable<BlobInfo> blobInfos);
-
-  /**
-   * Deletes the requested blobs. A batch request is used to perform this call.
-   *
-   * <p>Example of deleting several blobs using a single batch request.
-   *
-   * <pre>{@code
-   * String bucketName = "my-unique-bucket";
-   * String blobName1 = "my-blob-name1";
-   * String blobName2 = "my-blob-name2";
-   * BlobId firstBlob = BlobId.of(bucketName, blobName1);
-   * BlobId secondBlob = BlobId.of(bucketName, blobName2);
-   * List<Boolean> deleted = storage.delete(firstBlob, secondBlob);
-   * }</pre>
-   *
-   * @param blobIds blobs to delete
-   * @return an immutable list of booleans. If a blob has been deleted the corresponding item in the
-   *     list is {@code true}. If a blob was not found, deletion failed or access to the resource
-   *     was denied the corresponding item is {@code false}.
-   * @throws StorageException upon failure
-   */
-  List<Boolean> delete(BlobId... blobIds);
-
-  /**
-   * Deletes the requested blobs. A batch request is used to perform this call.
-   *
-   * <p>Example of deleting several blobs using a single batch request.
-   *
-   * <pre>{@code
-   * String bucketName = "my-unique-bucket";
-   * String blobName1 = "my-blob-name1";
-   * String blobName2 = "my-blob-name2";
-   * List<BlobId> blobIds = new LinkedList<>();
-   * blobIds.add(BlobId.of(bucketName, blobName1));
-   * blobIds.add(BlobId.of(bucketName, blobName2));
-   * List<Boolean> deleted = storage.delete(blobIds);
-   * }</pre>
-   *
-   * @param blobIds blobs to delete
-   * @return an immutable list of booleans. If a blob has been deleted the corresponding item in the
-   *     list is {@code true}. If a blob was not found, deletion failed or access to the resource
-   *     was denied the corresponding item is {@code false}.
-   * @throws StorageException upon failure
-   */
-  List<Boolean> delete(Iterable<BlobId> blobIds);
-
-  /**
-   * Returns the ACL entry for the specified entity on the specified bucket or {@code null} if not
-   * found.
-   *
-   * <p>Example of getting the ACL entry for an entity on a bucket.
-   *
-   * <pre>{@code
-   * String bucketName = "my-unique-bucket";
-   * Acl acl = storage.getAcl(bucketName, User.ofAllAuthenticatedUsers());
-   * }</pre>
-   *
-   * <p>Example of getting the ACL entry for a specific user on a requester_pays bucket with a
-   * user_project option.
-   *
-   * <pre>{@code
-   * String bucketName = "my-unique-bucket";
-   * String userEmail = "google-cloud-java-tests@java-docs-samples-tests.iam.gserviceaccount.com";
-   * BucketSourceOption userProjectOption = BucketSourceOption.userProject("myProject");
-   * Acl acl = storage.getAcl(bucketName, new User(userEmail), userProjectOption);
-   * }</pre>
-   *
-   * @param bucket name of the bucket where the getAcl operation takes place
-   * @param entity ACL entity to fetch
-   * @param options extra parameters to apply to this operation
-   * @throws StorageException upon failure
-   */
-  Acl getAcl(String bucket, Entity entity, BucketSourceOption... options);
-
-  /** @see #getAcl(String, Entity, BucketSourceOption...) */
-  Acl getAcl(String bucket, Entity entity);
-
-  /**
-   * Deletes the ACL entry for the specified entity on the specified bucket.
-   *
-   * <p>Example of deleting the ACL entry for an entity on a bucket.
-   *
-   * <pre>{@code
-   * String bucketName = "my-unique-bucket";
-   * boolean deleted = storage.deleteAcl(bucketName, User.ofAllAuthenticatedUsers());
-   * if (deleted) {
-   *   // the acl entry was deleted
-   * } else {
-   *   // the acl entry was not found
-   * }
-   * }</pre>
-   *
-   * <p>Example of deleting the ACL entry for a specific user on a requester_pays bucket with a
-   * user_project option.
-   *
-   * <pre>{@code
-   * String bucketName = "my-unique-bucket";
-   * BucketSourceOption userProject = BucketSourceOption.userProject("myProject");
-   * boolean deleted = storage.deleteAcl(bucketName, User.ofAllAuthenticatedUsers(), userProject);
-   * }</pre>
-   *
-   * @param bucket name of the bucket to delete an ACL from
-   * @param entity ACL entity to delete
-   * @param options extra parameters to apply to this operation
-   * @return {@code true} if the ACL was deleted, {@code false} if it was not found
-   * @throws StorageException upon failure
-   */
-  boolean deleteAcl(String bucket, Entity entity, BucketSourceOption... options);
-
-  /** @see #deleteAcl(String, Entity, BucketSourceOption...) */
-  boolean deleteAcl(String bucket, Entity entity);
-
-  /**
-   * Creates a new ACL entry on the specified bucket.
-   *
-   * <p>Example of creating a new ACL entry on a bucket.
-   *
-   * <pre>{@code
-   * String bucketName = "my-unique-bucket";
-   * Acl acl = storage.createAcl(bucketName, Acl.of(User.ofAllAuthenticatedUsers(), Role.READER));
-   * }</pre>
-   *
-   * <p>Example of creating a new ACL entry on a requester_pays bucket with a user_project option.
-   *
-   * <pre>{@code
-   * String bucketName = "my-unique-bucket";
-   * Acl acl = storage.createAcl(bucketName, Acl.of(User.ofAllAuthenticatedUsers(), Role.READER),
-   *     BucketSourceOption.userProject("myProject"));
-   * }</pre>
-   *
-   * @param bucket name of the bucket for which an ACL should be created
-   * @param acl ACL to create
-   * @param options extra parameters to apply to this operation
-   * @throws StorageException upon failure
-   */
-  Acl createAcl(String bucket, Acl acl, BucketSourceOption... options);
-
-  /** @see #createAcl(String, Acl, BucketSourceOption...) */
-  Acl createAcl(String bucket, Acl acl);
-
-  /**
-   * Updates an ACL entry on the specified bucket.
-   *
-   * <p>Example of updating a new ACL entry on a bucket.
-   *
-   * <pre>{@code
-   * String bucketName = "my-unique-bucket";
-   * Acl acl = storage.updateAcl(bucketName, Acl.of(User.ofAllAuthenticatedUsers(), Role.OWNER));
-   * }</pre>
-   *
-   * <p>Example of updating a new ACL entry on a requester_pays bucket with a user_project option.
-   *
-   * <pre>{@code
-   * String bucketName = "my-unique-bucket";
-   * Acl acl = storage.updateAcl(bucketName, Acl.of(User.ofAllAuthenticatedUsers(), Role.OWNER),
-   *     BucketSourceOption.userProject("myProject"));
-   * }</pre>
-   *
-   * @param bucket name of the bucket where the updateAcl operation takes place
-   * @param acl ACL to update
-   * @param options extra parameters to apply to this operation
-   * @throws StorageException upon failure
-   */
-  Acl updateAcl(String bucket, Acl acl, BucketSourceOption... options);
-
-  /** @see #updateAcl(String, Acl, BucketSourceOption...) */
-  Acl updateAcl(String bucket, Acl acl);
-
-  /**
-   * Lists the ACL entries for the provided bucket.
-   *
-   * <p>Example of listing the ACL entries for a blob.
-   *
-   * <pre>{@code
-   * String bucketName = "my-unique-bucket";
-   * List<Acl> acls = storage.listAcls(bucketName);
-   * for (Acl acl : acls) {
-   *   // do something with ACL entry
-   * }
-   * }</pre>
-   *
-   * <p>Example of listing the ACL entries for a blob in a requester_pays bucket with a user_project
-   * option.
-   *
-   * <pre>{@code
-   * String bucketName = "my-unique-bucket";
-   * List<Acl> acls = storage.listAcls(bucketName, BucketSourceOption.userProject("myProject"));
-   * for (Acl acl : acls) {
-   *   // do something with ACL entry
-   * }
-   * }</pre>
-   *
-   * @param bucket the name of the bucket to list ACLs for
-   * @param options any number of BucketSourceOptions to apply to this operation
-   * @throws StorageException upon failure
-   */
-  List<Acl> listAcls(String bucket, BucketSourceOption... options);
-
-  /** @see #listAcls(String, BucketSourceOption...) */
-  List<Acl> listAcls(String bucket);
-
-  /**
-   * Returns the default object ACL entry for the specified entity on the specified bucket or {@code
-   * null} if not found.
-   *
-   * <p>Default ACLs are applied to a new blob within the bucket when no ACL was provided for that
-   * blob.
-   *
-   * <p>Example of getting the default ACL entry for an entity on a bucket.
-   *
-   * <pre>{@code
-   * String bucketName = "my-unique-bucket";
-   * Acl acl = storage.getDefaultAcl(bucketName, User.ofAllAuthenticatedUsers());
-   * }</pre>
-   *
-   * @throws StorageException upon failure
-   */
-  Acl getDefaultAcl(String bucket, Entity entity);
-
-  /**
-   * Deletes the default object ACL entry for the specified entity on the specified bucket.
-   *
-   * <p>Default ACLs are applied to a new blob within the bucket when no ACL was provided for that
-   * blob.
-   *
-   * <p>Example of deleting the default ACL entry for an entity on a bucket.
-   *
-   * <pre>{@code
-   * String bucketName = "my-unique-bucket";
-   * boolean deleted = storage.deleteDefaultAcl(bucketName, User.ofAllAuthenticatedUsers());
-   * if (deleted) {
-   *   // the acl entry was deleted
-   * } else {
-   *   // the acl entry was not found
-   * }
-   * }</pre>
-   *
-   * @return {@code true} if the ACL was deleted, {@code false} if it was not found
-   * @throws StorageException upon failure
-   */
-  boolean deleteDefaultAcl(String bucket, Entity entity);
-
-  /**
-   * Creates a new default blob ACL entry on the specified bucket.
-   *
-   * <p>Default ACLs are applied to a new blob within the bucket when no ACL was provided for that
-   * blob.
-   *
-   * <p>Example of creating a new default ACL entry on a bucket.
-   *
-   * <pre>{@code
-   * String bucketName = "my-unique-bucket";
-   * Acl acl =
-   *     storage.createDefaultAcl(bucketName, Acl.of(User.ofAllAuthenticatedUsers(), Role.READER));
-   * }</pre>
-   *
-   * @throws StorageException upon failure
-   */
-  Acl createDefaultAcl(String bucket, Acl acl);
-
-  /**
-   * Updates a default blob ACL entry on the specified bucket.
-   *
-   * <p>Default ACLs are applied to a new blob within the bucket when no ACL was provided for that
-   * blob.
-   *
-   * <p>Example of updating a new default ACL entry on a bucket.
-   *
-   * <pre>{@code
-   * String bucketName = "my-unique-bucket";
-   * Acl acl =
-   *     storage.updateDefaultAcl(bucketName, Acl.of(User.ofAllAuthenticatedUsers(), Role.OWNER));
-   * }</pre>
-   *
-   * @throws StorageException upon failure
-   */
-  Acl updateDefaultAcl(String bucket, Acl acl);
-
-  /**
-   * Lists the default blob ACL entries for the provided bucket.
-   *
-   * <p>Default ACLs are applied to a new blob within the bucket when no ACL was provided for that
-   * blob.
-   *
-   * <p>Example of listing the default ACL entries for a blob.
-   *
-   * <pre>{@code
-   * String bucketName = "my-unique-bucket";
-   * List<Acl> acls = storage.listDefaultAcls(bucketName);
-   * for (Acl acl : acls) {
-   *   // do something with ACL entry
-   * }
-   * }</pre>
-   *
-   * @throws StorageException upon failure
-   */
-  List<Acl> listDefaultAcls(String bucket);
-
-  /**
-   * Returns the ACL entry for the specified entity on the specified blob or {@code null} if not
-   * found.
-   *
-   * <p>Example of getting the ACL entry for an entity on a blob.
-   *
-   * <pre>{@code
-   * String bucketName = "my-unique-bucket";
-   * String blobName = "my-blob-name";
-   * long blobGeneration = 42;
-   * BlobId blobId = BlobId.of(bucketName, blobName, blobGeneration);
-   * Acl acl = storage.getAcl(blobId, User.ofAllAuthenticatedUsers());
-   * }</pre>
-   *
-   * <p>Example of getting the ACL entry for a specific user on a blob.
-   *
-   * <pre>{@code
-   * String bucketName = "my-unique-bucket";
-   * String blobName = "my-blob-name";
-   * String userEmail = "google-cloud-java-tests@java-docs-samples-tests.iam.gserviceaccount.com";
-   * BlobId blobId = BlobId.of(bucketName, blobName);
-   * Acl acl = storage.getAcl(blobId, new User(userEmail));
-   * }</pre>
-   *
-   * @throws StorageException upon failure
-   */
-  Acl getAcl(BlobId blob, Entity entity);
-
-  /**
-   * Deletes the ACL entry for the specified entity on the specified blob.
-   *
-   * <p>Example of deleting the ACL entry for an entity on a blob.
-   *
-   * <pre>{@code
-   * String bucketName = "my-unique-bucket";
-   * String blobName = "my-blob-name";
-   * long blobGeneration = 42;
-   * BlobId blobId = BlobId.of(bucketName, blobName, blobGeneration);
-   * boolean deleted = storage.deleteAcl(blobId, User.ofAllAuthenticatedUsers());
-   * if (deleted) {
-   *   // the acl entry was deleted
-   * } else {
-   *   // the acl entry was not found
-   * }
-   * }</pre>
-   *
-   * @return {@code true} if the ACL was deleted, {@code false} if it was not found
-   * @throws StorageException upon failure
-   */
-  boolean deleteAcl(BlobId blob, Entity entity);
-
-  /**
-   * Creates a new ACL entry on the specified blob.
-   *
-   * <p>Example of creating a new ACL entry on a blob.
-   *
-   * <pre>{@code
-   * String bucketName = "my-unique-bucket";
-   * String blobName = "my-blob-name";
-   * long blobGeneration = 42;
-   * BlobId blobId = BlobId.of(bucketName, blobName, blobGeneration);
-   * Acl acl = storage.createAcl(blobId, Acl.of(User.ofAllAuthenticatedUsers(), Role.READER));
-   * }</pre>
-   *
-   * <p>Example of updating a blob to be public-read.
-   *
-   * <pre>{@code
-   * String bucketName = "my-unique-bucket";
-   * String blobName = "my-blob-name";
-   * long blobGeneration = 42;
-   * BlobId blobId = BlobId.of(bucketName, blobName, blobGeneration);
-   * Acl acl = storage.createAcl(blobId, Acl.of(User.ofAllUsers(), Role.READER));
-   * }</pre>
-   *
-   * @throws StorageException upon failure
-   */
-  Acl createAcl(BlobId blob, Acl acl);
-
-  /**
-   * Updates an ACL entry on the specified blob.
-   *
-   * <p>Example of updating a new ACL entry on a blob.
-   *
-   * <pre>{@code
-   * String bucketName = "my-unique-bucket";
-   * String blobName = "my-blob-name";
-   * long blobGeneration = 42;
-   * BlobId blobId = BlobId.of(bucketName, blobName, blobGeneration);
-   * Acl acl = storage.updateAcl(blobId, Acl.of(User.ofAllAuthenticatedUsers(), Role.OWNER));
-   * }</pre>
-   *
-   * @throws StorageException upon failure
-   */
-  Acl updateAcl(BlobId blob, Acl acl);
-
-  /**
-   * Lists the ACL entries for the provided blob.
-   *
-   * <p>Example of listing the ACL entries for a blob.
-   *
-   * <pre>{@code
-   * String bucketName = "my-unique-bucket";
-   * String blobName = "my-blob-name";
-   * long blobGeneration = 42;
-   * BlobId blobId = BlobId.of(bucketName, blobName, blobGeneration);
-   * List<Acl> acls = storage.listAcls(blobId);
-   * for (Acl acl : acls) {
-   *   // do something with ACL entry
-   * }
-   * }</pre>
-   *
-   * @throws StorageException upon failure
-   */
-  List<Acl> listAcls(BlobId blob);
-
-  /**
-   * Creates a new HMAC Key for the provided service account, including the secret key. Note that
-   * the secret key is only returned upon creation via this method.
-   *
-   * <p>Example of creating a new HMAC Key.
-   *
-   * <pre>{@code
-   * ServiceAccount serviceAccount = ServiceAccount.of("my-service-account@google.com");
-   *
-   * HmacKey hmacKey = storage.createHmacKey(serviceAccount);
-   *
-   * String secretKey = hmacKey.getSecretKey();
-   * HmacKey.HmacKeyMetadata metadata = hmacKey.getMetadata();
-   * }</pre>
-   *
-   * @throws StorageException upon failure
-   */
-  HmacKey createHmacKey(ServiceAccount serviceAccount, CreateHmacKeyOption... options);
-
-  /**
-   * Lists HMAC keys for a given service account. Note this returns {@code HmacKeyMetadata} objects,
-   * which do not contain secret keys.
-   *
-   * <p>Example of listing HMAC keys, specifying project id.
-   *
-   * <pre>{@code
-   * Page<HmacKey.HmacKeyMetadata> metadataPage = storage.listHmacKeys(
-   *     Storage.ListHmacKeysOption.projectId("my-project-id"));
-   * for (HmacKey.HmacKeyMetadata hmacKeyMetadata : metadataPage.getValues()) {
-   *     //do something with the metadata
-   * }
-   * }</pre>
-   *
-   * <p>Example of listing HMAC keys, specifying max results and showDeletedKeys. Since projectId is
-   * not specified, the same project ID as the storage client instance will be used
-   *
-   * <pre>{@code
-   * ServiceAccount serviceAccount = ServiceAccount.of("my-service-account@google.com");
-   *
-   * Page<HmacKey.HmacKeyMetadata> metadataPage = storage.listHmacKeys(
-   *     Storage.ListHmacKeysOption.serviceAccount(serviceAccount),
-   *     Storage.ListHmacKeysOption.maxResults(10L),
-   *     Storage.ListHmacKeysOption.showDeletedKeys(true));
-   * for (HmacKey.HmacKeyMetadata hmacKeyMetadata : metadataPage.getValues()) {
-   *     //do something with the metadata
-   * }
-   * }</pre>
-   *
-   * @param options the options to apply to this operation
-   * @throws StorageException upon failure
-   */
-  Page<HmacKeyMetadata> listHmacKeys(ListHmacKeysOption... options);
-
-  /**
-   * Gets an HMAC key given its access id. Note that this returns a {@code HmacKeyMetadata} object,
-   * which does not contain the secret key.
-   *
-   * <p>Example of getting an HMAC key. Since projectId isn't specified, the same project ID as the
-   * storage client instance will be used.
-   *
-   * <pre>{@code
-   * String hmacKeyAccessId = "my-access-id";
-   * HmacKey.HmackeyMetadata hmacKeyMetadata = storage.getHmacKey(hmacKeyAccessId);
-   * }</pre>
-   *
-   * @throws StorageException upon failure
-   */
-  HmacKeyMetadata getHmacKey(String accessId, GetHmacKeyOption... options);
-
-  /**
-   * Deletes an HMAC key. Note that only an {@code INACTIVE} key can be deleted. Attempting to
-   * delete a key whose {@code HmacKey.HmacKeyState} is anything other than {@code INACTIVE} will
-   * fail.
-   *
-   * <p>Example of updating an HMAC key's state to INACTIVE and then deleting it.
-   *
-   * <pre>{@code
-   * String hmacKeyAccessId = "my-access-id";
-   * HmacKey.HmacKeyMetadata hmacKeyMetadata = storage.getHmacKey(hmacKeyAccessId);
-   *
-   * storage.updateHmacKeyState(hmacKeyMetadata, HmacKey.HmacKeyState.INACTIVE);
-   * storage.deleteHmacKey(hmacKeyMetadata);
-   * }</pre>
-   *
-   * @throws StorageException upon failure
-   */
-  void deleteHmacKey(HmacKeyMetadata hmacKeyMetadata, DeleteHmacKeyOption... options);
-
-  /**
-   * Updates the state of an HMAC key and returns the updated metadata.
-   *
-   * <p>Example of updating the state of an HMAC key.
-   *
-   * <pre>{@code
-   * String hmacKeyAccessId = "my-access-id";
-   * HmacKey.HmacKeyMetadata hmacKeyMetadata = storage.getHmacKey(hmacKeyAccessId);
-   *
-   * storage.updateHmacKeyState(hmacKeyMetadata, HmacKey.HmacKeyState.INACTIVE);
-   * }</pre>
-   *
-   * @throws StorageException upon failure
-   */
-  HmacKeyMetadata updateHmacKeyState(
-      final HmacKeyMetadata hmacKeyMetadata,
-      final HmacKey.HmacKeyState state,
-      UpdateHmacKeyOption... options);
-  /**
-   * Gets the IAM policy for the provided bucket.
-   *
-   * <p>Example of getting the IAM policy for a bucket.
-   *
-   * <pre>{@code
-   * String bucketName = "my-unique-bucket";
-   * Policy policy = storage.getIamPolicy(bucketName);
-   * }</pre>
-   *
-   * @param bucket name of the bucket where the getIamPolicy operation takes place
-   * @param options extra parameters to apply to this operation
-   * @throws StorageException upon failure
-   */
-  Policy getIamPolicy(String bucket, BucketSourceOption... options);
-
-  /**
-   * Updates the IAM policy on the specified bucket.
-   *
-   * <p>Example of updating the IAM policy on a bucket.
-   *
-   * <pre>{@code
-   * // We want to make all objects in our bucket publicly readable.
-   * String bucketName = "my-unique-bucket";
-   * Policy currentPolicy = storage.getIamPolicy(bucketName);
-   * Policy updatedPolicy =
-   *     storage.setIamPolicy(
-   *         bucketName,
-   *         currentPolicy.toBuilder()
-   *             .addIdentity(StorageRoles.objectViewer(), Identity.allUsers())
-   *             .build());
-   * }</pre>
-   *
-   * @param bucket name of the bucket where the setIamPolicy operation takes place
-   * @param policy policy to be set on the specified bucket
-   * @param options extra parameters to apply to this operation
-   * @throws StorageException upon failure
-   */
-  Policy setIamPolicy(String bucket, Policy policy, BucketSourceOption... options);
-
-  /**
-   * Tests whether the caller holds the permissions on the specified bucket. Returns a list of
-   * booleans in the same placement and order in which the permissions were specified.
-   *
-   * <p>Example of testing permissions on a bucket.
-   *
-   * <pre>{@code
-   * String bucketName = "my-unique-bucket";
-   * List<Boolean> response =
-   *     storage.testIamPermissions(
-   *         bucket,
-   *         ImmutableList.of("storage.buckets.get", "storage.buckets.getIamPolicy"));
-   * for (boolean hasPermission : response) {
-   *   // Do something with permission test response
-   * }
-   * }</pre>
-   *
-   * @param bucket name of the bucket where the testIamPermissions operation takes place
-   * @param permissions list of permissions to test on the bucket
-   * @param options extra parameters to apply to this operation
-   * @throws StorageException upon failure
-   */
-  List<Boolean> testIamPermissions(
-      String bucket, List<String> permissions, BucketSourceOption... options);
-
-  /**
-   * Returns the service account associated with the given project.
-   *
-   * <p>Example of getting a service account.
-   *
-   * <pre>{@code
-   * String projectId = "test@gmail.com";
-   * ServiceAccount account = storage.getServiceAccount(projectId);
-   * }</pre>
-   *
-   * @param projectId the ID of the project for which the service account should be fetched.
-   * @return the service account associated with this project
-   * @throws StorageException upon failure
-   */
-  ServiceAccount getServiceAccount(String projectId);
->>>>>>> ed36c5af
 }