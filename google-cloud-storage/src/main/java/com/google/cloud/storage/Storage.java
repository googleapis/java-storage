/*
 * Copyright 2015 Google LLC
 *
 * Licensed under the Apache License, Version 2.0 (the "License");
 * you may not use this file except in compliance with the License.
 * You may obtain a copy of the License at
 *
 *       http://www.apache.org/licenses/LICENSE-2.0
 *
 * Unless required by applicable law or agreed to in writing, software
 * distributed under the License is distributed on an "AS IS" BASIS,
 * WITHOUT WARRANTIES OR CONDITIONS OF ANY KIND, either express or implied.
 * See the License for the specific language governing permissions and
 * limitations under the License.
 */

package com.google.cloud.storage;

import static com.google.cloud.storage.CrossTransportUtils.fmtMethodName;
import static com.google.cloud.storage.CrossTransportUtils.throwGrpcOnly;
import static com.google.common.base.Preconditions.checkArgument;
import static com.google.common.base.Preconditions.checkNotNull;
import static java.util.Objects.requireNonNull;

import com.google.api.core.ApiFuture;
import com.google.api.core.BetaApi;
import com.google.api.core.InternalApi;
import com.google.api.core.InternalExtensionOnly;
import com.google.api.gax.paging.Page;
import com.google.auth.ServiceAccountSigner;
import com.google.auth.ServiceAccountSigner.SigningException;
import com.google.cloud.FieldSelector;
import com.google.cloud.Policy;
import com.google.cloud.ReadChannel;
import com.google.cloud.Service;
import com.google.cloud.WriteChannel;
import com.google.cloud.storage.Acl.Entity;
import com.google.cloud.storage.HmacKey.HmacKeyMetadata;
import com.google.cloud.storage.PostPolicyV4.PostConditionsV4;
import com.google.cloud.storage.PostPolicyV4.PostFieldsV4;
import com.google.cloud.storage.TransportCompatibility.Transport;
import com.google.cloud.storage.UnifiedOpts.BucketListOpt;
import com.google.cloud.storage.UnifiedOpts.BucketSourceOpt;
import com.google.cloud.storage.UnifiedOpts.BucketTargetOpt;
import com.google.cloud.storage.UnifiedOpts.HmacKeyListOpt;
import com.google.cloud.storage.UnifiedOpts.HmacKeySourceOpt;
import com.google.cloud.storage.UnifiedOpts.HmacKeyTargetOpt;
import com.google.cloud.storage.UnifiedOpts.NamedField;
import com.google.cloud.storage.UnifiedOpts.NestedNamedField;
import com.google.cloud.storage.UnifiedOpts.ObjectListOpt;
import com.google.cloud.storage.UnifiedOpts.ObjectSourceOpt;
import com.google.cloud.storage.UnifiedOpts.ObjectTargetOpt;
import com.google.cloud.storage.UnifiedOpts.Opts;
import com.google.common.base.MoreObjects;
import com.google.common.collect.ImmutableList;
import com.google.common.collect.ImmutableMap;
import com.google.common.collect.ImmutableSet;
import com.google.common.collect.Iterables;
import com.google.common.collect.Streams;
import java.io.IOException;
import java.io.InputStream;
import java.io.ObjectInputStream;
import java.io.OutputStream;
import java.io.Serializable;
import java.math.BigInteger;
import java.net.URL;
import java.net.URLConnection;
import java.nio.file.Path;
import java.security.Key;
import java.util.ArrayList;
import java.util.Arrays;
import java.util.Collection;
import java.util.Collections;
import java.util.HashMap;
import java.util.LinkedHashSet;
import java.util.LinkedList;
import java.util.List;
import java.util.Map;
import java.util.Objects;
import java.util.Set;
import java.util.concurrent.TimeUnit;
import java.util.stream.Stream;
import org.checkerframework.checker.nullness.qual.NonNull;
import org.checkerframework.checker.nullness.qual.Nullable;

/**
 * An interface for Google Cloud Storage.
 *
 * @see <a href="https://cloud.google.com/storage/docs">Google Cloud Storage</a>
 */
@InternalExtensionOnly
public interface Storage extends Service<StorageOptions>, AutoCloseable {

  @TransportCompatibility({Transport.HTTP, Transport.GRPC})
  enum PredefinedAcl {
    AUTHENTICATED_READ("authenticatedRead", "authenticated-read"),
    ALL_AUTHENTICATED_USERS("allAuthenticatedUsers", "all-authenticated-users"),
    PRIVATE("private", "private"),
    PROJECT_PRIVATE("projectPrivate", "project-private"),
    PUBLIC_READ("publicRead", "public-read"),
    PUBLIC_READ_WRITE("publicReadWrite", "public-read-write"),
    BUCKET_OWNER_READ("bucketOwnerRead", "bucket-owner-read"),
    BUCKET_OWNER_FULL_CONTROL("bucketOwnerFullControl", "bucket-owner-full-control");

    private final String entry;
    private final String xmlEntry;

    PredefinedAcl(String entry, String xmlEntry) {
      this.entry = entry;
      this.xmlEntry = xmlEntry;
    }

    String getEntry() {
      return entry;
    }

    String getXmlEntry() {
      return xmlEntry;
    }
  }

  enum BucketField implements FieldSelector, NamedField {
    @TransportCompatibility({Transport.HTTP, Transport.GRPC})
    ID("id", "bucket_id", String.class),
    @TransportCompatibility(Transport.HTTP)
    SELF_LINK("selfLink", String.class),
    @TransportCompatibility({Transport.HTTP, Transport.GRPC})
    NAME("name", String.class),
    @TransportCompatibility({Transport.HTTP, Transport.GRPC})
    TIME_CREATED("timeCreated", "create_time", com.google.api.client.util.DateTime.class),
    @TransportCompatibility({Transport.HTTP, Transport.GRPC})
    METAGENERATION("metageneration", Long.class),
    @TransportCompatibility({Transport.HTTP, Transport.GRPC})
    ACL("acl", ArrayList.class),
    @TransportCompatibility({Transport.HTTP, Transport.GRPC})
    DEFAULT_OBJECT_ACL("defaultObjectAcl", "default_object_acl", ArrayList.class),
    @TransportCompatibility({Transport.HTTP, Transport.GRPC})
    OWNER("owner", com.google.api.services.storage.model.Bucket.Owner.class),
    @TransportCompatibility({Transport.HTTP, Transport.GRPC})
    LABELS("labels", HashMap.class),
    @TransportCompatibility({Transport.HTTP, Transport.GRPC})
    LOCATION("location", String.class),
    @TransportCompatibility({Transport.HTTP, Transport.GRPC})
    LOCATION_TYPE("locationType", "location_type", String.class),
    @TransportCompatibility({Transport.HTTP, Transport.GRPC})
    WEBSITE("website", com.google.api.services.storage.model.Bucket.Website.class),
    @TransportCompatibility({Transport.HTTP, Transport.GRPC})
    VERSIONING("versioning", com.google.api.services.storage.model.Bucket.Versioning.class),
    @TransportCompatibility({Transport.HTTP, Transport.GRPC})
    CORS("cors", ArrayList.class),
    @TransportCompatibility({Transport.HTTP, Transport.GRPC})
    LIFECYCLE("lifecycle", com.google.api.services.storage.model.Bucket.Lifecycle.class),
    @TransportCompatibility({Transport.HTTP, Transport.GRPC})
    STORAGE_CLASS("storageClass", "storage_class", String.class),
    @TransportCompatibility({Transport.HTTP, Transport.GRPC})
    ETAG("etag", String.class),
    @TransportCompatibility({Transport.HTTP, Transport.GRPC})
    ENCRYPTION("encryption", com.google.api.services.storage.model.Bucket.Encryption.class),
    @TransportCompatibility({Transport.HTTP, Transport.GRPC})
    BILLING("billing", com.google.api.services.storage.model.Bucket.Billing.class),
    @TransportCompatibility({Transport.HTTP, Transport.GRPC})
    DEFAULT_EVENT_BASED_HOLD("defaultEventBasedHold", "default_event_based_hold", Boolean.class),
    @TransportCompatibility({Transport.HTTP, Transport.GRPC})
    RETENTION_POLICY(
        "retentionPolicy",
        "retention_policy",
        com.google.api.services.storage.model.Bucket.RetentionPolicy.class),
    @TransportCompatibility({Transport.HTTP, Transport.GRPC})
    IAMCONFIGURATION(
        "iamConfiguration",
        "iam_config",
        com.google.api.services.storage.model.Bucket.IamConfiguration.class),
    @TransportCompatibility({Transport.HTTP, Transport.GRPC})
    LOGGING("logging", com.google.api.services.storage.model.Bucket.Logging.class),
    @TransportCompatibility({Transport.HTTP, Transport.GRPC})
    UPDATED("updated", "update_time", com.google.api.client.util.DateTime.class),
    @TransportCompatibility({Transport.HTTP, Transport.GRPC})
    RPO("rpo", String.class),
    @TransportCompatibility({Transport.HTTP, Transport.GRPC})
    CUSTOM_PLACEMENT_CONFIG(
        "customPlacementConfig",
        "custom_placement_config",
        com.google.api.services.storage.model.Bucket.CustomPlacementConfig.class),
    @TransportCompatibility({Transport.HTTP, Transport.GRPC})
    AUTOCLASS("autoclass", com.google.api.services.storage.model.Bucket.Autoclass.class),

    @TransportCompatibility({Transport.HTTP, Transport.GRPC})
    HIERARCHICAL_NAMESPACE(
        "hierarchicalNamespace",
        "hierarchical_namespace",
        com.google.api.services.storage.model.Bucket.HierarchicalNamespace.class),
    @TransportCompatibility({Transport.HTTP})
    OBJECT_RETENTION(
        "objectRetention", com.google.api.services.storage.model.Bucket.ObjectRetention.class),

    @TransportCompatibility({Transport.HTTP, Transport.GRPC})
    SOFT_DELETE_POLICY(
        "softDeletePolicy",
        "soft_delete_policy",
        com.google.api.services.storage.model.Bucket.SoftDeletePolicy.class),

    @TransportCompatibility({Transport.HTTP, Transport.GRPC})
    PROJECT("projectNumber", "project", BigInteger.class),
    /**
     * @since 2.54.0
     */
    @TransportCompatibility({Transport.HTTP, Transport.GRPC})
    IP_FILTER("ipFilter", "ip_filter", com.google.api.services.storage.model.Bucket.IpFilter.class),
    ;

    static final List<BucketField> REQUIRED_FIELDS = ImmutableList.of(NAME);
    private static final Map<String, BucketField> JSON_FIELD_NAME_INDEX;

    static {
      ImmutableMap.Builder<String, BucketField> tmp = ImmutableMap.builder();
      for (BucketField field : values()) {
        tmp.put(field.selector, field);
      }
      JSON_FIELD_NAME_INDEX = Utils.mapBuild(tmp);
    }

    private final String selector;
    private final String grpcFieldName;
    private final Class<?> jsonClass;

    BucketField(String selector, Class<?> jsonClass) {
      this(selector, selector, jsonClass);
    }

    BucketField(String selector, String grpcFieldName, Class<?> jsonClass) {
      this.selector = selector;
      this.grpcFieldName = grpcFieldName;
      this.jsonClass = jsonClass;
    }

    @Override
    public String getSelector() {
      return selector;
    }

    @Override
    public String getApiaryName() {
      return selector;
    }

    @Override
    public String getGrpcName() {
      return grpcFieldName;
    }

    Class<?> getJsonClass() {
      return jsonClass;
    }

    @Nullable
    static BucketField lookup(NamedField nf) {
      NamedField lookup = nf;
      if (nf instanceof NestedNamedField) {
        NestedNamedField nested = (NestedNamedField) nf;
        lookup = nested.getParent();
      }
      return JSON_FIELD_NAME_INDEX.get(lookup.getApiaryName());
    }
  }

  enum BlobField implements FieldSelector, NamedField {
    @TransportCompatibility({Transport.HTTP, Transport.GRPC})
    ACL("acl", com.google.api.services.storage.model.ObjectAccessControl.class),
    @TransportCompatibility({Transport.HTTP, Transport.GRPC})
    BUCKET("bucket", String.class),
    @TransportCompatibility({Transport.HTTP, Transport.GRPC})
    CACHE_CONTROL("cacheControl", "cache_control", String.class),
    @TransportCompatibility({Transport.HTTP, Transport.GRPC})
    COMPONENT_COUNT("componentCount", "component_count", Integer.class),
    @TransportCompatibility({Transport.HTTP, Transport.GRPC})
    CONTENT_DISPOSITION("contentDisposition", "content_disposition", String.class),
    @TransportCompatibility({Transport.HTTP, Transport.GRPC})
    CONTENT_ENCODING("contentEncoding", "content_encoding", String.class),
    @TransportCompatibility({Transport.HTTP, Transport.GRPC})
    CONTENT_LANGUAGE("contentLanguage", "content_language", String.class),
    @TransportCompatibility({Transport.HTTP, Transport.GRPC})
    CONTENT_TYPE("contentType", "content_type", String.class),
    @TransportCompatibility({Transport.HTTP, Transport.GRPC})
    CRC32C("crc32c", "checksums.crc32c", String.class),
    @TransportCompatibility({Transport.HTTP, Transport.GRPC})
    ETAG("etag", String.class),
    @TransportCompatibility({Transport.HTTP, Transport.GRPC})
    GENERATION("generation", Long.class),
    @TransportCompatibility(Transport.HTTP)
    ID("id", String.class),
    /** {@code kind} is not exposed in {@link BlobInfo} or {@link Blob} no need to select it */
    @Deprecated
    @TransportCompatibility(Transport.HTTP)
    KIND("kind", String.class),
    @TransportCompatibility({Transport.HTTP, Transport.GRPC})
    MD5HASH("md5Hash", "checksums.md5_hash", String.class),
    @TransportCompatibility(Transport.HTTP)
    MEDIA_LINK("mediaLink", String.class),
    @TransportCompatibility({Transport.HTTP, Transport.GRPC})
    METADATA("metadata", HashMap.class),
    @TransportCompatibility({Transport.HTTP, Transport.GRPC})
    METAGENERATION("metageneration", Long.class),
    @TransportCompatibility({Transport.HTTP, Transport.GRPC})
    NAME("name", String.class),
    @TransportCompatibility({Transport.HTTP, Transport.GRPC})
    OWNER("owner", com.google.api.services.storage.model.StorageObject.Owner.class),
    @TransportCompatibility(Transport.HTTP)
    SELF_LINK("selfLink", String.class),
    @TransportCompatibility({Transport.HTTP, Transport.GRPC})
    SIZE("size", java.math.BigInteger.class),
    @TransportCompatibility({Transport.HTTP, Transport.GRPC})
    STORAGE_CLASS("storageClass", "storage_class", String.class),
    @TransportCompatibility({Transport.HTTP, Transport.GRPC})
    TIME_DELETED("timeDeleted", "delete_time", com.google.api.client.util.DateTime.class),
    @TransportCompatibility({Transport.HTTP, Transport.GRPC})
    TIME_CREATED("timeCreated", "create_time", com.google.api.client.util.DateTime.class),
    @TransportCompatibility({Transport.HTTP, Transport.GRPC})
    KMS_KEY_NAME("kmsKeyName", "kms_key", String.class),
    @TransportCompatibility({Transport.HTTP, Transport.GRPC})
    EVENT_BASED_HOLD("eventBasedHold", "event_based_hold", String.class),
    @TransportCompatibility({Transport.HTTP, Transport.GRPC})
    TEMPORARY_HOLD("temporaryHold", "temporary_hold", String.class),
    @TransportCompatibility({Transport.HTTP, Transport.GRPC})
    RETENTION_EXPIRATION_TIME(
        "retentionExpirationTime",
        "retention_expire_time",
        com.google.api.client.util.DateTime.class),
    @TransportCompatibility({Transport.HTTP, Transport.GRPC})
    UPDATED("updated", "update_time", com.google.api.client.util.DateTime.class),
    @TransportCompatibility({Transport.HTTP, Transport.GRPC})
    CUSTOM_TIME("customTime", "custom_time", com.google.api.client.util.DateTime.class),
    @TransportCompatibility({Transport.HTTP, Transport.GRPC})
    TIME_STORAGE_CLASS_UPDATED(
        "timeStorageClassUpdated",
        "update_storage_class_time",
        com.google.api.client.util.DateTime.class),
    @TransportCompatibility({Transport.HTTP, Transport.GRPC})
    CUSTOMER_ENCRYPTION("customerEncryption", "customer_encryption", String.class),
    @TransportCompatibility({Transport.HTTP})
    RETENTION("retention", com.google.api.services.storage.model.StorageObject.Retention.class),

    @TransportCompatibility({Transport.HTTP, Transport.GRPC})
    SOFT_DELETE_TIME(
        "softDeleteTime", "soft_delete_time", com.google.api.client.util.DateTime.class),

    @TransportCompatibility({Transport.HTTP, Transport.GRPC})
    HARD_DELETE_TIME(
        "hardDeleteTime", "hard_delete_time", com.google.api.client.util.DateTime.class),

    @TransportCompatibility({Transport.HTTP, Transport.GRPC})
    OBJECT_CONTEXTS(
        "contexts", "contexts", com.google.api.services.storage.model.StorageObject.Contexts.class);

    static final List<NamedField> REQUIRED_FIELDS = ImmutableList.of(BUCKET, NAME);
    private static final Map<String, BlobField> JSON_FIELD_NAME_INDEX;

    static {
      ImmutableMap.Builder<String, BlobField> tmp = ImmutableMap.builder();
      for (BlobField field : values()) {
        tmp.put(field.selector, field);
      }
      JSON_FIELD_NAME_INDEX = Utils.mapBuild(tmp);
    }

    private final String selector;
    private final String grpcFieldName;
    private final Class<?> jsonClass;

    BlobField(String selector, Class<?> jsonClass) {
      this(selector, selector, jsonClass);
    }

    BlobField(String selector, String grpcFieldName, Class<?> jsonClass) {
      this.selector = selector;
      this.grpcFieldName = grpcFieldName;
      this.jsonClass = jsonClass;
    }

    @Override
    public String getSelector() {
      return selector;
    }

    @Override
    public String getApiaryName() {
      return selector;
    }

    @Override
    public String getGrpcName() {
      return grpcFieldName;
    }

    Class<?> getJsonClass() {
      return jsonClass;
    }

    @Nullable
    static BlobField lookup(NamedField nf) {
      NamedField lookup = nf;
      if (nf instanceof NestedNamedField) {
        NestedNamedField nested = (NestedNamedField) nf;
        lookup = nested.getParent();
      }
      return JSON_FIELD_NAME_INDEX.get(lookup.getApiaryName());
    }
  }

  enum UriScheme {
    HTTP("http"),
    HTTPS("https");

    private final String scheme;

    UriScheme(String scheme) {
      this.scheme = scheme;
    }

    public String getScheme() {
      return scheme;
    }
  }

  /** Class for specifying bucket target options. */
  class BucketTargetOption extends Option<BucketTargetOpt> {

    private static final long serialVersionUID = 6699243191830059404L;

    private BucketTargetOption(BucketTargetOpt opt) {
      super(opt);
    }

    /** Returns an option for specifying bucket's predefined ACL configuration. */
    @TransportCompatibility({Transport.HTTP, Transport.GRPC})
    public static BucketTargetOption predefinedAcl(@NonNull PredefinedAcl acl) {
      return new BucketTargetOption(UnifiedOpts.predefinedAcl(acl));
    }

    /** Returns an option for specifying bucket's default ACL configuration for blobs. */
    @TransportCompatibility({Transport.HTTP, Transport.GRPC})
    public static BucketTargetOption predefinedDefaultObjectAcl(@NonNull PredefinedAcl acl) {
      return new BucketTargetOption(UnifiedOpts.predefinedDefaultObjectAcl(acl));
    }

    /**
     * Returns an option for enabling Object Retention on this bucket. Enabling this will create an
     * ObjectRetention object in the created bucket (You must use this option, creating your own
     * ObjectRetention object in the request won't work).
     */
    @TransportCompatibility({Transport.HTTP})
    public static BucketTargetOption enableObjectRetention(boolean enable) {
      return new BucketTargetOption(UnifiedOpts.enableObjectRetention(enable));
    }

    /**
     * Returns an option for bucket's metageneration match. If this option is used the request will
     * fail if metageneration does not match.
     */
    @TransportCompatibility({Transport.HTTP, Transport.GRPC})
    public static BucketTargetOption metagenerationMatch() {
      return new BucketTargetOption(UnifiedOpts.metagenerationMatchExtractor());
    }

    /**
     * Returns an option for bucket's metageneration mismatch. If this option is used the request
     * will fail if metageneration matches.
     */
    @TransportCompatibility({Transport.HTTP, Transport.GRPC})
    public static BucketTargetOption metagenerationNotMatch() {
      return new BucketTargetOption(UnifiedOpts.metagenerationNotMatchExtractor());
    }

    /**
     * Returns an option to define the billing user project. This option is required by buckets with
     * `requester_pays` flag enabled to assign operation costs.
     */
    @TransportCompatibility({Transport.HTTP, Transport.GRPC})
    public static BucketTargetOption userProject(@NonNull String userProject) {
      return new BucketTargetOption(UnifiedOpts.userProject(userProject));
    }

    /**
     * Returns an option to define the projection in the API request. In some cases this option may
     * be needed to be set to `noAcl` to omit ACL data from the response. The default value is
     * `full`
     *
     * @see <a href="https://cloud.google.com/storage/docs/json_api/v1/buckets/patch">Buckets:
     *     patch</a>
     */
    @TransportCompatibility({Transport.HTTP})
    public static BucketTargetOption projection(@NonNull String projection) {
      return new BucketTargetOption(UnifiedOpts.projection(projection));
    }

    /**
     * A set of extra headers to be set for all requests performed within the scope of the operation
     * this option is passed to (a get, read, resumable upload etc).
     *
     * <p>If the same header name is specified across multiple options provided to a method, the
     * first occurrence will be the value included in the request(s).
     *
     * <p>The following headers are not allowed to be specified, and will result in an {@link
     * IllegalArgumentException}.
     *
     * <ol>
     *   <li>{@code Accept-Encoding}
     *   <li>{@code Cache-Control}
     *   <li>{@code Connection}
     *   <li>{@code Content-ID}
     *   <li>{@code Content-Length}
     *   <li>{@code Content-Range}
     *   <li>{@code Content-Transfer-Encoding}
     *   <li>{@code Content-Type}
     *   <li>{@code Date}
     *   <li>{@code ETag}
     *   <li>{@code If-Match}
     *   <li>{@code If-None-Match}
     *   <li>{@code Keep-Alive}
     *   <li>{@code Range}
     *   <li>{@code TE}
     *   <li>{@code Trailer}
     *   <li>{@code Transfer-Encoding}
     *   <li>{@code User-Agent}
     *   <li>{@code X-Goog-Api-Client}
     *   <li>{@code X-Goog-Content-Length-Range}
     *   <li>{@code X-Goog-Copy-Source-Encryption-Algorithm}
     *   <li>{@code X-Goog-Copy-Source-Encryption-Key}
     *   <li>{@code X-Goog-Copy-Source-Encryption-Key-Sha256}
     *   <li>{@code X-Goog-Encryption-Algorithm}
     *   <li>{@code X-Goog-Encryption-Key}
     *   <li>{@code X-Goog-Encryption-Key-Sha256}
     *   <li>{@code X-Goog-Gcs-Idempotency-Token}
     *   <li>{@code X-Goog-Meta-*}
     *   <li>{@code X-Goog-User-Project}
     *   <li>{@code X-HTTP-Method-Override}
     *   <li>{@code X-Upload-Content-Length}
     *   <li>{@code X-Upload-Content-Type}
     * </ol>
     *
     * @since 2.49.0
     */
    @TransportCompatibility({Transport.HTTP, Transport.GRPC})
    public static BucketTargetOption extraHeaders(
        @NonNull ImmutableMap<String, String> extraHeaders) {
      return new BucketTargetOption(UnifiedOpts.extraHeaders(extraHeaders));
    }

    /**
     * Deduplicate any options which are the same parameter. The value which comes last in {@code
     * os} will be the value included in the return.
     */
    public static BucketTargetOption[] dedupe(BucketTargetOption... os) {
      return Option.dedupe(BucketTargetOption[]::new, os);
    }

    /**
     * Deduplicate any options which are the same parameter.
     *
     * <p>The value which comes last in {@code collection} and {@code os} will be the value included
     * in the return. All options from {@code os} will override their counterparts in {@code
     * collection}.
     */
    public static BucketTargetOption[] dedupe(
        Collection<BucketTargetOption> collection, BucketTargetOption... os) {
      return Option.dedupe(BucketTargetOption[]::new, collection, os);
    }

    /**
     * Deduplicate any options which are the same parameter.
     *
     * <p>The value which comes last in {@code collection} and {@code os} will be the value included
     * in the return. All options from {@code os} will override their counterparts in {@code
     * collection}.
     */
    public static BucketTargetOption[] dedupe(
        BucketTargetOption[] array, BucketTargetOption... os) {
      return Option.dedupe(BucketTargetOption[]::new, array, os);
    }
  }

  /** Class for specifying bucket source options. */
  class BucketSourceOption extends Option<BucketSourceOpt> {

    private static final long serialVersionUID = 3808812145390746748L;

    BucketSourceOption(BucketSourceOpt opt) {
      super(opt);
    }

    /**
     * Returns an option for bucket's metageneration match. If this option is used the request will
     * fail if bucket's metageneration does not match the provided value.
     */
    @TransportCompatibility({Transport.HTTP, Transport.GRPC})
    public static BucketSourceOption metagenerationMatch(long metageneration) {
      return new BucketSourceOption(UnifiedOpts.metagenerationMatch(metageneration));
    }

    /**
     * Returns an option for bucket's metageneration mismatch. If this option is used the request
     * will fail if bucket's metageneration matches the provided value.
     */
    @TransportCompatibility({Transport.HTTP, Transport.GRPC})
    public static BucketSourceOption metagenerationNotMatch(long metageneration) {
      return new BucketSourceOption(UnifiedOpts.metagenerationNotMatch(metageneration));
    }

    /**
     * Returns an option for bucket's billing user project. This option is only used by the buckets
     * with 'requester_pays' flag.
     */
    @TransportCompatibility({Transport.HTTP, Transport.GRPC})
    public static BucketSourceOption userProject(@NonNull String userProject) {
      return new BucketSourceOption(UnifiedOpts.userProject(userProject));
    }

    @TransportCompatibility({Transport.HTTP, Transport.GRPC})
    public static BucketSourceOption requestedPolicyVersion(long version) {
      return new BucketSourceOption(UnifiedOpts.requestedPolicyVersion(version));
    }

    /**
     * A set of extra headers to be set for all requests performed within the scope of the operation
     * this option is passed to (a get, read, resumable upload etc).
     *
     * <p>If the same header name is specified across multiple options provided to a method, the
     * first occurrence will be the value included in the request(s).
     *
     * <p>The following headers are not allowed to be specified, and will result in an {@link
     * IllegalArgumentException}.
     *
     * <ol>
     *   <li>{@code Accept-Encoding}
     *   <li>{@code Cache-Control}
     *   <li>{@code Connection}
     *   <li>{@code Content-ID}
     *   <li>{@code Content-Length}
     *   <li>{@code Content-Range}
     *   <li>{@code Content-Transfer-Encoding}
     *   <li>{@code Content-Type}
     *   <li>{@code Date}
     *   <li>{@code ETag}
     *   <li>{@code If-Match}
     *   <li>{@code If-None-Match}
     *   <li>{@code Keep-Alive}
     *   <li>{@code Range}
     *   <li>{@code TE}
     *   <li>{@code Trailer}
     *   <li>{@code Transfer-Encoding}
     *   <li>{@code User-Agent}
     *   <li>{@code X-Goog-Api-Client}
     *   <li>{@code X-Goog-Content-Length-Range}
     *   <li>{@code X-Goog-Copy-Source-Encryption-Algorithm}
     *   <li>{@code X-Goog-Copy-Source-Encryption-Key}
     *   <li>{@code X-Goog-Copy-Source-Encryption-Key-Sha256}
     *   <li>{@code X-Goog-Encryption-Algorithm}
     *   <li>{@code X-Goog-Encryption-Key}
     *   <li>{@code X-Goog-Encryption-Key-Sha256}
     *   <li>{@code X-Goog-Gcs-Idempotency-Token}
     *   <li>{@code X-Goog-Meta-*}
     *   <li>{@code X-Goog-User-Project}
     *   <li>{@code X-HTTP-Method-Override}
     *   <li>{@code X-Upload-Content-Length}
     *   <li>{@code X-Upload-Content-Type}
     * </ol>
     *
     * @since 2.49.0
     */
    @TransportCompatibility({Transport.HTTP, Transport.GRPC})
    public static BucketSourceOption extraHeaders(
        @NonNull ImmutableMap<String, String> extraHeaders) {
      return new BucketSourceOption(UnifiedOpts.extraHeaders(extraHeaders));
    }

    /**
     * Deduplicate any options which are the same parameter. The value which comes last in {@code
     * os} will be the value included in the return.
     */
    public static BucketSourceOption[] dedupe(BucketSourceOption... os) {
      return Option.dedupe(BucketSourceOption[]::new, os);
    }

    /**
     * Deduplicate any options which are the same parameter.
     *
     * <p>The value which comes last in {@code collection} and {@code os} will be the value included
     * in the return. All options from {@code os} will override their counterparts in {@code
     * collection}.
     */
    public static BucketSourceOption[] dedupe(
        Collection<BucketSourceOption> collection, BucketSourceOption... os) {
      return Option.dedupe(BucketSourceOption[]::new, collection, os);
    }

    /**
     * Deduplicate any options which are the same parameter.
     *
     * <p>The value which comes last in {@code collection} and {@code os} will be the value included
     * in the return. All options from {@code os} will override their counterparts in {@code
     * collection}.
     */
    public static BucketSourceOption[] dedupe(
        BucketSourceOption[] array, BucketSourceOption... os) {
      return Option.dedupe(BucketSourceOption[]::new, array, os);
    }
  }

  /** Class for specifying listHmacKeys options */
  class ListHmacKeysOption extends Option<HmacKeyListOpt> {

    private ListHmacKeysOption(HmacKeyListOpt opt) {
      super(opt);
    }

    /**
     * Returns an option for the Service Account whose keys to list. If this option is not used,
     * keys for all accounts will be listed.
     */
    @TransportCompatibility({Transport.HTTP, Transport.GRPC})
    public static ListHmacKeysOption serviceAccount(@NonNull ServiceAccount serviceAccount) {
      return new ListHmacKeysOption(UnifiedOpts.serviceAccount(serviceAccount));
    }

    /** Returns an option for the maximum amount of HMAC keys returned per page. */
    @TransportCompatibility({Transport.HTTP, Transport.GRPC})
    public static ListHmacKeysOption maxResults(long pageSize) {
      return new ListHmacKeysOption(UnifiedOpts.pageSize(pageSize));
    }

    /** Returns an option to specify the page token from which to start listing HMAC keys. */
    @TransportCompatibility({Transport.HTTP, Transport.GRPC})
    public static ListHmacKeysOption pageToken(@NonNull String pageToken) {
      return new ListHmacKeysOption(UnifiedOpts.pageToken(pageToken));
    }

    /**
     * Returns an option to specify whether to show deleted keys in the result. This option is false
     * by default.
     */
    @TransportCompatibility({Transport.HTTP, Transport.GRPC})
    public static ListHmacKeysOption showDeletedKeys(boolean showDeletedKeys) {
      return new ListHmacKeysOption(UnifiedOpts.showDeletedKeys(showDeletedKeys));
    }

    /**
     * Returns an option to specify the project to be billed for this request. Required for
     * Requester Pays buckets.
     */
    @TransportCompatibility({Transport.HTTP, Transport.GRPC})
    public static ListHmacKeysOption userProject(@NonNull String userProject) {
      return new ListHmacKeysOption(UnifiedOpts.userProject(userProject));
    }

    /**
     * Returns an option to specify the Project ID for this request. If not specified, defaults to
     * Application Default Credentials.
     */
    @TransportCompatibility({Transport.HTTP, Transport.GRPC})
    public static ListHmacKeysOption projectId(@NonNull String projectId) {
      return new ListHmacKeysOption(UnifiedOpts.projectId(projectId));
    }

    /**
     * A set of extra headers to be set for all requests performed within the scope of the operation
     * this option is passed to (a get, read, resumable upload etc).
     *
     * <p>If the same header name is specified across multiple options provided to a method, the
     * first occurrence will be the value included in the request(s).
     *
     * <p>The following headers are not allowed to be specified, and will result in an {@link
     * IllegalArgumentException}.
     *
     * <ol>
     *   <li>{@code Accept-Encoding}
     *   <li>{@code Cache-Control}
     *   <li>{@code Connection}
     *   <li>{@code Content-ID}
     *   <li>{@code Content-Length}
     *   <li>{@code Content-Range}
     *   <li>{@code Content-Transfer-Encoding}
     *   <li>{@code Content-Type}
     *   <li>{@code Date}
     *   <li>{@code ETag}
     *   <li>{@code If-Match}
     *   <li>{@code If-None-Match}
     *   <li>{@code Keep-Alive}
     *   <li>{@code Range}
     *   <li>{@code TE}
     *   <li>{@code Trailer}
     *   <li>{@code Transfer-Encoding}
     *   <li>{@code User-Agent}
     *   <li>{@code X-Goog-Api-Client}
     *   <li>{@code X-Goog-Content-Length-Range}
     *   <li>{@code X-Goog-Copy-Source-Encryption-Algorithm}
     *   <li>{@code X-Goog-Copy-Source-Encryption-Key}
     *   <li>{@code X-Goog-Copy-Source-Encryption-Key-Sha256}
     *   <li>{@code X-Goog-Encryption-Algorithm}
     *   <li>{@code X-Goog-Encryption-Key}
     *   <li>{@code X-Goog-Encryption-Key-Sha256}
     *   <li>{@code X-Goog-Gcs-Idempotency-Token}
     *   <li>{@code X-Goog-Meta-*}
     *   <li>{@code X-Goog-User-Project}
     *   <li>{@code X-HTTP-Method-Override}
     *   <li>{@code X-Upload-Content-Length}
     *   <li>{@code X-Upload-Content-Type}
     * </ol>
     *
     * @since 2.49.0
     */
    @TransportCompatibility({Transport.HTTP, Transport.GRPC})
    public static ListHmacKeysOption extraHeaders(
        @NonNull ImmutableMap<String, String> extraHeaders) {
      return new ListHmacKeysOption(UnifiedOpts.extraHeaders(extraHeaders));
    }

    /**
     * Deduplicate any options which are the same parameter. The value which comes last in {@code
     * os} will be the value included in the return.
     */
    public static ListHmacKeysOption[] dedupe(ListHmacKeysOption... os) {
      return Option.dedupe(ListHmacKeysOption[]::new, os);
    }

    /**
     * Deduplicate any options which are the same parameter.
     *
     * <p>The value which comes last in {@code collection} and {@code os} will be the value included
     * in the return. All options from {@code os} will override their counterparts in {@code
     * collection}.
     */
    public static ListHmacKeysOption[] dedupe(
        Collection<ListHmacKeysOption> collection, ListHmacKeysOption... os) {
      return Option.dedupe(ListHmacKeysOption[]::new, collection, os);
    }

    /**
     * Deduplicate any options which are the same parameter.
     *
     * <p>The value which comes last in {@code collection} and {@code os} will be the value included
     * in the return. All options from {@code os} will override their counterparts in {@code
     * collection}.
     */
    public static ListHmacKeysOption[] dedupe(
        ListHmacKeysOption[] array, ListHmacKeysOption... os) {
      return Option.dedupe(ListHmacKeysOption[]::new, array, os);
    }
  }

  /** Class for specifying createHmacKey options */
  class CreateHmacKeyOption extends Option<HmacKeyTargetOpt> {

    private CreateHmacKeyOption(HmacKeyTargetOpt opt) {
      super(opt);
    }

    /**
     * Returns an option to specify the project to be billed for this request. Required for
     * Requester Pays buckets.
     */
    @TransportCompatibility({Transport.HTTP, Transport.GRPC})
    public static CreateHmacKeyOption userProject(@NonNull String userProject) {
      return new CreateHmacKeyOption(UnifiedOpts.userProject(userProject));
    }

    /**
     * Returns an option to specify the Project ID for this request. If not specified, defaults to
     * Application Default Credentials.
     */
    @TransportCompatibility({Transport.HTTP, Transport.GRPC})
    public static CreateHmacKeyOption projectId(@NonNull String projectId) {
      return new CreateHmacKeyOption(UnifiedOpts.projectId(projectId));
    }

    /**
     * A set of extra headers to be set for all requests performed within the scope of the operation
     * this option is passed to (a get, read, resumable upload etc).
     *
     * <p>If the same header name is specified across multiple options provided to a method, the
     * first occurrence will be the value included in the request(s).
     *
     * <p>The following headers are not allowed to be specified, and will result in an {@link
     * IllegalArgumentException}.
     *
     * <ol>
     *   <li>{@code Accept-Encoding}
     *   <li>{@code Cache-Control}
     *   <li>{@code Connection}
     *   <li>{@code Content-ID}
     *   <li>{@code Content-Length}
     *   <li>{@code Content-Range}
     *   <li>{@code Content-Transfer-Encoding}
     *   <li>{@code Content-Type}
     *   <li>{@code Date}
     *   <li>{@code ETag}
     *   <li>{@code If-Match}
     *   <li>{@code If-None-Match}
     *   <li>{@code Keep-Alive}
     *   <li>{@code Range}
     *   <li>{@code TE}
     *   <li>{@code Trailer}
     *   <li>{@code Transfer-Encoding}
     *   <li>{@code User-Agent}
     *   <li>{@code X-Goog-Api-Client}
     *   <li>{@code X-Goog-Content-Length-Range}
     *   <li>{@code X-Goog-Copy-Source-Encryption-Algorithm}
     *   <li>{@code X-Goog-Copy-Source-Encryption-Key}
     *   <li>{@code X-Goog-Copy-Source-Encryption-Key-Sha256}
     *   <li>{@code X-Goog-Encryption-Algorithm}
     *   <li>{@code X-Goog-Encryption-Key}
     *   <li>{@code X-Goog-Encryption-Key-Sha256}
     *   <li>{@code X-Goog-Gcs-Idempotency-Token}
     *   <li>{@code X-Goog-Meta-*}
     *   <li>{@code X-Goog-User-Project}
     *   <li>{@code X-HTTP-Method-Override}
     *   <li>{@code X-Upload-Content-Length}
     *   <li>{@code X-Upload-Content-Type}
     * </ol>
     *
     * @since 2.49.0
     */
    @TransportCompatibility({Transport.HTTP, Transport.GRPC})
    public static CreateHmacKeyOption extraHeaders(
        @NonNull ImmutableMap<String, String> extraHeaders) {
      return new CreateHmacKeyOption(UnifiedOpts.extraHeaders(extraHeaders));
    }

    /**
     * Deduplicate any options which are the same parameter. The value which comes last in {@code
     * os} will be the value included in the return.
     */
    public static CreateHmacKeyOption[] dedupe(CreateHmacKeyOption... os) {
      return Option.dedupe(CreateHmacKeyOption[]::new, os);
    }

    /**
     * Deduplicate any options which are the same parameter.
     *
     * <p>The value which comes last in {@code collection} and {@code os} will be the value included
     * in the return. All options from {@code os} will override their counterparts in {@code
     * collection}.
     */
    public static CreateHmacKeyOption[] dedupe(
        Collection<CreateHmacKeyOption> collection, CreateHmacKeyOption... os) {
      return Option.dedupe(CreateHmacKeyOption[]::new, collection, os);
    }

    /**
     * Deduplicate any options which are the same parameter.
     *
     * <p>The value which comes last in {@code collection} and {@code os} will be the value included
     * in the return. All options from {@code os} will override their counterparts in {@code
     * collection}.
     */
    public static CreateHmacKeyOption[] dedupe(
        CreateHmacKeyOption[] array, CreateHmacKeyOption... os) {
      return Option.dedupe(CreateHmacKeyOption[]::new, array, os);
    }
  }

  /** Class for specifying getHmacKey options */
  class GetHmacKeyOption extends Option<HmacKeySourceOpt> {

    private GetHmacKeyOption(HmacKeySourceOpt opt) {
      super(opt);
    }

    /**
     * Returns an option to specify the project to be billed for this request. Required for
     * Requester Pays buckets.
     */
    @TransportCompatibility({Transport.HTTP, Transport.GRPC})
    public static GetHmacKeyOption userProject(@NonNull String userProject) {
      return new GetHmacKeyOption(UnifiedOpts.userProject(userProject));
    }

    /**
     * Returns an option to specify the Project ID for this request. If not specified, defaults to
     * Application Default Credentials.
     */
    @TransportCompatibility({Transport.HTTP, Transport.GRPC})
    public static GetHmacKeyOption projectId(@NonNull String projectId) {
      return new GetHmacKeyOption(UnifiedOpts.projectId(projectId));
    }

    /**
     * A set of extra headers to be set for all requests performed within the scope of the operation
     * this option is passed to (a get, read, resumable upload etc).
     *
     * <p>If the same header name is specified across multiple options provided to a method, the
     * first occurrence will be the value included in the request(s).
     *
     * <p>The following headers are not allowed to be specified, and will result in an {@link
     * IllegalArgumentException}.
     *
     * <ol>
     *   <li>{@code Accept-Encoding}
     *   <li>{@code Cache-Control}
     *   <li>{@code Connection}
     *   <li>{@code Content-ID}
     *   <li>{@code Content-Length}
     *   <li>{@code Content-Range}
     *   <li>{@code Content-Transfer-Encoding}
     *   <li>{@code Content-Type}
     *   <li>{@code Date}
     *   <li>{@code ETag}
     *   <li>{@code If-Match}
     *   <li>{@code If-None-Match}
     *   <li>{@code Keep-Alive}
     *   <li>{@code Range}
     *   <li>{@code TE}
     *   <li>{@code Trailer}
     *   <li>{@code Transfer-Encoding}
     *   <li>{@code User-Agent}
     *   <li>{@code X-Goog-Api-Client}
     *   <li>{@code X-Goog-Content-Length-Range}
     *   <li>{@code X-Goog-Copy-Source-Encryption-Algorithm}
     *   <li>{@code X-Goog-Copy-Source-Encryption-Key}
     *   <li>{@code X-Goog-Copy-Source-Encryption-Key-Sha256}
     *   <li>{@code X-Goog-Encryption-Algorithm}
     *   <li>{@code X-Goog-Encryption-Key}
     *   <li>{@code X-Goog-Encryption-Key-Sha256}
     *   <li>{@code X-Goog-Gcs-Idempotency-Token}
     *   <li>{@code X-Goog-Meta-*}
     *   <li>{@code X-Goog-User-Project}
     *   <li>{@code X-HTTP-Method-Override}
     *   <li>{@code X-Upload-Content-Length}
     *   <li>{@code X-Upload-Content-Type}
     * </ol>
     *
     * @since 2.49.0
     */
    @TransportCompatibility({Transport.HTTP, Transport.GRPC})
    public static GetHmacKeyOption extraHeaders(
        @NonNull ImmutableMap<String, String> extraHeaders) {
      return new GetHmacKeyOption(UnifiedOpts.extraHeaders(extraHeaders));
    }

    /**
     * Deduplicate any options which are the same parameter. The value which comes last in {@code
     * os} will be the value included in the return.
     */
    public static GetHmacKeyOption[] dedupe(GetHmacKeyOption... os) {
      return Option.dedupe(GetHmacKeyOption[]::new, os);
    }

    /**
     * Deduplicate any options which are the same parameter.
     *
     * <p>The value which comes last in {@code collection} and {@code os} will be the value included
     * in the return. All options from {@code os} will override their counterparts in {@code
     * collection}.
     */
    public static GetHmacKeyOption[] dedupe(
        Collection<GetHmacKeyOption> collection, GetHmacKeyOption... os) {
      return Option.dedupe(GetHmacKeyOption[]::new, collection, os);
    }

    /**
     * Deduplicate any options which are the same parameter.
     *
     * <p>The value which comes last in {@code collection} and {@code os} will be the value included
     * in the return. All options from {@code os} will override their counterparts in {@code
     * collection}.
     */
    public static GetHmacKeyOption[] dedupe(GetHmacKeyOption[] array, GetHmacKeyOption... os) {
      return Option.dedupe(GetHmacKeyOption[]::new, array, os);
    }
  }

  /** Class for specifying deleteHmacKey options */
  class DeleteHmacKeyOption extends Option<HmacKeyTargetOpt> {

    private DeleteHmacKeyOption(HmacKeyTargetOpt opt) {
      super(opt);
    }

    /**
     * Returns an option to specify the project to be billed for this request. Required for
     * Requester Pays buckets.
     */
    @TransportCompatibility({Transport.HTTP, Transport.GRPC})
    public static DeleteHmacKeyOption userProject(@NonNull String userProject) {
      return new DeleteHmacKeyOption(UnifiedOpts.userProject(userProject));
    }

    /**
     * A set of extra headers to be set for all requests performed within the scope of the operation
     * this option is passed to (a get, read, resumable upload etc).
     *
     * <p>If the same header name is specified across multiple options provided to a method, the
     * first occurrence will be the value included in the request(s).
     *
     * <p>The following headers are not allowed to be specified, and will result in an {@link
     * IllegalArgumentException}.
     *
     * <ol>
     *   <li>{@code Accept-Encoding}
     *   <li>{@code Cache-Control}
     *   <li>{@code Connection}
     *   <li>{@code Content-ID}
     *   <li>{@code Content-Length}
     *   <li>{@code Content-Range}
     *   <li>{@code Content-Transfer-Encoding}
     *   <li>{@code Content-Type}
     *   <li>{@code Date}
     *   <li>{@code ETag}
     *   <li>{@code If-Match}
     *   <li>{@code If-None-Match}
     *   <li>{@code Keep-Alive}
     *   <li>{@code Range}
     *   <li>{@code TE}
     *   <li>{@code Trailer}
     *   <li>{@code Transfer-Encoding}
     *   <li>{@code User-Agent}
     *   <li>{@code X-Goog-Api-Client}
     *   <li>{@code X-Goog-Content-Length-Range}
     *   <li>{@code X-Goog-Copy-Source-Encryption-Algorithm}
     *   <li>{@code X-Goog-Copy-Source-Encryption-Key}
     *   <li>{@code X-Goog-Copy-Source-Encryption-Key-Sha256}
     *   <li>{@code X-Goog-Encryption-Algorithm}
     *   <li>{@code X-Goog-Encryption-Key}
     *   <li>{@code X-Goog-Encryption-Key-Sha256}
     *   <li>{@code X-Goog-Gcs-Idempotency-Token}
     *   <li>{@code X-Goog-Meta-*}
     *   <li>{@code X-Goog-User-Project}
     *   <li>{@code X-HTTP-Method-Override}
     *   <li>{@code X-Upload-Content-Length}
     *   <li>{@code X-Upload-Content-Type}
     * </ol>
     *
     * @since 2.49.0
     */
    @TransportCompatibility({Transport.HTTP, Transport.GRPC})
    public static DeleteHmacKeyOption extraHeaders(
        @NonNull ImmutableMap<String, String> extraHeaders) {
      return new DeleteHmacKeyOption(UnifiedOpts.extraHeaders(extraHeaders));
    }

    /**
     * Deduplicate any options which are the same parameter. The value which comes last in {@code
     * os} will be the value included in the return.
     */
    public static DeleteHmacKeyOption[] dedupe(DeleteHmacKeyOption... os) {
      return Option.dedupe(DeleteHmacKeyOption[]::new, os);
    }

    /**
     * Deduplicate any options which are the same parameter.
     *
     * <p>The value which comes last in {@code collection} and {@code os} will be the value included
     * in the return. All options from {@code os} will override their counterparts in {@code
     * collection}.
     */
    public static DeleteHmacKeyOption[] dedupe(
        Collection<DeleteHmacKeyOption> collection, DeleteHmacKeyOption... os) {
      return Option.dedupe(DeleteHmacKeyOption[]::new, collection, os);
    }

    /**
     * Deduplicate any options which are the same parameter.
     *
     * <p>The value which comes last in {@code collection} and {@code os} will be the value included
     * in the return. All options from {@code os} will override their counterparts in {@code
     * collection}.
     */
    public static DeleteHmacKeyOption[] dedupe(
        DeleteHmacKeyOption[] array, DeleteHmacKeyOption... os) {
      return Option.dedupe(DeleteHmacKeyOption[]::new, array, os);
    }
  }

  /** Class for specifying updateHmacKey options */
  class UpdateHmacKeyOption extends Option<HmacKeyTargetOpt> {

    private UpdateHmacKeyOption(HmacKeyTargetOpt opt) {
      super(opt);
    }

    /**
     * Returns an option to specify the project to be billed for this request. Required for
     * Requester Pays buckets.
     */
    @TransportCompatibility({Transport.HTTP, Transport.GRPC})
    public static UpdateHmacKeyOption userProject(@NonNull String userProject) {
      return new UpdateHmacKeyOption(UnifiedOpts.userProject(userProject));
    }

    /**
     * A set of extra headers to be set for all requests performed within the scope of the operation
     * this option is passed to (a get, read, resumable upload etc).
     *
     * <p>If the same header name is specified across multiple options provided to a method, the
     * first occurrence will be the value included in the request(s).
     *
     * <p>The following headers are not allowed to be specified, and will result in an {@link
     * IllegalArgumentException}.
     *
     * <ol>
     *   <li>{@code Accept-Encoding}
     *   <li>{@code Cache-Control}
     *   <li>{@code Connection}
     *   <li>{@code Content-ID}
     *   <li>{@code Content-Length}
     *   <li>{@code Content-Range}
     *   <li>{@code Content-Transfer-Encoding}
     *   <li>{@code Content-Type}
     *   <li>{@code Date}
     *   <li>{@code ETag}
     *   <li>{@code If-Match}
     *   <li>{@code If-None-Match}
     *   <li>{@code Keep-Alive}
     *   <li>{@code Range}
     *   <li>{@code TE}
     *   <li>{@code Trailer}
     *   <li>{@code Transfer-Encoding}
     *   <li>{@code User-Agent}
     *   <li>{@code X-Goog-Api-Client}
     *   <li>{@code X-Goog-Content-Length-Range}
     *   <li>{@code X-Goog-Copy-Source-Encryption-Algorithm}
     *   <li>{@code X-Goog-Copy-Source-Encryption-Key}
     *   <li>{@code X-Goog-Copy-Source-Encryption-Key-Sha256}
     *   <li>{@code X-Goog-Encryption-Algorithm}
     *   <li>{@code X-Goog-Encryption-Key}
     *   <li>{@code X-Goog-Encryption-Key-Sha256}
     *   <li>{@code X-Goog-Gcs-Idempotency-Token}
     *   <li>{@code X-Goog-Meta-*}
     *   <li>{@code X-Goog-User-Project}
     *   <li>{@code X-HTTP-Method-Override}
     *   <li>{@code X-Upload-Content-Length}
     *   <li>{@code X-Upload-Content-Type}
     * </ol>
     *
     * @since 2.49.0
     */
    @TransportCompatibility({Transport.HTTP, Transport.GRPC})
    public static UpdateHmacKeyOption extraHeaders(
        @NonNull ImmutableMap<String, String> extraHeaders) {
      return new UpdateHmacKeyOption(UnifiedOpts.extraHeaders(extraHeaders));
    }

    /**
     * Deduplicate any options which are the same parameter. The value which comes last in {@code
     * os} will be the value included in the return.
     */
    public static UpdateHmacKeyOption[] dedupe(UpdateHmacKeyOption... os) {
      return Option.dedupe(UpdateHmacKeyOption[]::new, os);
    }

    /**
     * Deduplicate any options which are the same parameter.
     *
     * <p>The value which comes last in {@code collection} and {@code os} will be the value included
     * in the return. All options from {@code os} will override their counterparts in {@code
     * collection}.
     */
    public static UpdateHmacKeyOption[] dedupe(
        Collection<UpdateHmacKeyOption> collection, UpdateHmacKeyOption... os) {
      return Option.dedupe(UpdateHmacKeyOption[]::new, collection, os);
    }

    /**
     * Deduplicate any options which are the same parameter.
     *
     * <p>The value which comes last in {@code collection} and {@code os} will be the value included
     * in the return. All options from {@code os} will override their counterparts in {@code
     * collection}.
     */
    public static UpdateHmacKeyOption[] dedupe(
        UpdateHmacKeyOption[] array, UpdateHmacKeyOption... os) {
      return Option.dedupe(UpdateHmacKeyOption[]::new, array, os);
    }
  }

  /** Class for specifying bucket get options. */
  class BucketGetOption extends Option<BucketSourceOpt> {

    private static final long serialVersionUID = -669900932880354035L;

    BucketGetOption(BucketSourceOpt opt) {
      super(opt);
    }

    /**
     * Returns an option for bucket's metageneration match. If this option is used the request will
     * fail if bucket's metageneration does not match the provided value.
     */
    @TransportCompatibility({Transport.HTTP, Transport.GRPC})
    public static BucketGetOption metagenerationMatch(long metageneration) {
      return new BucketGetOption(UnifiedOpts.metagenerationMatch(metageneration));
    }

    /**
     * Returns an option for bucket's metageneration mismatch. If this option is used the request
     * will fail if bucket's metageneration matches the provided value.
     */
    @TransportCompatibility({Transport.HTTP, Transport.GRPC})
    public static BucketGetOption metagenerationNotMatch(long metageneration) {
      return new BucketGetOption(UnifiedOpts.metagenerationNotMatch(metageneration));
    }

    /**
     * Returns an option for bucket's billing user project. This option is only used by the buckets
     * with 'requester_pays' flag.
     */
    @TransportCompatibility({Transport.HTTP, Transport.GRPC})
    public static BucketGetOption userProject(@NonNull String userProject) {
      return new BucketGetOption(UnifiedOpts.userProject(userProject));
    }

    /**
     * Returns an option to specify the bucket's fields to be returned by the RPC call. If this
     * option is not provided all bucket's fields are returned. {@code BucketGetOption.fields}) can
     * be used to specify only the fields of interest. Bucket name is always returned, even if not
     * specified.
     */
    @TransportCompatibility({Transport.HTTP, Transport.GRPC})
    public static BucketGetOption fields(BucketField... fields) {
      requireNonNull(fields, "fields must be non null");
      ImmutableSet<NamedField> set =
          ImmutableSet.<NamedField>builder()
              .addAll(BucketField.REQUIRED_FIELDS)
              .add(fields)
              .build();
      return new BucketGetOption(UnifiedOpts.fields(set));
    }

    /**
     * A set of extra headers to be set for all requests performed within the scope of the operation
     * this option is passed to (a get, read, resumable upload etc).
     *
     * <p>If the same header name is specified across multiple options provided to a method, the
     * first occurrence will be the value included in the request(s).
     *
     * <p>The following headers are not allowed to be specified, and will result in an {@link
     * IllegalArgumentException}.
     *
     * <ol>
     *   <li>{@code Accept-Encoding}
     *   <li>{@code Cache-Control}
     *   <li>{@code Connection}
     *   <li>{@code Content-ID}
     *   <li>{@code Content-Length}
     *   <li>{@code Content-Range}
     *   <li>{@code Content-Transfer-Encoding}
     *   <li>{@code Content-Type}
     *   <li>{@code Date}
     *   <li>{@code ETag}
     *   <li>{@code If-Match}
     *   <li>{@code If-None-Match}
     *   <li>{@code Keep-Alive}
     *   <li>{@code Range}
     *   <li>{@code TE}
     *   <li>{@code Trailer}
     *   <li>{@code Transfer-Encoding}
     *   <li>{@code User-Agent}
     *   <li>{@code X-Goog-Api-Client}
     *   <li>{@code X-Goog-Content-Length-Range}
     *   <li>{@code X-Goog-Copy-Source-Encryption-Algorithm}
     *   <li>{@code X-Goog-Copy-Source-Encryption-Key}
     *   <li>{@code X-Goog-Copy-Source-Encryption-Key-Sha256}
     *   <li>{@code X-Goog-Encryption-Algorithm}
     *   <li>{@code X-Goog-Encryption-Key}
     *   <li>{@code X-Goog-Encryption-Key-Sha256}
     *   <li>{@code X-Goog-Gcs-Idempotency-Token}
     *   <li>{@code X-Goog-Meta-*}
     *   <li>{@code X-Goog-User-Project}
     *   <li>{@code X-HTTP-Method-Override}
     *   <li>{@code X-Upload-Content-Length}
     *   <li>{@code X-Upload-Content-Type}
     * </ol>
     *
     * @since 2.49.0
     */
    @TransportCompatibility({Transport.HTTP, Transport.GRPC})
    public static BucketGetOption extraHeaders(@NonNull ImmutableMap<String, String> extraHeaders) {
      return new BucketGetOption(UnifiedOpts.extraHeaders(extraHeaders));
    }

    /**
     * Deduplicate any options which are the same parameter. The value which comes last in {@code
     * os} will be the value included in the return.
     */
    public static BucketGetOption[] dedupe(BucketGetOption... os) {
      return Option.dedupe(BucketGetOption[]::new, os);
    }

    /**
     * Deduplicate any options which are the same parameter.
     *
     * <p>The value which comes last in {@code collection} and {@code os} will be the value included
     * in the return. All options from {@code os} will override their counterparts in {@code
     * collection}.
     */
    public static BucketGetOption[] dedupe(
        Collection<BucketGetOption> collection, BucketGetOption... os) {
      return Option.dedupe(BucketGetOption[]::new, collection, os);
    }

    /**
     * Deduplicate any options which are the same parameter.
     *
     * <p>The value which comes last in {@code collection} and {@code os} will be the value included
     * in the return. All options from {@code os} will override their counterparts in {@code
     * collection}.
     */
    public static BucketGetOption[] dedupe(BucketGetOption[] array, BucketGetOption... os) {
      return Option.dedupe(BucketGetOption[]::new, array, os);
    }
  }

  /** Class for specifying blob target options. */
  class BlobTargetOption extends Option<ObjectTargetOpt> {

    private static final long serialVersionUID = -5554842495450599563L;

    BlobTargetOption(ObjectTargetOpt opt) {
      super(opt);
    }

    /** Returns an option for specifying blob's predefined ACL configuration. */
    @TransportCompatibility({Transport.HTTP, Transport.GRPC})
    public static BlobTargetOption predefinedAcl(@NonNull PredefinedAcl acl) {
      return new BlobTargetOption(UnifiedOpts.predefinedAcl(acl));
    }

    /**
     * Returns an option that causes an operation to succeed only if the target blob does not exist.
     */
    @TransportCompatibility({Transport.HTTP, Transport.GRPC})
    public static BlobTargetOption doesNotExist() {
      return new BlobTargetOption(UnifiedOpts.doesNotExist());
    }

    /**
     * Returns an option for blob's data generation match. If this option is used the request will
     * fail if generation does not match.
     */
    @TransportCompatibility({Transport.HTTP, Transport.GRPC})
    public static BlobTargetOption generationMatch() {
      return new BlobTargetOption(UnifiedOpts.generationMatchExtractor());
    }

    /**
     * Returns an option for blob's data generation match. If this option is used the request will
     * fail if blob's generation does not match the provided value.
     */
    @TransportCompatibility({Transport.HTTP, Transport.GRPC})
    public static BlobTargetOption generationMatch(long generation) {
      return new BlobTargetOption(UnifiedOpts.generationMatch(generation));
    }

    /**
     * Returns an option for blob's data generation mismatch. If this option is used the request
     * will fail if generation matches the provided value.
     */
    @TransportCompatibility({Transport.HTTP, Transport.GRPC})
    public static BlobTargetOption generationNotMatch(long generation) {
      return new BlobTargetOption(UnifiedOpts.generationNotMatch(generation));
    }

    /**
     * Returns an option for blob's data generation mismatch. If this option is used the request
     * will fail if generation matches.
     */
    @TransportCompatibility({Transport.HTTP, Transport.GRPC})
    public static BlobTargetOption generationNotMatch() {
      return new BlobTargetOption(UnifiedOpts.generationNotMatchExtractor());
    }

    /**
     * Returns an option for blob's metageneration match. If this option is used the request will
     * fail if metageneration does not match.
     */
    @TransportCompatibility({Transport.HTTP, Transport.GRPC})
    public static BlobTargetOption metagenerationMatch() {
      return new BlobTargetOption(UnifiedOpts.metagenerationMatchExtractor());
    }

    /**
     * Returns an option for blob's metageneration match. If this option is used the request will
     * fail if blob's metageneration does not match the provided value.
     */
    @TransportCompatibility({Transport.HTTP, Transport.GRPC})
    public static BlobTargetOption metagenerationMatch(long metageneration) {
      return new BlobTargetOption(UnifiedOpts.metagenerationMatch(metageneration));
    }

    /**
     * Returns an option for blob's metageneration mismatch. If this option is used the request will
     * fail if metageneration matches the provided value.
     */
    @TransportCompatibility({Transport.HTTP, Transport.GRPC})
    public static BlobTargetOption metagenerationNotMatch(long metageneration) {
      return new BlobTargetOption(UnifiedOpts.metagenerationNotMatch(metageneration));
    }

    /**
     * Returns an option for blob's metageneration mismatch. If this option is used the request will
     * fail if metageneration matches.
     */
    @TransportCompatibility({Transport.HTTP, Transport.GRPC})
    public static BlobTargetOption metagenerationNotMatch() {
      return new BlobTargetOption(UnifiedOpts.metagenerationNotMatchExtractor());
    }

    /**
     * Returns an option for blob's data disabledGzipContent. If this option is used, the request
     * will create a blob with disableGzipContent; at present, this is only for upload.
     */
    @TransportCompatibility({Transport.HTTP, Transport.GRPC})
    public static BlobTargetOption disableGzipContent() {
      return new BlobTargetOption(UnifiedOpts.disableGzipContent());
    }

    /**
     * Returns an option for detecting content type. If this option is used, the content type is
     * detected from the blob name if not explicitly set. This option is on the client side only, it
     * does not appear in a RPC call.
     */
    @TransportCompatibility({Transport.HTTP, Transport.GRPC})
    public static BlobTargetOption detectContentType() {
      return new BlobTargetOption(UnifiedOpts.detectContentType());
    }

    /**
     * Returns an option to set a customer-supplied AES256 key for server-side encryption of the
     * blob.
     */
    @TransportCompatibility({Transport.HTTP, Transport.GRPC})
    public static BlobTargetOption encryptionKey(@NonNull Key key) {
      return new BlobTargetOption(UnifiedOpts.encryptionKey(key));
    }

    /**
     * Returns an option for blob's billing user project. This option is only used by the buckets
     * with 'requester_pays' flag.
     */
    @TransportCompatibility({Transport.HTTP, Transport.GRPC})
    public static BlobTargetOption userProject(@NonNull String userProject) {
      return new BlobTargetOption(UnifiedOpts.userProject(userProject));
    }

    /**
     * Returns an option to set a customer-supplied AES256 key for server-side encryption of the
     * blob.
     *
     * @param key the AES256 encoded in base64
     */
    @TransportCompatibility({Transport.HTTP, Transport.GRPC})
    public static BlobTargetOption encryptionKey(@NonNull String key) {
      return new BlobTargetOption(UnifiedOpts.encryptionKey(key));
    }

    /** Returns an option to set a customer-managed key for server-side encryption of the blob. */
    @TransportCompatibility({Transport.HTTP, Transport.GRPC})
    public static BlobTargetOption kmsKeyName(@NonNull String kmsKeyName) {
      return new BlobTargetOption(UnifiedOpts.kmsKeyName(kmsKeyName));
    }

    /**
     * Returns an option for overriding an Unlocked Retention policy. This must be set to true in
     * order to change a policy from Unlocked to Locked, to set it to null, or to reduce its
     * retainUntilTime attribute.
     */
    @TransportCompatibility({Transport.HTTP})
    public static BlobTargetOption overrideUnlockedRetention(boolean overrideUnlockedRetention) {
      return new BlobTargetOption(UnifiedOpts.overrideUnlockedRetention(overrideUnlockedRetention));
    }

    /**
     * A set of extra headers to be set for all requests performed within the scope of the operation
     * this option is passed to (a get, read, resumable upload etc).
     *
     * <p>If the same header name is specified across multiple options provided to a method, the
     * first occurrence will be the value included in the request(s).
     *
     * <p>The following headers are not allowed to be specified, and will result in an {@link
     * IllegalArgumentException}.
     *
     * <ol>
     *   <li>{@code Accept-Encoding}
     *   <li>{@code Cache-Control}
     *   <li>{@code Connection}
     *   <li>{@code Content-ID}
     *   <li>{@code Content-Length}
     *   <li>{@code Content-Range}
     *   <li>{@code Content-Transfer-Encoding}
     *   <li>{@code Content-Type}
     *   <li>{@code Date}
     *   <li>{@code ETag}
     *   <li>{@code If-Match}
     *   <li>{@code If-None-Match}
     *   <li>{@code Keep-Alive}
     *   <li>{@code Range}
     *   <li>{@code TE}
     *   <li>{@code Trailer}
     *   <li>{@code Transfer-Encoding}
     *   <li>{@code User-Agent}
     *   <li>{@code X-Goog-Api-Client}
     *   <li>{@code X-Goog-Content-Length-Range}
     *   <li>{@code X-Goog-Copy-Source-Encryption-Algorithm}
     *   <li>{@code X-Goog-Copy-Source-Encryption-Key}
     *   <li>{@code X-Goog-Copy-Source-Encryption-Key-Sha256}
     *   <li>{@code X-Goog-Encryption-Algorithm}
     *   <li>{@code X-Goog-Encryption-Key}
     *   <li>{@code X-Goog-Encryption-Key-Sha256}
     *   <li>{@code X-Goog-Gcs-Idempotency-Token}
     *   <li>{@code X-Goog-Meta-*}
     *   <li>{@code X-Goog-User-Project}
     *   <li>{@code X-HTTP-Method-Override}
     *   <li>{@code X-Upload-Content-Length}
     *   <li>{@code X-Upload-Content-Type}
     * </ol>
     *
     * @since 2.49.0
     */
    @TransportCompatibility({Transport.HTTP, Transport.GRPC})
    public static BlobTargetOption extraHeaders(
        @NonNull ImmutableMap<String, String> extraHeaders) {
      return new BlobTargetOption(UnifiedOpts.extraHeaders(extraHeaders));
    }

    /**
     * Deduplicate any options which are the same parameter. The value which comes last in {@code
     * os} will be the value included in the return.
     */
    public static BlobTargetOption[] dedupe(BlobTargetOption... os) {
      return Option.dedupe(BlobTargetOption[]::new, os);
    }

    /**
     * Deduplicate any options which are the same parameter.
     *
     * <p>The value which comes last in {@code collection} and {@code os} will be the value included
     * in the return. All options from {@code os} will override their counterparts in {@code
     * collection}.
     */
    public static BlobTargetOption[] dedupe(
        Collection<BlobTargetOption> collection, BlobTargetOption... os) {
      return Option.dedupe(BlobTargetOption[]::new, collection, os);
    }

    /**
     * Deduplicate any options which are the same parameter.
     *
     * <p>The value which comes last in {@code collection} and {@code os} will be the value included
     * in the return. All options from {@code os} will override their counterparts in {@code
     * collection}.
     */
    public static BlobTargetOption[] dedupe(BlobTargetOption[] array, BlobTargetOption... os) {
      return Option.dedupe(BlobTargetOption[]::new, array, os);
    }
  }

  /** Class for specifying blob write options. */
  class BlobWriteOption extends Option<ObjectTargetOpt> implements Serializable {

    private static final long serialVersionUID = 5536338021856320475L;

    BlobWriteOption(ObjectTargetOpt opt) {
      super(opt);
    }

    /** Returns an option for specifying blob's predefined ACL configuration. */
    @TransportCompatibility({Transport.HTTP, Transport.GRPC})
    public static BlobWriteOption predefinedAcl(@NonNull PredefinedAcl acl) {
      return new BlobWriteOption(UnifiedOpts.predefinedAcl(acl));
    }

    /**
     * Returns an option that causes an operation to succeed only if the target blob does not exist.
     */
    @TransportCompatibility({Transport.HTTP, Transport.GRPC})
    public static BlobWriteOption doesNotExist() {
      return new BlobWriteOption(UnifiedOpts.doesNotExist());
    }

    /**
     * Returns an option for blob's data generation match. If this option is used the request will
     * fail if generation does not match.
     */
    @TransportCompatibility({Transport.HTTP, Transport.GRPC})
    public static BlobWriteOption generationMatch() {
      return new BlobWriteOption(UnifiedOpts.generationMatchExtractor());
    }

    /**
     * Returns an option for blob's data generation match. If this option is used the request will
     * fail if blob's generation does not match the provided value.
     */
    @TransportCompatibility({Transport.HTTP, Transport.GRPC})
    public static BlobWriteOption generationMatch(long generation) {
      return new BlobWriteOption(UnifiedOpts.generationMatch(generation));
    }

    /**
     * Returns an option for blob's data generation mismatch. If this option is used the request
     * will fail if generation matches.
     */
    @TransportCompatibility({Transport.HTTP, Transport.GRPC})
    public static BlobWriteOption generationNotMatch() {
      return new BlobWriteOption(UnifiedOpts.generationNotMatchExtractor());
    }

    /**
     * Returns an option for blob's data generation mismatch. If this option is used the request
     * will fail if blob's generation does not match the provided value.
     */
    @TransportCompatibility({Transport.HTTP, Transport.GRPC})
    public static BlobWriteOption generationNotMatch(long generation) {
      return new BlobWriteOption(UnifiedOpts.generationNotMatch(generation));
    }

    /**
     * Returns an option for blob's metageneration match. If this option is used the request will
     * fail if metageneration does not match.
     */
    @TransportCompatibility({Transport.HTTP, Transport.GRPC})
    public static BlobWriteOption metagenerationMatch() {
      return new BlobWriteOption(UnifiedOpts.metagenerationMatchExtractor());
    }

    /**
     * Returns an option for blob's metageneration match. If this option is used the request will
     * fail if blob's generation does not match the provided value.
     */
    @TransportCompatibility({Transport.HTTP, Transport.GRPC})
    public static BlobWriteOption metagenerationMatch(long metageneration) {
      return new BlobWriteOption(UnifiedOpts.metagenerationMatch(metageneration));
    }

    /**
     * Returns an option for blob's metageneration mismatch. If this option is used the request will
     * fail if metageneration matches.
     */
    @TransportCompatibility({Transport.HTTP, Transport.GRPC})
    public static BlobWriteOption metagenerationNotMatch() {
      return new BlobWriteOption(UnifiedOpts.metagenerationNotMatchExtractor());
    }

    /**
     * Returns an option for blob's metageneration mismatch. If this option is used the request will
     * fail if blob's generation does not match the provided value.
     */
    @TransportCompatibility({Transport.HTTP, Transport.GRPC})
    public static BlobWriteOption metagenerationNotMatch(long metageneration) {
      return new BlobWriteOption(UnifiedOpts.metagenerationNotMatch(metageneration));
    }

    /**
     * Returns an option for blob's data MD5 hash match. If this option is used the request will
     * fail if blobs' data MD5 hash does not match.
     *
     * @deprecated Please compute and use a crc32c checksum instead. {@link #crc32cMatch()}
     */
    @Deprecated
    @TransportCompatibility({Transport.HTTP, Transport.GRPC})
    public static BlobWriteOption md5Match() {
      return new BlobWriteOption(UnifiedOpts.md5MatchExtractor());
    }

    /**
     * Returns an option for blob's data CRC32C checksum match. If this option is used the request
     * will fail if blobs' data CRC32C checksum does not match.
     */
    @TransportCompatibility({Transport.HTTP, Transport.GRPC})
    public static BlobWriteOption crc32cMatch() {
      return new BlobWriteOption(UnifiedOpts.crc32cMatchExtractor());
    }

    /**
     * Returns an option to set a customer-supplied AES256 key for server-side encryption of the
     * blob.
     */
    @TransportCompatibility({Transport.HTTP, Transport.GRPC})
    public static BlobWriteOption encryptionKey(@NonNull Key key) {
      return new BlobWriteOption(UnifiedOpts.encryptionKey(key));
    }

    /**
     * Returns an option to set a customer-supplied AES256 key for server-side encryption of the
     * blob.
     *
     * @param key the AES256 encoded in base64
     */
    @TransportCompatibility({Transport.HTTP, Transport.GRPC})
    public static BlobWriteOption encryptionKey(@NonNull String key) {
      return new BlobWriteOption(UnifiedOpts.encryptionKey(key));
    }

    /**
     * Returns an option to set a customer-managed KMS key for server-side encryption of the blob.
     *
     * @param kmsKeyName the KMS key resource id
     */
    @TransportCompatibility({Transport.HTTP, Transport.GRPC})
    public static BlobWriteOption kmsKeyName(@NonNull String kmsKeyName) {
      return new BlobWriteOption(UnifiedOpts.kmsKeyName(kmsKeyName));
    }

    /**
     * Returns an option for blob's billing user project. This option is only used by the buckets
     * with 'requester_pays' flag.
     */
    @TransportCompatibility({Transport.HTTP, Transport.GRPC})
    public static BlobWriteOption userProject(@NonNull String userProject) {
      return new BlobWriteOption(UnifiedOpts.userProject(userProject));
    }

    /**
     * Returns an option that signals automatic gzip compression should not be performed en route to
     * the bucket.
     */
    @TransportCompatibility({Transport.HTTP, Transport.GRPC})
    public static BlobWriteOption disableGzipContent() {
      return new BlobWriteOption(UnifiedOpts.disableGzipContent());
    }

    /**
     * Returns an option for detecting content type. If this option is used, the content type is
     * detected from the blob name if not explicitly set. This option is on the client side only, it
     * does not appear in a RPC call.
     *
     * <p>Content type detection is based on the database presented by {@link
     * URLConnection#getFileNameMap()}
     */
    @TransportCompatibility({Transport.HTTP, Transport.GRPC})
    public static BlobWriteOption detectContentType() {
      return new BlobWriteOption(UnifiedOpts.detectContentType());
    }

    /**
     * Set a precondition on the number of bytes that GCS should expect for a resumable upload. See
     * the docs for <a
     * href="https://cloud.google.com/storage/docs/json_api/v1/parameters#xuploadcontentlength">X-Upload-Content-Length</a>
     * for more detail.
     *
     * <p>If the method invoked with this option does not perform a resumable upload, this option
     * will be ignored.
     *
     * @since 2.42.0
     */
    @BetaApi
    @TransportCompatibility({Transport.HTTP, Transport.GRPC})
    public static BlobWriteOption expectedObjectSize(long objectContentSize) {
      return new BlobWriteOption(UnifiedOpts.resumableUploadExpectedObjectSize(objectContentSize));
    }

    /**
     * A set of extra headers to be set for all requests performed within the scope of the operation
     * this option is passed to (a get, read, resumable upload etc).
     *
     * <p>If the same header name is specified across multiple options provided to a method, the
     * first occurrence will be the value included in the request(s).
     *
     * <p>The following headers are not allowed to be specified, and will result in an {@link
     * IllegalArgumentException}.
     *
     * <ol>
     *   <li>{@code Accept-Encoding}
     *   <li>{@code Cache-Control}
     *   <li>{@code Connection}
     *   <li>{@code Content-ID}
     *   <li>{@code Content-Length}
     *   <li>{@code Content-Range}
     *   <li>{@code Content-Transfer-Encoding}
     *   <li>{@code Content-Type}
     *   <li>{@code Date}
     *   <li>{@code ETag}
     *   <li>{@code If-Match}
     *   <li>{@code If-None-Match}
     *   <li>{@code Keep-Alive}
     *   <li>{@code Range}
     *   <li>{@code TE}
     *   <li>{@code Trailer}
     *   <li>{@code Transfer-Encoding}
     *   <li>{@code User-Agent}
     *   <li>{@code X-Goog-Api-Client}
     *   <li>{@code X-Goog-Content-Length-Range}
     *   <li>{@code X-Goog-Copy-Source-Encryption-Algorithm}
     *   <li>{@code X-Goog-Copy-Source-Encryption-Key}
     *   <li>{@code X-Goog-Copy-Source-Encryption-Key-Sha256}
     *   <li>{@code X-Goog-Encryption-Algorithm}
     *   <li>{@code X-Goog-Encryption-Key}
     *   <li>{@code X-Goog-Encryption-Key-Sha256}
     *   <li>{@code X-Goog-Gcs-Idempotency-Token}
     *   <li>{@code X-Goog-Meta-*}
     *   <li>{@code X-Goog-User-Project}
     *   <li>{@code X-HTTP-Method-Override}
     *   <li>{@code X-Upload-Content-Length}
     *   <li>{@code X-Upload-Content-Type}
     * </ol>
     *
     * @since 2.49.0
     */
    @TransportCompatibility({Transport.HTTP, Transport.GRPC})
    public static BlobWriteOption extraHeaders(@NonNull ImmutableMap<String, String> extraHeaders) {
      return new BlobWriteOption(UnifiedOpts.extraHeaders(extraHeaders));
    }

    /**
     * Deduplicate any options which are the same parameter. The value which comes last in {@code
     * os} will be the value included in the return.
     */
    public static BlobWriteOption[] dedupe(BlobWriteOption... os) {
      return Option.dedupe(BlobWriteOption[]::new, os);
    }

    /**
     * Deduplicate any options which are the same parameter.
     *
     * <p>The value which comes last in {@code collection} and {@code os} will be the value included
     * in the return. All options from {@code os} will override their counterparts in {@code
     * collection}.
     */
    public static BlobWriteOption[] dedupe(
        Collection<BlobWriteOption> collection, BlobWriteOption... os) {
      return Option.dedupe(BlobWriteOption[]::new, collection, os);
    }

    /**
     * Deduplicate any options which are the same parameter.
     *
     * <p>The value which comes last in {@code collection} and {@code os} will be the value included
     * in the return. All options from {@code os} will override their counterparts in {@code
     * collection}.
     */
    public static BlobWriteOption[] dedupe(BlobWriteOption[] array, BlobWriteOption... os) {
      return Option.dedupe(BlobWriteOption[]::new, array, os);
    }
  }

  /** Class for specifying blob source options. */
  class BlobSourceOption extends Option<ObjectSourceOpt> {

    private static final long serialVersionUID = -8626355836092280204L;

    BlobSourceOption(ObjectSourceOpt opt) {
      super(opt);
    }

    /**
     * Returns an option for blob's data generation match. If this option is used the request will
     * fail if blob's generation does not match. The generation value to compare with the actual
     * blob's generation is taken from a source {@link BlobId} object. When this option is passed to
     * a {@link Storage} method and {@link BlobId#getGeneration()} is {@code null} or no {@link
     * BlobId} is provided an exception is thrown.
     */
    @TransportCompatibility({Transport.HTTP, Transport.GRPC})
    public static BlobSourceOption generationMatch() {
      return new BlobSourceOption(UnifiedOpts.generationMatchExtractor());
    }

    /**
     * Returns an option for blob's data generation match. If this option is used the request will
     * fail if blob's generation does not match the provided value.
     */
    @TransportCompatibility({Transport.HTTP, Transport.GRPC})
    public static BlobSourceOption generationMatch(long generation) {
      return new BlobSourceOption(UnifiedOpts.generationMatch(generation));
    }

    /**
     * Returns an option for blob's data generation mismatch. If this option is used the request
     * will fail if blob's generation matches. The generation value to compare with the actual
     * blob's generation is taken from a source {@link BlobId} object. When this option is passed to
     * a {@link Storage} method and {@link BlobId#getGeneration()} is {@code null} or no {@link
     * BlobId} is provided an exception is thrown.
     *
     * @deprecated This option is invalid, and can never result in a valid response from the server.
     *     use {@link #generationNotMatch(long)} instead.
     */
    @Deprecated
    @TransportCompatibility({Transport.HTTP, Transport.GRPC})
    public static BlobSourceOption generationNotMatch() {
      return new BlobSourceOption(UnifiedOpts.generationNotMatchExtractor());
    }

    /**
     * Returns an option for blob's data generation mismatch. If this option is used the request
     * will fail if blob's generation matches the provided value.
     */
    @TransportCompatibility({Transport.HTTP, Transport.GRPC})
    public static BlobSourceOption generationNotMatch(long generation) {
      return new BlobSourceOption(UnifiedOpts.generationNotMatch(generation));
    }

    /**
     * Returns an option for blob's metageneration match. If this option is used the request will
     * fail if blob's metageneration does not match the provided value.
     */
    @TransportCompatibility({Transport.HTTP, Transport.GRPC})
    public static BlobSourceOption metagenerationMatch(long metageneration) {
      return new BlobSourceOption(UnifiedOpts.metagenerationMatch(metageneration));
    }

    /**
     * Returns an option for blob's metageneration mismatch. If this option is used the request will
     * fail if blob's metageneration matches the provided value.
     */
    @TransportCompatibility({Transport.HTTP, Transport.GRPC})
    public static BlobSourceOption metagenerationNotMatch(long metageneration) {
      return new BlobSourceOption(UnifiedOpts.metagenerationNotMatch(metageneration));
    }

    /**
     * Returns an option to set a customer-supplied AES256 key for server-side encryption of the
     * blob.
     */
    @TransportCompatibility({Transport.HTTP, Transport.GRPC})
    public static BlobSourceOption decryptionKey(@NonNull Key key) {
      return new BlobSourceOption(UnifiedOpts.decryptionKey(key));
    }

    /**
     * Returns an option to set a customer-supplied AES256 key for server-side encryption of the
     * blob.
     *
     * @param key the AES256 encoded in base64
     */
    @TransportCompatibility({Transport.HTTP, Transport.GRPC})
    public static BlobSourceOption decryptionKey(@NonNull String key) {
      return new BlobSourceOption(UnifiedOpts.decryptionKey(key));
    }

    /**
     * Returns an option for blob's billing user project. This option is only used by the buckets
     * with 'requester_pays' flag.
     */
    @TransportCompatibility({Transport.HTTP, Transport.GRPC})
    public static BlobSourceOption userProject(@NonNull String userProject) {
      return new BlobSourceOption(UnifiedOpts.userProject(userProject));
    }

    /**
     * Returns an option for whether the request should return the raw input stream, instead of
     * automatically decompressing the content. By default, this is false for Blob.downloadTo(), but
     * true for ReadChannel.read().
     */
    @TransportCompatibility({Transport.HTTP, Transport.GRPC})
    public static BlobSourceOption shouldReturnRawInputStream(boolean shouldReturnRawInputStream) {
      return new BlobSourceOption(UnifiedOpts.returnRawInputStream(shouldReturnRawInputStream));
    }

    /**
     * A set of extra headers to be set for all requests performed within the scope of the operation
     * this option is passed to (a get, read, resumable upload etc).
     *
     * <p>If the same header name is specified across multiple options provided to a method, the
     * first occurrence will be the value included in the request(s).
     *
     * <p>The following headers are not allowed to be specified, and will result in an {@link
     * IllegalArgumentException}.
     *
     * <ol>
     *   <li>{@code Accept-Encoding}
     *   <li>{@code Cache-Control}
     *   <li>{@code Connection}
     *   <li>{@code Content-ID}
     *   <li>{@code Content-Length}
     *   <li>{@code Content-Range}
     *   <li>{@code Content-Transfer-Encoding}
     *   <li>{@code Content-Type}
     *   <li>{@code Date}
     *   <li>{@code ETag}
     *   <li>{@code If-Match}
     *   <li>{@code If-None-Match}
     *   <li>{@code Keep-Alive}
     *   <li>{@code Range}
     *   <li>{@code TE}
     *   <li>{@code Trailer}
     *   <li>{@code Transfer-Encoding}
     *   <li>{@code User-Agent}
     *   <li>{@code X-Goog-Api-Client}
     *   <li>{@code X-Goog-Content-Length-Range}
     *   <li>{@code X-Goog-Copy-Source-Encryption-Algorithm}
     *   <li>{@code X-Goog-Copy-Source-Encryption-Key}
     *   <li>{@code X-Goog-Copy-Source-Encryption-Key-Sha256}
     *   <li>{@code X-Goog-Encryption-Algorithm}
     *   <li>{@code X-Goog-Encryption-Key}
     *   <li>{@code X-Goog-Encryption-Key-Sha256}
     *   <li>{@code X-Goog-Gcs-Idempotency-Token}
     *   <li>{@code X-Goog-Meta-*}
     *   <li>{@code X-Goog-User-Project}
     *   <li>{@code X-HTTP-Method-Override}
     *   <li>{@code X-Upload-Content-Length}
     *   <li>{@code X-Upload-Content-Type}
     * </ol>
     *
     * @since 2.49.0
     */
    @TransportCompatibility({Transport.HTTP, Transport.GRPC})
    public static BlobSourceOption extraHeaders(
        @NonNull ImmutableMap<String, String> extraHeaders) {
      return new BlobSourceOption(UnifiedOpts.extraHeaders(extraHeaders));
    }

    /**
     * Deduplicate any options which are the same parameter. The value which comes last in {@code
     * os} will be the value included in the return.
     */
    public static BlobSourceOption[] dedupe(BlobSourceOption... os) {
      return Option.dedupe(BlobSourceOption[]::new, os);
    }

    /**
     * Deduplicate any options which are the same parameter.
     *
     * <p>The value which comes last in {@code collection} and {@code os} will be the value included
     * in the return. All options from {@code os} will override their counterparts in {@code
     * collection}.
     */
    public static BlobSourceOption[] dedupe(
        Collection<BlobSourceOption> collection, BlobSourceOption... os) {
      return Option.dedupe(BlobSourceOption[]::new, collection, os);
    }

    /**
     * Deduplicate any options which are the same parameter.
     *
     * <p>The value which comes last in {@code collection} and {@code os} will be the value included
     * in the return. All options from {@code os} will override their counterparts in {@code
     * collection}.
     */
    public static BlobSourceOption[] dedupe(BlobSourceOption[] array, BlobSourceOption... os) {
      return Option.dedupe(BlobSourceOption[]::new, array, os);
    }
  }

  /** Class for specifying blob get options. */
  class BlobGetOption extends Option<ObjectSourceOpt> {

    private static final long serialVersionUID = -2857961421224394114L;

    BlobGetOption(ObjectSourceOpt opt) {
      super(opt);
    }

    /**
     * Returns an option for blob's data generation match. If this option is used the request will
     * fail if blob's generation does not match. The generation value to compare with the actual
     * blob's generation is taken from a source {@link BlobId} object. When this option is passed to
     * a {@link Storage} method and {@link BlobId#getGeneration()} is {@code null} or no {@link
     * BlobId} is provided an exception is thrown.
     */
    @TransportCompatibility({Transport.HTTP, Transport.GRPC})
    public static BlobGetOption generationMatch() {
      return new BlobGetOption(UnifiedOpts.generationMatchExtractor());
    }

    /**
     * Returns an option for blob's data generation match. If this option is used the request will
     * fail if blob's generation does not match the provided value.
     */
    @TransportCompatibility({Transport.HTTP, Transport.GRPC})
    public static BlobGetOption generationMatch(long generation) {
      return new BlobGetOption(UnifiedOpts.generationMatch(generation));
    }

    /**
     * Returns an option for blob's data generation mismatch. If this option is used the request
     * will fail if blob's generation matches. The generation value to compare with the actual
     * blob's generation is taken from a source {@link BlobId} object. When this option is passed to
     * a {@link Storage} method and {@link BlobId#getGeneration()} is {@code null} or no {@link
     * BlobId} is provided an exception is thrown.
     *
     * @deprecated This option is invalid, and can never result in a valid response from the server.
     *     use {@link #generationNotMatch(long)} instead.
     */
    @Deprecated
    @TransportCompatibility({Transport.HTTP, Transport.GRPC})
    public static BlobGetOption generationNotMatch() {
      return new BlobGetOption(UnifiedOpts.generationNotMatchExtractor());
    }

    /**
     * Returns an option for blob's data generation mismatch. If this option is used the request
     * will fail if blob's generation matches the provided value.
     */
    @TransportCompatibility({Transport.HTTP, Transport.GRPC})
    public static BlobGetOption generationNotMatch(long generation) {
      return new BlobGetOption(UnifiedOpts.generationNotMatch(generation));
    }

    /**
     * Returns an option for blob's metageneration match. If this option is used the request will
     * fail if blob's metageneration does not match the provided value.
     */
    @TransportCompatibility({Transport.HTTP, Transport.GRPC})
    public static BlobGetOption metagenerationMatch(long metageneration) {
      return new BlobGetOption(UnifiedOpts.metagenerationMatch(metageneration));
    }

    /**
     * Returns an option for blob's metageneration mismatch. If this option is used the request will
     * fail if blob's metageneration matches the provided value.
     */
    @TransportCompatibility({Transport.HTTP, Transport.GRPC})
    public static BlobGetOption metagenerationNotMatch(long metageneration) {
      return new BlobGetOption(UnifiedOpts.metagenerationNotMatch(metageneration));
    }

    /**
     * Returns an option to specify the blob's fields to be returned by the RPC call. If this option
     * is not provided all blob's fields are returned. {@code BlobGetOption.fields}) can be used to
     * specify only the fields of interest. Blob name and bucket are always returned, even if not
     * specified.
     */
    @TransportCompatibility({Transport.HTTP, Transport.GRPC})
    public static BlobGetOption fields(BlobField... fields) {
      requireNonNull(fields, "fields must be non null");
      ImmutableSet<NamedField> set =
          ImmutableSet.<NamedField>builder().addAll(BlobField.REQUIRED_FIELDS).add(fields).build();
      return new BlobGetOption(UnifiedOpts.fields(set));
    }

    /**
     * Returns an option for blob's billing user project. This option is only used by the buckets
     * with 'requester_pays' flag.
     */
    @TransportCompatibility({Transport.HTTP, Transport.GRPC})
    public static BlobGetOption userProject(@NonNull String userProject) {
      return new BlobGetOption(UnifiedOpts.userProject(userProject));
    }

    /**
     * Returns an option to set a customer-supplied AES256 key for server-side decryption of the
     * blob.
     */
    @TransportCompatibility({Transport.HTTP, Transport.GRPC})
    public static BlobGetOption decryptionKey(@NonNull Key key) {
      return new BlobGetOption(UnifiedOpts.decryptionKey(key));
    }

    /**
     * Returns an option to set a customer-supplied AES256 key for server-side decryption of the
     * blob.
     *
     * @param key the AES256 encoded in base64
     */
    @TransportCompatibility({Transport.HTTP, Transport.GRPC})
    public static BlobGetOption decryptionKey(@NonNull String key) {
      return new BlobGetOption(UnifiedOpts.decryptionKey(key));
    }

    /**
     * Returns an option for whether the request should return the raw input stream, instead of
     * automatically decompressing the content. By default, this is false for Blob.downloadTo(), but
     * true for ReadChannel.read().
     */
    @TransportCompatibility({Transport.HTTP, Transport.GRPC})
    public static BlobGetOption shouldReturnRawInputStream(boolean shouldReturnRawInputStream) {
      return new BlobGetOption(UnifiedOpts.returnRawInputStream(shouldReturnRawInputStream));
    }

    /**
     * Returns an option for whether the request should return a soft-deleted object. If an object
     * has been soft-deleted (Deleted while a Soft Delete Policy) is in place, this must be true or
     * the request will return null.
     */
    @TransportCompatibility({Transport.HTTP, Transport.GRPC})
    public static BlobGetOption softDeleted(boolean softDeleted) {
      return new BlobGetOption(UnifiedOpts.softDeleted(softDeleted));
    }

    /**
     * A set of extra headers to be set for all requests performed within the scope of the operation
     * this option is passed to (a get, read, resumable upload etc).
     *
     * <p>If the same header name is specified across multiple options provided to a method, the
     * first occurrence will be the value included in the request(s).
     *
     * <p>The following headers are not allowed to be specified, and will result in an {@link
     * IllegalArgumentException}.
     *
     * <ol>
     *   <li>{@code Accept-Encoding}
     *   <li>{@code Cache-Control}
     *   <li>{@code Connection}
     *   <li>{@code Content-ID}
     *   <li>{@code Content-Length}
     *   <li>{@code Content-Range}
     *   <li>{@code Content-Transfer-Encoding}
     *   <li>{@code Content-Type}
     *   <li>{@code Date}
     *   <li>{@code ETag}
     *   <li>{@code If-Match}
     *   <li>{@code If-None-Match}
     *   <li>{@code Keep-Alive}
     *   <li>{@code Range}
     *   <li>{@code TE}
     *   <li>{@code Trailer}
     *   <li>{@code Transfer-Encoding}
     *   <li>{@code User-Agent}
     *   <li>{@code X-Goog-Api-Client}
     *   <li>{@code X-Goog-Content-Length-Range}
     *   <li>{@code X-Goog-Copy-Source-Encryption-Algorithm}
     *   <li>{@code X-Goog-Copy-Source-Encryption-Key}
     *   <li>{@code X-Goog-Copy-Source-Encryption-Key-Sha256}
     *   <li>{@code X-Goog-Encryption-Algorithm}
     *   <li>{@code X-Goog-Encryption-Key}
     *   <li>{@code X-Goog-Encryption-Key-Sha256}
     *   <li>{@code X-Goog-Gcs-Idempotency-Token}
     *   <li>{@code X-Goog-Meta-*}
     *   <li>{@code X-Goog-User-Project}
     *   <li>{@code X-HTTP-Method-Override}
     *   <li>{@code X-Upload-Content-Length}
     *   <li>{@code X-Upload-Content-Type}
     * </ol>
     *
     * @since 2.49.0
     */
    @TransportCompatibility({Transport.HTTP, Transport.GRPC})
    public static BlobGetOption extraHeaders(@NonNull ImmutableMap<String, String> extraHeaders) {
      return new BlobGetOption(UnifiedOpts.extraHeaders(extraHeaders));
    }

    /**
     * Deduplicate any options which are the same parameter. The value which comes last in {@code
     * os} will be the value included in the return.
     */
    public static BlobGetOption[] dedupe(BlobGetOption... os) {
      return Option.dedupe(BlobGetOption[]::new, os);
    }

    /**
     * Deduplicate any options which are the same parameter.
     *
     * <p>The value which comes last in {@code collection} and {@code os} will be the value included
     * in the return. All options from {@code os} will override their counterparts in {@code
     * collection}.
     */
    public static BlobGetOption[] dedupe(
        Collection<BlobGetOption> collection, BlobGetOption... os) {
      return Option.dedupe(BlobGetOption[]::new, collection, os);
    }

    /**
     * Deduplicate any options which are the same parameter.
     *
     * <p>The value which comes last in {@code collection} and {@code os} will be the value included
     * in the return. All options from {@code os} will override their counterparts in {@code
     * collection}.
     */
    public static BlobGetOption[] dedupe(BlobGetOption[] array, BlobGetOption... os) {
      return Option.dedupe(BlobGetOption[]::new, array, os);
    }
  }

  /** Class for specifying blob restore options * */
  class BlobRestoreOption extends Option<ObjectSourceOpt> {

    private static final long serialVersionUID = 1922118465380110958L;

    BlobRestoreOption(ObjectSourceOpt opt) {
      super(opt);
    }

    /**
     * Returns an option for blob's data generation match. If this option is used the request will
     * fail if generation does not match.
     */
    @TransportCompatibility({Transport.HTTP, Transport.GRPC})
    public static BlobRestoreOption generationMatch(long generation) {
      return new BlobRestoreOption(UnifiedOpts.generationMatch(generation));
    }

    /**
     * Returns an option for blob's data generation mismatch. If this option is used the request
     * will fail if blob's generation matches the provided value.
     */
    @TransportCompatibility({Transport.HTTP, Transport.GRPC})
    public static BlobRestoreOption generationNotMatch(long generation) {
      return new BlobRestoreOption(UnifiedOpts.generationNotMatch(generation));
    }

    /**
     * Returns an option for blob's metageneration match. If this option is used the request will
     * fail if blob's metageneration does not match the provided value.
     */
    @TransportCompatibility({Transport.HTTP, Transport.GRPC})
    public static BlobRestoreOption metagenerationMatch(long generation) {
      return new BlobRestoreOption(UnifiedOpts.metagenerationMatch(generation));
    }

    /**
     * Returns an option for blob's metageneration mismatch. If this option is used the request will
     * fail if blob's metageneration matches the provided value.
     */
    @TransportCompatibility({Transport.HTTP, Transport.GRPC})
    public static BlobRestoreOption metagenerationNotMatch(long generation) {
      return new BlobRestoreOption(UnifiedOpts.metagenerationNotMatch(generation));
    }

    /**
     * Returns an option for whether the restored object should copy the access controls of the
     * source object.
     */
    @TransportCompatibility({Transport.HTTP, Transport.GRPC})
    public static BlobRestoreOption copySourceAcl(boolean copySourceAcl) {
      return new BlobRestoreOption(UnifiedOpts.copySourceAcl(copySourceAcl));
    }

    /**
     * A set of extra headers to be set for all requests performed within the scope of the operation
     * this option is passed to (a get, read, resumable upload etc).
     *
     * <p>If the same header name is specified across multiple options provided to a method, the
     * first occurrence will be the value included in the request(s).
     *
     * <p>The following headers are not allowed to be specified, and will result in an {@link
     * IllegalArgumentException}.
     *
     * <ol>
     *   <li>{@code Accept-Encoding}
     *   <li>{@code Cache-Control}
     *   <li>{@code Connection}
     *   <li>{@code Content-ID}
     *   <li>{@code Content-Length}
     *   <li>{@code Content-Range}
     *   <li>{@code Content-Transfer-Encoding}
     *   <li>{@code Content-Type}
     *   <li>{@code Date}
     *   <li>{@code ETag}
     *   <li>{@code If-Match}
     *   <li>{@code If-None-Match}
     *   <li>{@code Keep-Alive}
     *   <li>{@code Range}
     *   <li>{@code TE}
     *   <li>{@code Trailer}
     *   <li>{@code Transfer-Encoding}
     *   <li>{@code User-Agent}
     *   <li>{@code X-Goog-Api-Client}
     *   <li>{@code X-Goog-Content-Length-Range}
     *   <li>{@code X-Goog-Copy-Source-Encryption-Algorithm}
     *   <li>{@code X-Goog-Copy-Source-Encryption-Key}
     *   <li>{@code X-Goog-Copy-Source-Encryption-Key-Sha256}
     *   <li>{@code X-Goog-Encryption-Algorithm}
     *   <li>{@code X-Goog-Encryption-Key}
     *   <li>{@code X-Goog-Encryption-Key-Sha256}
     *   <li>{@code X-Goog-Gcs-Idempotency-Token}
     *   <li>{@code X-Goog-Meta-*}
     *   <li>{@code X-Goog-User-Project}
     *   <li>{@code X-HTTP-Method-Override}
     *   <li>{@code X-Upload-Content-Length}
     *   <li>{@code X-Upload-Content-Type}
     * </ol>
     *
     * @since 2.49.0
     */
    @TransportCompatibility({Transport.HTTP, Transport.GRPC})
    public static BlobRestoreOption extraHeaders(
        @NonNull ImmutableMap<String, String> extraHeaders) {
      return new BlobRestoreOption(UnifiedOpts.extraHeaders(extraHeaders));
    }
  }

  /** Class for specifying bucket list options. */
  class BucketListOption extends Option<BucketListOpt> {

    private static final long serialVersionUID = 6388807550815607557L;

    private BucketListOption(BucketListOpt opt) {
      super(opt);
    }

    /** Returns an option to specify the maximum number of buckets returned per page. */
    @TransportCompatibility({Transport.HTTP, Transport.GRPC})
    public static BucketListOption pageSize(long pageSize) {
      return new BucketListOption(UnifiedOpts.pageSize(pageSize));
    }

    @TransportCompatibility({Transport.HTTP, Transport.GRPC})
    public static BucketListOption returnPartialSuccess(boolean returnPartialSuccess) {
      return new BucketListOption(UnifiedOpts.returnPartialSuccess(returnPartialSuccess));
    }

<<<<<<< HEAD
    /** Returns an option to specify the page token from which to start listing buckets. */
    @TransportCompatibility({Transport.HTTP, Transport.GRPC})
    public static BucketListOption pageToken(@NonNull String pageToken) {
      return new BucketListOption(UnifiedOpts.pageToken(pageToken));
=======
    @TransportCompatibility({Transport.HTTP})
    public static BucketListOption returnPartialSuccess(boolean returnPartialSuccess) {
      return new BucketListOption(UnifiedOpts.returnPartialSuccess(returnPartialSuccess));
>>>>>>> d3245b4f
    }

    /**
     * Returns an option to set a prefix to filter results to buckets whose names begin with this
     * prefix.
     */
    @TransportCompatibility({Transport.HTTP, Transport.GRPC})
    public static BucketListOption prefix(@NonNull String prefix) {
      return new BucketListOption(UnifiedOpts.prefix(prefix));
    }

    /**
     * Returns an option for bucket's billing user project. This option is only used by the buckets
     * with 'requester_pays' flag.
     */
    @TransportCompatibility({Transport.HTTP, Transport.GRPC})
    public static BucketListOption userProject(@NonNull String userProject) {
      return new BucketListOption(UnifiedOpts.userProject(userProject));
    }

    /**
     * Returns an option to specify the bucket's fields to be returned by the RPC call. If this
     * option is not provided all bucket's fields are returned. {@code BucketListOption.fields}) can
     * be used to specify only the fields of interest. Bucket name is always returned, even if not
     * specified.
     */
    @TransportCompatibility({Transport.HTTP, Transport.GRPC})
    public static BucketListOption fields(BucketField... fields) {
      requireNonNull(fields, "fields must be non null");
      ImmutableSet<NamedField> set =
          Streams.concat(
                  Stream.of(NamedField.literal("nextPageToken")),
                  Streams.concat(BucketField.REQUIRED_FIELDS.stream(), Arrays.stream(fields))
                      .map(f -> NamedField.prefixed("items/", f)))
              .collect(ImmutableSet.toImmutableSet());
      return new BucketListOption(UnifiedOpts.fields(set));
    }

    /**
     * A set of extra headers to be set for all requests performed within the scope of the operation
     * this option is passed to (a get, read, resumable upload etc).
     *
     * <p>If the same header name is specified across multiple options provided to a method, the
     * first occurrence will be the value included in the request(s).
     *
     * <p>The following headers are not allowed to be specified, and will result in an {@link
     * IllegalArgumentException}.
     *
     * <ol>
     *   <li>{@code Accept-Encoding}
     *   <li>{@code Cache-Control}
     *   <li>{@code Connection}
     *   <li>{@code Content-ID}
     *   <li>{@code Content-Length}
     *   <li>{@code Content-Range}
     *   <li>{@code Content-Transfer-Encoding}
     *   <li>{@code Content-Type}
     *   <li>{@code Date}
     *   <li>{@code ETag}
     *   <li>{@code If-Match}
     *   <li>{@code If-None-Match}
     *   <li>{@code Keep-Alive}
     *   <li>{@code Range}
     *   <li>{@code TE}
     *   <li>{@code Trailer}
     *   <li>{@code Transfer-Encoding}
     *   <li>{@code User-Agent}
     *   <li>{@code X-Goog-Api-Client}
     *   <li>{@code X-Goog-Content-Length-Range}
     *   <li>{@code X-Goog-Copy-Source-Encryption-Algorithm}
     *   <li>{@code X-Goog-Copy-Source-Encryption-Key}
     *   <li>{@code X-Goog-Copy-Source-Encryption-Key-Sha256}
     *   <li>{@code X-Goog-Encryption-Algorithm}
     *   <li>{@code X-Goog-Encryption-Key}
     *   <li>{@code X-Goog-Encryption-Key-Sha256}
     *   <li>{@code X-Goog-Gcs-Idempotency-Token}
     *   <li>{@code X-Goog-Meta-*}
     *   <li>{@code X-Goog-User-Project}
     *   <li>{@code X-HTTP-Method-Override}
     *   <li>{@code X-Upload-Content-Length}
     *   <li>{@code X-Upload-Content-Type}
     * </ol>
     *
     * @since 2.49.0
     */
    @TransportCompatibility({Transport.HTTP, Transport.GRPC})
    public static BucketListOption extraHeaders(
        @NonNull ImmutableMap<String, String> extraHeaders) {
      return new BucketListOption(UnifiedOpts.extraHeaders(extraHeaders));
    }

    /**
     * Deduplicate any options which are the same parameter. The value which comes last in {@code
     * os} will be the value included in the return.
     */
    public static BucketListOption[] dedupe(BucketListOption... os) {
      return Option.dedupe(BucketListOption[]::new, os);
    }

    /**
     * Deduplicate any options which are the same parameter.
     *
     * <p>The value which comes last in {@code collection} and {@code os} will be the value included
     * in the return. All options from {@code os} will override their counterparts in {@code
     * collection}.
     */
    public static BucketListOption[] dedupe(
        Collection<BucketListOption> collection, BucketListOption... os) {
      return Option.dedupe(BucketListOption[]::new, collection, os);
    }

    /**
     * Deduplicate any options which are the same parameter.
     *
     * <p>The value which comes last in {@code collection} and {@code os} will be the value included
     * in the return. All options from {@code os} will override their counterparts in {@code
     * collection}.
     */
    public static BucketListOption[] dedupe(BucketListOption[] array, BucketListOption... os) {
      return Option.dedupe(BucketListOption[]::new, array, os);
    }
  }

  /** Class for specifying blob list options. */
  class BlobListOption extends Option<ObjectListOpt> {

    private static final long serialVersionUID = 5216908055423927281L;

    private BlobListOption(ObjectListOpt opt) {
      super(opt);
    }

    /** Returns an option to specify the maximum number of blobs returned per page. */
    @TransportCompatibility({Transport.HTTP, Transport.GRPC})
    public static BlobListOption pageSize(long pageSize) {
      return new BlobListOption(UnifiedOpts.pageSize(pageSize));
    }

    /** Returns an option to specify the page token from which to start listing blobs. */
    @TransportCompatibility({Transport.HTTP, Transport.GRPC})
    public static BlobListOption pageToken(@NonNull String pageToken) {
      return new BlobListOption(UnifiedOpts.pageToken(pageToken));
    }

    /**
     * Returns an option to set a prefix to filter results to blobs whose names begin with this
     * prefix.
     */
    @TransportCompatibility({Transport.HTTP, Transport.GRPC})
    public static BlobListOption prefix(@NonNull String prefix) {
      return new BlobListOption(UnifiedOpts.prefix(prefix));
    }

    /**
     * If specified, results are returned in a directory-like mode. Blobs whose names, after a
     * possible {@link #prefix(String)}, do not contain the '/' delimiter are returned as is. Blobs
     * whose names, after a possible {@link #prefix(String)}, contain the '/' delimiter, will have
     * their name truncated after the delimiter and will be returned as {@link Blob} objects where
     * only {@link Blob#getBlobId()}, {@link Blob#getSize()} and {@link Blob#isDirectory()} are set.
     * For such directory blobs, ({@link BlobId#getGeneration()} returns {@code null}), {@link
     * Blob#getSize()} returns {@code 0} while {@link Blob#isDirectory()} returns {@code true}.
     * Duplicate directory blobs are omitted.
     */
    @TransportCompatibility({Transport.HTTP, Transport.GRPC})
    public static BlobListOption currentDirectory() {
      return new BlobListOption(UnifiedOpts.currentDirectory());
    }

    /**
     * Returns an option to set a delimiter.
     *
     * @param delimiter generally '/' is the one used most often, but you can used other delimiters
     *     as well.
     */
    @TransportCompatibility({Transport.HTTP, Transport.GRPC})
    public static BlobListOption delimiter(@NonNull String delimiter) {
      return new BlobListOption(UnifiedOpts.delimiter(delimiter));
    }

    /**
     * Returns an option to set a startOffset to filter results to objects whose names are
     * lexicographically equal to or after startOffset. If endOffset is also set, the objects listed
     * have names between startOffset (inclusive) and endOffset (exclusive).
     *
     * @param startOffset startOffset to filter the results
     */
    @TransportCompatibility({Transport.HTTP, Transport.GRPC})
    public static BlobListOption startOffset(@NonNull String startOffset) {
      return new BlobListOption(UnifiedOpts.startOffset(startOffset));
    }

    /**
     * Returns an option to set a endOffset to filter results to objects whose names are
     * lexicographically before endOffset. If startOffset is also set, the objects listed have names
     * between startOffset (inclusive) and endOffset (exclusive).
     *
     * @param endOffset endOffset to filter the results
     */
    @TransportCompatibility({Transport.HTTP, Transport.GRPC})
    public static BlobListOption endOffset(@NonNull String endOffset) {
      return new BlobListOption(UnifiedOpts.endOffset(endOffset));
    }

    /**
     * Returns an option to set a glob pattern to filter results to blobs that match the pattern.
     *
     * @see <a href="https://cloud.google.com/storage/docs/json_api/v1/objects/list">List
     *     Objects</a>
     */
    @BetaApi
    @TransportCompatibility({Transport.HTTP, Transport.GRPC})
    public static BlobListOption matchGlob(@NonNull String glob) {
      return new BlobListOption(UnifiedOpts.matchGlob(glob));
    }

    /**
     * Returns an option for whether to include all Folders (including empty Folders) in response.
     */
    @TransportCompatibility({Transport.HTTP, Transport.GRPC})
    public static BlobListOption includeFolders(boolean includeFolders) {
      return new BlobListOption(UnifiedOpts.includeFoldersAsPrefixes(includeFolders));
    }

    /**
     * Returns an option which will cause blobs that end in exactly one instance of `delimiter` will
     * have their metadata included rather than being synthetic objects.
     *
     * @since 2.52.0
     */
    @TransportCompatibility({Transport.HTTP, Transport.GRPC})
    public static BlobListOption includeTrailingDelimiter() {
      return new BlobListOption(UnifiedOpts.includeTrailingDelimiter());
    }

    /**
     * Returns an option to define the billing user project. This option is required by buckets with
     * `requester_pays` flag enabled to assign operation costs.
     *
     * @param userProject projectId of the billing user project.
     */
    @TransportCompatibility({Transport.HTTP, Transport.GRPC})
    public static BlobListOption userProject(@NonNull String userProject) {
      return new BlobListOption(UnifiedOpts.userProject(userProject));
    }

    /**
     * If set to {@code true}, lists all versions of a blob. The default is {@code false}.
     *
     * @see <a href="https://cloud.google.com/storage/docs/object-versioning">Object Versioning</a>
     */
    @TransportCompatibility({Transport.HTTP, Transport.GRPC})
    public static BlobListOption versions(boolean versions) {
      return new BlobListOption(UnifiedOpts.versionsFilter(versions));
    }

    /**
     * Returns an option to specify the blob's fields to be returned by the RPC call. If this option
     * is not provided all blob's fields are returned. {@code BlobListOption.fields}) can be used to
     * specify only the fields of interest. Blob name and bucket are always returned, even if not
     * specified.
     */
    @TransportCompatibility({Transport.HTTP, Transport.GRPC})
    public static BlobListOption fields(BlobField... fields) {
      requireNonNull(fields, "fields must be non null");
      ImmutableSet<NamedField> set =
          Streams.concat(
                  Stream.of(NamedField.literal("nextPageToken"), NamedField.literal("prefixes")),
                  Streams.concat(BlobField.REQUIRED_FIELDS.stream(), Arrays.stream(fields))
                      .map(f -> NamedField.prefixed("items/", f)))
              .collect(ImmutableSet.toImmutableSet());
      return new BlobListOption(UnifiedOpts.fields(set));
    }

    /** Returns an option for whether the list result should include soft-deleted objects. */
    @TransportCompatibility({Transport.HTTP, Transport.GRPC})
    public static BlobListOption softDeleted(boolean softDeleted) {
      return new BlobListOption(UnifiedOpts.softDeleted(softDeleted));
    }

    /**
     * Returns an option to filter list results based on object attributes, such as object contexts.
     *
     * @param filter The filter string.
     */
    @TransportCompatibility({Transport.HTTP, Transport.GRPC})
    public static BlobListOption filter(String filter) {
      return new BlobListOption(UnifiedOpts.objectFilter(filter));
    }

    /**
     * A set of extra headers to be set for all requests performed within the scope of the operation
     * this option is passed to (a get, read, resumable upload etc).
     *
     * <p>If the same header name is specified across multiple options provided to a method, the
     * first occurrence will be the value included in the request(s).
     *
     * <p>The following headers are not allowed to be specified, and will result in an {@link
     * IllegalArgumentException}.
     *
     * <ol>
     *   <li>{@code Accept-Encoding}
     *   <li>{@code Cache-Control}
     *   <li>{@code Connection}
     *   <li>{@code Content-ID}
     *   <li>{@code Content-Length}
     *   <li>{@code Content-Range}
     *   <li>{@code Content-Transfer-Encoding}
     *   <li>{@code Content-Type}
     *   <li>{@code Date}
     *   <li>{@code ETag}
     *   <li>{@code If-Match}
     *   <li>{@code If-None-Match}
     *   <li>{@code Keep-Alive}
     *   <li>{@code Range}
     *   <li>{@code TE}
     *   <li>{@code Trailer}
     *   <li>{@code Transfer-Encoding}
     *   <li>{@code User-Agent}
     *   <li>{@code X-Goog-Api-Client}
     *   <li>{@code X-Goog-Content-Length-Range}
     *   <li>{@code X-Goog-Copy-Source-Encryption-Algorithm}
     *   <li>{@code X-Goog-Copy-Source-Encryption-Key}
     *   <li>{@code X-Goog-Copy-Source-Encryption-Key-Sha256}
     *   <li>{@code X-Goog-Encryption-Algorithm}
     *   <li>{@code X-Goog-Encryption-Key}
     *   <li>{@code X-Goog-Encryption-Key-Sha256}
     *   <li>{@code X-Goog-Gcs-Idempotency-Token}
     *   <li>{@code X-Goog-Meta-*}
     *   <li>{@code X-Goog-User-Project}
     *   <li>{@code X-HTTP-Method-Override}
     *   <li>{@code X-Upload-Content-Length}
     *   <li>{@code X-Upload-Content-Type}
     * </ol>
     *
     * @since 2.49.0
     */
    @TransportCompatibility({Transport.HTTP, Transport.GRPC})
    public static BlobListOption extraHeaders(@NonNull ImmutableMap<String, String> extraHeaders) {
      return new BlobListOption(UnifiedOpts.extraHeaders(extraHeaders));
    }

    /**
     * Deduplicate any options which are the same parameter. The value which comes last in {@code
     * os} will be the value included in the return.
     */
    public static BlobListOption[] dedupe(BlobListOption... os) {
      return Option.dedupe(BlobListOption[]::new, os);
    }

    /**
     * Deduplicate any options which are the same parameter.
     *
     * <p>The value which comes last in {@code collection} and {@code os} will be the value included
     * in the return. All options from {@code os} will override their counterparts in {@code
     * collection}.
     */
    public static BlobListOption[] dedupe(
        Collection<BlobListOption> collection, BlobListOption... os) {
      return Option.dedupe(BlobListOption[]::new, collection, os);
    }

    /**
     * Deduplicate any options which are the same parameter.
     *
     * <p>The value which comes last in {@code collection} and {@code os} will be the value included
     * in the return. All options from {@code os} will override their counterparts in {@code
     * collection}.
     */
    public static BlobListOption[] dedupe(BlobListOption[] array, BlobListOption... os) {
      return Option.dedupe(BlobListOption[]::new, array, os);
    }
  }

  /** Class for specifying Post Policy V4 options. * */
  class PostPolicyV4Option implements Serializable {
    private static final long serialVersionUID = -1592545784993528897L;
    private final PostPolicyV4Option.Option option;
    private final Object value;

    @TransportCompatibility(Transport.HTTP)
    enum Option {
      PATH_STYLE,
      VIRTUAL_HOSTED_STYLE,
      BUCKET_BOUND_HOST_NAME,
      SERVICE_ACCOUNT_CRED
    }

    private PostPolicyV4Option(Option option, Object value) {
      this.option = option;
      this.value = value;
    }

    PostPolicyV4Option.Option getOption() {
      return option;
    }

    Object getValue() {
      return value;
    }

    /**
     * Provides a service account signer to sign the policy. If not provided an attempt is made to
     * get it from the environment.
     *
     * @see <a href="https://cloud.google.com/storage/docs/authentication#service_accounts">Service
     *     Accounts</a>
     */
    @TransportCompatibility(Transport.HTTP)
    public static PostPolicyV4Option signWith(ServiceAccountSigner signer) {
      return new PostPolicyV4Option(PostPolicyV4Option.Option.SERVICE_ACCOUNT_CRED, signer);
    }

    /**
     * Use a virtual hosted-style hostname, which adds the bucket into the host portion of the URI
     * rather than the path, e.g. 'https://mybucket.storage.googleapis.com/...'. The bucket name is
     * obtained from the resource passed in.
     *
     * @see <a href="https://cloud.google.com/storage/docs/request-endpoints">Request Endpoints</a>
     */
    @TransportCompatibility(Transport.HTTP)
    public static PostPolicyV4Option withVirtualHostedStyle() {
      return new PostPolicyV4Option(PostPolicyV4Option.Option.VIRTUAL_HOSTED_STYLE, "");
    }

    /**
     * Generates a path-style URL, which places the bucket name in the path portion of the URL
     * instead of in the hostname, e.g 'https://storage.googleapis.com/mybucket/...'. Note that this
     * cannot be used alongside {@code withVirtualHostedStyle()}. Virtual hosted-style URLs, which
     * can be used via the {@code withVirtualHostedStyle()} method, should generally be preferred
     * instead of path-style URLs.
     *
     * @see <a href="https://cloud.google.com/storage/docs/request-endpoints">Request Endpoints</a>
     */
    @TransportCompatibility(Transport.HTTP)
    public static PostPolicyV4Option withPathStyle() {
      return new PostPolicyV4Option(PostPolicyV4Option.Option.PATH_STYLE, "");
    }

    /**
     * Use a bucket-bound hostname, which replaces the storage.googleapis.com host with the name of
     * a CNAME bucket, e.g. a bucket named 'gcs-subdomain.my.domain.tld', or a Google Cloud Load
     * Balancer which routes to a bucket you own, e.g. 'my-load-balancer-domain.tld'. Note that this
     * cannot be used alongside {@code withVirtualHostedStyle()} or {@code withPathStyle()}. This
     * method signature uses HTTP for the URI scheme, and is equivalent to calling {@code
     * withBucketBoundHostname("...", UriScheme.HTTP).}
     *
     * @see <a href="https://cloud.google.com/storage/docs/request-endpoints#cname">CNAME
     *     Redirects</a>
     * @see <a
     *     href="https://cloud.google.com/load-balancing/docs/https/adding-backend-buckets-to-load-balancers">
     *     GCLB Redirects</a>
     */
    @TransportCompatibility(Transport.HTTP)
    public static PostPolicyV4Option withBucketBoundHostname(String bucketBoundHostname) {
      return withBucketBoundHostname(bucketBoundHostname, Storage.UriScheme.HTTP);
    }

    /**
     * Use a bucket-bound hostname, which replaces the storage.googleapis.com host with the name of
     * a CNAME bucket, e.g. a bucket named 'gcs-subdomain.my.domain.tld', or a Google Cloud Load
     * Balancer which routes to a bucket you own, e.g. 'my-load-balancer-domain.tld'. Note that this
     * cannot be used alongside {@code withVirtualHostedStyle()} or {@code withPathStyle()}. The
     * bucket name itself should not include the URI scheme (http or https), so it is specified via
     * a local enum.
     *
     * @see <a href="https://cloud.google.com/storage/docs/request-endpoints#cname">CNAME
     *     Redirects</a>
     * @see <a
     *     href="https://cloud.google.com/load-balancing/docs/https/adding-backend-buckets-to-load-balancers">
     *     GCLB Redirects</a>
     */
    @TransportCompatibility(Transport.HTTP)
    public static PostPolicyV4Option withBucketBoundHostname(
        String bucketBoundHostname, Storage.UriScheme uriScheme) {
      return new PostPolicyV4Option(
          PostPolicyV4Option.Option.BUCKET_BOUND_HOST_NAME,
          uriScheme.getScheme() + "://" + bucketBoundHostname);
    }
  }

  /** Class for specifying signed URL options. */
  class SignUrlOption implements Serializable {

    private static final long serialVersionUID = -3165388740755311106L;

    private final Option option;
    private final Object value;

    @TransportCompatibility(Transport.HTTP)
    enum Option {
      HTTP_METHOD,
      CONTENT_TYPE,
      MD5,
      EXT_HEADERS,
      SERVICE_ACCOUNT_CRED,
      SIGNATURE_VERSION,
      HOST_NAME,
      PATH_STYLE,
      VIRTUAL_HOSTED_STYLE,
      BUCKET_BOUND_HOST_NAME,
      QUERY_PARAMS
    }

    @TransportCompatibility(Transport.HTTP)
    enum SignatureVersion {
      V2,
      V4
    }

    private SignUrlOption(Option option, Object value) {
      this.option = option;
      this.value = value;
    }

    Option getOption() {
      return option;
    }

    Object getValue() {
      return value;
    }

    /**
     * The HTTP method to be used with the signed URL. If this method is not called, defaults to
     * GET.
     */
    @TransportCompatibility(Transport.HTTP)
    public static SignUrlOption httpMethod(HttpMethod httpMethod) {
      return new SignUrlOption(Option.HTTP_METHOD, httpMethod);
    }

    /**
     * Use it if signature should include the blob's content-type. When used, users of the signed
     * URL should include the blob's content-type with their request. If using this URL from a
     * browser, you must include a content type that matches what the browser will send.
     */
    @TransportCompatibility(Transport.HTTP)
    public static SignUrlOption withContentType() {
      return new SignUrlOption(Option.CONTENT_TYPE, true);
    }

    /**
     * Use it if signature should include the blob's md5. When used, users of the signed URL should
     * include the blob's md5 with their request.
     */
    @TransportCompatibility(Transport.HTTP)
    public static SignUrlOption withMd5() {
      return new SignUrlOption(Option.MD5, true);
    }

    /**
     * Use it if signature should include the blob's canonicalized extended headers. When used,
     * users of the signed URL should include the canonicalized extended headers with their request.
     *
     * @see <a href="https://cloud.google.com/storage/docs/xml-api/reference-headers">Request
     *     Headers</a>
     */
    @TransportCompatibility(Transport.HTTP)
    public static SignUrlOption withExtHeaders(Map<String, String> extHeaders) {
      return new SignUrlOption(Option.EXT_HEADERS, extHeaders);
    }

    /**
     * Use if signature version should be V2. This is the default if neither this or {@code
     * withV4Signature()} is called.
     */
    @TransportCompatibility(Transport.HTTP)
    public static SignUrlOption withV2Signature() {
      return new SignUrlOption(Option.SIGNATURE_VERSION, SignatureVersion.V2);
    }

    /**
     * Use if signature version should be V4. Note that V4 Signed URLs can't have an expiration
     * longer than 7 days. V2 will be the default if neither this or {@code withV2Signature()} is
     * called.
     */
    @TransportCompatibility(Transport.HTTP)
    public static SignUrlOption withV4Signature() {
      return new SignUrlOption(Option.SIGNATURE_VERSION, SignatureVersion.V4);
    }

    /**
     * Provides a service account signer to sign the URL. If not provided an attempt is made to get
     * it from the environment.
     *
     * @see <a href="https://cloud.google.com/storage/docs/authentication#service_accounts">Service
     *     Accounts</a>
     */
    @TransportCompatibility(Transport.HTTP)
    public static SignUrlOption signWith(ServiceAccountSigner signer) {
      return new SignUrlOption(Option.SERVICE_ACCOUNT_CRED, signer);
    }

    /**
     * Use a different host name than the default host name 'storage.googleapis.com'. This option is
     * particularly useful for developers to point requests to an alternate endpoint (e.g. a staging
     * environment or sending requests through VPC). If using this with the {@code
     * withVirtualHostedStyle()} method, you should omit the bucket name from the hostname, as it
     * automatically gets prepended to the hostname for virtual hosted-style URLs.
     */
    @TransportCompatibility(Transport.HTTP)
    public static SignUrlOption withHostName(String hostName) {
      return new SignUrlOption(Option.HOST_NAME, hostName);
    }

    /**
     * Use a virtual hosted-style hostname, which adds the bucket into the host portion of the URI
     * rather than the path, e.g. 'https://mybucket.storage.googleapis.com/...'. The bucket name is
     * obtained from the resource passed in. For V4 signing, this also sets the "host" header in the
     * canonicalized extension headers to the virtual hosted-style host, unless that header is
     * supplied via the {@code withExtHeaders()} method.
     *
     * @see <a href="https://cloud.google.com/storage/docs/request-endpoints">Request Endpoints</a>
     */
    @TransportCompatibility(Transport.HTTP)
    public static SignUrlOption withVirtualHostedStyle() {
      return new SignUrlOption(Option.VIRTUAL_HOSTED_STYLE, "");
    }

    /**
     * Generates a path-style URL, which places the bucket name in the path portion of the URL
     * instead of in the hostname, e.g 'https://storage.googleapis.com/mybucket/...'. This cannot be
     * used alongside {@code withVirtualHostedStyle()}. Virtual hosted-style URLs, which can be used
     * via the {@code withVirtualHostedStyle()} method, should generally be preferred instead of
     * path-style URLs.
     *
     * @see <a href="https://cloud.google.com/storage/docs/request-endpoints">Request Endpoints</a>
     */
    @TransportCompatibility(Transport.HTTP)
    public static SignUrlOption withPathStyle() {
      return new SignUrlOption(Option.PATH_STYLE, "");
    }

    /**
     * Use a bucket-bound hostname, which replaces the storage.googleapis.com host with the name of
     * a CNAME bucket, e.g. a bucket named 'gcs-subdomain.my.domain.tld', or a Google Cloud Load
     * Balancer which routes to a bucket you own, e.g. 'my-load-balancer-domain.tld'. This cannot be
     * used alongside {@code withVirtualHostedStyle()} or {@code withPathStyle()}. This method
     * signature uses HTTP for the URI scheme, and is equivalent to calling {@code
     * withBucketBoundHostname("...", UriScheme.HTTP).}
     *
     * @see <a href="https://cloud.google.com/storage/docs/request-endpoints#cname">CNAME
     *     Redirects</a>
     * @see <a
     *     href="https://cloud.google.com/load-balancing/docs/https/adding-backend-buckets-to-load-balancers">
     *     GCLB Redirects</a>
     */
    @TransportCompatibility(Transport.HTTP)
    public static SignUrlOption withBucketBoundHostname(String bucketBoundHostname) {
      return withBucketBoundHostname(bucketBoundHostname, UriScheme.HTTP);
    }

    /**
     * Use a bucket-bound hostname, which replaces the storage.googleapis.com host with the name of
     * a CNAME bucket, e.g. a bucket named 'gcs-subdomain.my.domain.tld', or a Google Cloud Load
     * Balancer which routes to a bucket you own, e.g. 'my-load-balancer-domain.tld'. Note that this
     * cannot be used alongside {@code withVirtualHostedStyle()} or {@code withPathStyle()}. The
     * bucket name itself should not include the URI scheme (http or https), so it is specified via
     * a local enum.
     *
     * @see <a href="https://cloud.google.com/storage/docs/request-endpoints#cname">CNAME
     *     Redirects</a>
     * @see <a
     *     href="https://cloud.google.com/load-balancing/docs/https/adding-backend-buckets-to-load-balancers">
     *     GCLB Redirects</a>
     */
    @TransportCompatibility(Transport.HTTP)
    public static SignUrlOption withBucketBoundHostname(
        String bucketBoundHostname, UriScheme uriScheme) {
      return new SignUrlOption(
          Option.BUCKET_BOUND_HOST_NAME, uriScheme.getScheme() + "://" + bucketBoundHostname);
    }

    /**
     * Use if the URL should contain additional query parameters.
     *
     * <p>Warning: For V2 Signed URLs, it is possible for query parameters to be altered after the
     * URL has been signed, as the parameters are not used to compute the signature. The V4 signing
     * method should be preferred when supplying additional query parameters, as the parameters
     * cannot be added, removed, or otherwise altered after a V4 signature is generated.
     *
     * @see <a href="https://cloud.google.com/storage/docs/authentication/canonical-requests">
     *     Canonical Requests</a>
     * @see <a href="https://cloud.google.com/storage/docs/access-control/signed-urls-v2">V2 Signing
     *     Process</a>
     */
    @TransportCompatibility(Transport.HTTP)
    public static SignUrlOption withQueryParams(Map<String, String> queryParams) {
      return new SignUrlOption(Option.QUERY_PARAMS, queryParams);
    }
  }

  /**
   * A class to contain all information needed for a Google Cloud Storage Compose operation.
   *
   * @see <a href="https://cloud.google.com/storage/docs/composite-objects#_Compose">Compose
   *     Operation</a>
   */
  @TransportCompatibility({Transport.HTTP, Transport.GRPC})
  class ComposeRequest implements Serializable {

    private static final long serialVersionUID = 6612204553167273919L;

    private final List<SourceBlob> sourceBlobs;
    private final BlobInfo target;
    private final List<BlobTargetOption> targetOptions;

    private transient Opts<ObjectTargetOpt> targetOpts;

    /** Class for Compose source blobs. */
    @TransportCompatibility({Transport.HTTP, Transport.GRPC})
    public static class SourceBlob implements Serializable {

      private static final long serialVersionUID = -157636474404489874L;

      final String name;
      final Long generation;

      SourceBlob(String name) {
        this(name, null);
      }

      SourceBlob(String name, Long generation) {
        this.name = name;
        this.generation = generation;
      }

      public String getName() {
        return name;
      }

      public Long getGeneration() {
        return generation;
      }
    }

    @TransportCompatibility({Transport.HTTP, Transport.GRPC})
    public static class Builder {

      private final List<SourceBlob> sourceBlobs = new LinkedList<>();
      private final Set<BlobTargetOption> targetOptions = new LinkedHashSet<>();
      private BlobInfo target;
      private Opts<ObjectTargetOpt> opts = Opts.empty();

      /** Add source blobs for compose operation. */
      public Builder addSource(Iterable<String> blobs) {
        for (String blob : blobs) {
          sourceBlobs.add(new SourceBlob(blob));
        }
        return this;
      }

      /** Add source blobs for compose operation. */
      public Builder addSource(String... blobs) {
        return addSource(Arrays.asList(blobs));
      }

      /** Add a source with a specific generation to match. */
      public Builder addSource(String blob, long generation) {
        sourceBlobs.add(new SourceBlob(blob, generation));
        return this;
      }

      /** Sets compose operation's target blob. */
      public Builder setTarget(BlobInfo target) {
        this.target = target;
        return this;
      }

      Builder setTargetOpts(Opts<ObjectTargetOpt> opts) {
        this.opts = opts;
        return this;
      }

      /** Sets compose operation's target blob options. */
      public Builder setTargetOptions(BlobTargetOption... options) {
        Collections.addAll(targetOptions, options);
        return this;
      }

      /** Sets compose operation's target blob options. */
      public Builder setTargetOptions(Iterable<BlobTargetOption> options) {
        Iterables.addAll(targetOptions, options);
        return this;
      }

      /** Creates a {@code ComposeRequest} object. */
      public ComposeRequest build() {
        checkArgument(!sourceBlobs.isEmpty());
        checkNotNull(target);
        checkNotNull(opts);
        return new ComposeRequest(this);
      }
    }

    private ComposeRequest(Builder builder) {
      sourceBlobs = ImmutableList.copyOf(builder.sourceBlobs);
      target = builder.target;
      // keep targetOptions for serialization even though we will read targetOpts
      targetOptions = ImmutableList.copyOf(builder.targetOptions);
      targetOpts = builder.opts.prepend(Opts.unwrap(targetOptions).resolveFrom(target));
    }

    /** Returns compose operation's source blobs. */
    public List<SourceBlob> getSourceBlobs() {
      return sourceBlobs;
    }

    /** Returns compose operation's target blob. */
    public BlobInfo getTarget() {
      return target;
    }

    /** Returns compose operation's target blob's options. */
    public List<BlobTargetOption> getTargetOptions() {
      return targetOptions;
    }

    @InternalApi
    Opts<ObjectTargetOpt> getTargetOpts() {
      return targetOpts;
    }

    private void readObject(ObjectInputStream in) throws IOException, ClassNotFoundException {
      in.defaultReadObject();
      if (this.targetOptions != null) {
        this.targetOpts = Opts.unwrap(this.targetOptions);
      } else {
        this.targetOpts = Opts.empty();
      }
    }

    /**
     * Creates a {@code ComposeRequest} object.
     *
     * @param sources source blobs names
     * @param target target blob
     */
    @TransportCompatibility({Transport.HTTP, Transport.GRPC})
    public static ComposeRequest of(Iterable<String> sources, BlobInfo target) {
      return newBuilder().setTarget(target).addSource(sources).build();
    }

    /**
     * Creates a {@code ComposeRequest} object.
     *
     * @param bucket name of the bucket where the compose operation takes place
     * @param sources source blobs names
     * @param target target blob name
     */
    @TransportCompatibility({Transport.HTTP, Transport.GRPC})
    public static ComposeRequest of(String bucket, Iterable<String> sources, String target) {
      return of(sources, BlobInfo.newBuilder(BlobId.of(bucket, target)).build());
    }

    /** Returns a {@code ComposeRequest} builder. */
    @TransportCompatibility({Transport.HTTP, Transport.GRPC})
    public static Builder newBuilder() {
      return new Builder();
    }
  }

  /** A class to contain all information needed for a Google Cloud Storage Copy operation. */
  @TransportCompatibility({Transport.HTTP, Transport.GRPC})
  class CopyRequest implements Serializable {

    private static final long serialVersionUID = 5670794463350011330L;

    private final BlobId source;
    private final List<BlobSourceOption> sourceOptions;
    private final boolean overrideInfo;
    private final BlobInfo target;
    private final List<BlobTargetOption> targetOptions;
    private final Long megabytesCopiedPerChunk;

    public static class Builder {

      private final Set<BlobSourceOption> sourceOptions = new LinkedHashSet<>();
      private final Set<BlobTargetOption> targetOptions = new LinkedHashSet<>();
      private BlobId source;
      private boolean overrideInfo;
      private BlobInfo target;
      private Long megabytesCopiedPerChunk;

      /**
       * Sets the blob to copy given bucket and blob name.
       *
       * @return the builder
       */
      public Builder setSource(String bucket, String blob) {
        this.source = BlobId.of(bucket, blob);
        return this;
      }

      /**
       * Sets the blob to copy given a {@link BlobId}.
       *
       * @return the builder
       */
      public Builder setSource(BlobId source) {
        this.source = source;
        return this;
      }

      /**
       * Sets blob's source options.
       *
       * @return the builder
       */
      public Builder setSourceOptions(BlobSourceOption... options) {
        Collections.addAll(sourceOptions, options);
        return this;
      }

      /**
       * Sets blob's source options.
       *
       * @return the builder
       */
      public Builder setSourceOptions(Iterable<BlobSourceOption> options) {
        Iterables.addAll(sourceOptions, options);
        return this;
      }

      /**
       * Sets the copy target. Target blob information is copied from source.
       *
       * @return the builder
       */
      public Builder setTarget(BlobId targetId) {
        this.overrideInfo = false;
        this.target = BlobInfo.newBuilder(targetId).build();
        return this;
      }

      /**
       * Sets the copy target. Target blob information is copied from source, except for those
       * options specified in {@code options}.
       *
       * @return the builder
       */
      public Builder setTarget(BlobId targetId, BlobTargetOption... options) {
        this.overrideInfo = false;
        this.target = BlobInfo.newBuilder(targetId).build();
        Collections.addAll(targetOptions, options);
        return this;
      }

      /**
       * Sets the copy target and target options. {@code target} parameter is used to override
       * source blob information (e.g. {@code contentType}, {@code contentLanguage}). Target blob
       * information is set exactly to {@code target}, no information is inherited from the source
       * blob.
       *
       * @return the builder
       */
      public Builder setTarget(BlobInfo target, BlobTargetOption... options) {
        this.overrideInfo = true;
        this.target = checkNotNull(target);
        Collections.addAll(targetOptions, options);
        return this;
      }

      /**
       * Sets the copy target and target options. {@code target} parameter is used to override
       * source blob information (e.g. {@code contentType}, {@code contentLanguage}). Target blob
       * information is set exactly to {@code target}, no information is inherited from the source
       * blob.
       *
       * @return the builder
       */
      public Builder setTarget(BlobInfo target, Iterable<BlobTargetOption> options) {
        this.overrideInfo = true;
        this.target = checkNotNull(target);
        Iterables.addAll(targetOptions, options);
        return this;
      }

      /**
       * Sets the copy target and target options. Target blob information is copied from source,
       * except for those options specified in {@code options}.
       *
       * @return the builder
       */
      public Builder setTarget(BlobId targetId, Iterable<BlobTargetOption> options) {
        this.overrideInfo = false;
        this.target = BlobInfo.newBuilder(targetId).build();
        Iterables.addAll(targetOptions, options);
        return this;
      }

      /**
       * Sets the maximum number of megabytes to copy for each RPC call. This parameter is ignored
       * if source and target blob share the same location and storage class as copy is made with
       * one single RPC.
       *
       * @return the builder
       */
      public Builder setMegabytesCopiedPerChunk(Long megabytesCopiedPerChunk) {
        this.megabytesCopiedPerChunk = megabytesCopiedPerChunk;
        return this;
      }

      /** Creates a {@code CopyRequest} object. */
      public CopyRequest build() {
        return new CopyRequest(this);
      }
    }

    private CopyRequest(Builder builder) {
      source = checkNotNull(builder.source);
      sourceOptions = ImmutableList.copyOf(builder.sourceOptions);
      overrideInfo = builder.overrideInfo;
      target = checkNotNull(builder.target);
      targetOptions = ImmutableList.copyOf(builder.targetOptions);
      megabytesCopiedPerChunk = builder.megabytesCopiedPerChunk;
    }

    /** Returns the blob to copy, as a {@link BlobId}. */
    public BlobId getSource() {
      return source;
    }

    /** Returns blob's source options. */
    public List<BlobSourceOption> getSourceOptions() {
      return sourceOptions;
    }

    /** Returns the {@link BlobInfo} for the target blob. */
    public BlobInfo getTarget() {
      return target;
    }

    /**
     * Returns whether to override the target blob information with {@link #getTarget()}. If {@code
     * true}, the value of {@link #getTarget()} is used to replace source blob information (e.g.
     * {@code contentType}, {@code contentLanguage}). Target blob information is set exactly to this
     * value, no information is inherited from the source blob. If {@code false}, target blob
     * information is inherited from the source blob.
     */
    public boolean overrideInfo() {
      return overrideInfo;
    }

    /** Returns blob's target options. */
    public List<BlobTargetOption> getTargetOptions() {
      return targetOptions;
    }

    /**
     * Returns the maximum number of megabytes to copy for each RPC call. This parameter is ignored
     * if source and target blob share the same location and storage class as copy is made with one
     * single RPC.
     */
    public Long getMegabytesCopiedPerChunk() {
      return megabytesCopiedPerChunk;
    }

    /**
     * Creates a copy request. {@code target} parameter is used to override source blob information
     * (e.g. {@code contentType}, {@code contentLanguage}).
     *
     * @param sourceBucket name of the bucket containing the source blob
     * @param sourceBlob name of the source blob
     * @param target a {@code BlobInfo} object for the target blob
     * @return a copy request
     */
    public static CopyRequest of(String sourceBucket, String sourceBlob, BlobInfo target) {
      return newBuilder().setSource(sourceBucket, sourceBlob).setTarget(target).build();
    }

    /**
     * Creates a copy request. {@code target} parameter is used to replace source blob information
     * (e.g. {@code contentType}, {@code contentLanguage}). Target blob information is set exactly
     * to {@code target}, no information is inherited from the source blob.
     *
     * @param sourceBlobId a {@code BlobId} object for the source blob
     * @param target a {@code BlobInfo} object for the target blob
     * @return a copy request
     */
    public static CopyRequest of(BlobId sourceBlobId, BlobInfo target) {
      return newBuilder().setSource(sourceBlobId).setTarget(target).build();
    }

    /**
     * Creates a copy request. Target blob information is copied from source.
     *
     * @param sourceBucket name of the bucket containing both the source and the target blob
     * @param sourceBlob name of the source blob
     * @param targetBlob name of the target blob
     * @return a copy request
     */
    public static CopyRequest of(String sourceBucket, String sourceBlob, String targetBlob) {
      return CopyRequest.newBuilder()
          .setSource(sourceBucket, sourceBlob)
          .setTarget(BlobId.of(sourceBucket, targetBlob))
          .build();
    }

    /**
     * Creates a copy request. Target blob information is copied from source.
     *
     * @param sourceBucket name of the bucket containing the source blob
     * @param sourceBlob name of the source blob
     * @param target a {@code BlobId} object for the target blob
     * @return a copy request
     */
    public static CopyRequest of(String sourceBucket, String sourceBlob, BlobId target) {
      return newBuilder().setSource(sourceBucket, sourceBlob).setTarget(target).build();
    }

    /**
     * Creates a copy request. Target blob information is copied from source.
     *
     * @param sourceBlobId a {@code BlobId} object for the source blob
     * @param targetBlob name of the target blob, in the same bucket of the source blob
     * @return a copy request
     */
    public static CopyRequest of(BlobId sourceBlobId, String targetBlob) {
      return CopyRequest.newBuilder()
          .setSource(sourceBlobId)
          .setTarget(BlobId.of(sourceBlobId.getBucket(), targetBlob))
          .build();
    }

    /**
     * Creates a copy request. Target blob information is copied from source.
     *
     * @param sourceBlobId a {@code BlobId} object for the source blob
     * @param targetBlobId a {@code BlobId} object for the target blob
     * @return a copy request
     */
    public static CopyRequest of(BlobId sourceBlobId, BlobId targetBlobId) {
      return CopyRequest.newBuilder().setSource(sourceBlobId).setTarget(targetBlobId).build();
    }

    /** Creates a builder for {@code CopyRequest} objects. */
    public static Builder newBuilder() {
      return new Builder();
    }
  }

  /**
   * A class to contain all information needed for a Google Cloud Storage Object Move.
   *
   * @since 2.48.0
   * @see Storage#moveBlob(MoveBlobRequest)
   */
  @TransportCompatibility({Transport.HTTP, Transport.GRPC})
  final class MoveBlobRequest {
    private final BlobId source;
    private final BlobId target;
    private final ImmutableList<BlobSourceOption> sourceOptions;
    private final ImmutableList<BlobTargetOption> targetOptions;

    MoveBlobRequest(
        BlobId source,
        BlobId target,
        ImmutableList<BlobSourceOption> sourceOptions,
        ImmutableList<BlobTargetOption> targetOptions) {
      this.source = source;
      this.target = target;
      this.sourceOptions = sourceOptions;
      this.targetOptions = targetOptions;
    }

    public BlobId getSource() {
      return source;
    }

    public BlobId getTarget() {
      return target;
    }

    public List<BlobSourceOption> getSourceOptions() {
      return sourceOptions;
    }

    public List<BlobTargetOption> getTargetOptions() {
      return targetOptions;
    }

    public Builder toBuilder() {
      return new Builder(source, target, sourceOptions, targetOptions);
    }

    public static Builder newBuilder() {
      return new Builder();
    }

    @Override
    public boolean equals(Object o) {
      if (this == o) {
        return true;
      }
      if (!(o instanceof MoveBlobRequest)) {
        return false;
      }
      MoveBlobRequest that = (MoveBlobRequest) o;
      return Objects.equals(source, that.source)
          && Objects.equals(target, that.target)
          && Objects.equals(sourceOptions, that.sourceOptions)
          && Objects.equals(targetOptions, that.targetOptions);
    }

    @Override
    public int hashCode() {
      return Objects.hash(source, target, sourceOptions, targetOptions);
    }

    @Override
    public String toString() {
      return MoreObjects.toStringHelper(this)
          .add("source", source)
          .add("target", target)
          .add("sourceOptions", sourceOptions)
          .add("targetOptions", targetOptions)
          .toString();
    }

    public static final class Builder {

      private BlobId source;
      private BlobId target;
      private ImmutableList<BlobSourceOption> sourceOptions;
      private ImmutableList<BlobTargetOption> targetOptions;

      private Builder() {
        this(null, null, ImmutableList.of(), ImmutableList.of());
      }

      private Builder(
          BlobId source,
          BlobId target,
          ImmutableList<BlobSourceOption> sourceOptions,
          ImmutableList<BlobTargetOption> targetOptions) {
        this.source = source;
        this.target = target;
        this.sourceOptions = sourceOptions;
        this.targetOptions = targetOptions;
      }

      public Builder setSource(BlobId source) {
        this.source = requireNonNull(source, "source must be non null");
        return this;
      }

      public Builder setTarget(BlobId target) {
        this.target = requireNonNull(target, "target must be non null");
        return this;
      }

      public Builder setSourceOptions(Iterable<BlobSourceOption> sourceOptions) {
        this.sourceOptions =
            ImmutableList.copyOf(requireNonNull(sourceOptions, "sourceOptions must be non null"));
        return this;
      }

      public Builder setTargetOptions(Iterable<BlobTargetOption> targetOptions) {
        this.targetOptions =
            ImmutableList.copyOf(requireNonNull(targetOptions, "targetOptions must be non null"));
        return this;
      }

      public Builder setSourceOptions(BlobSourceOption... sourceOptions) {
        this.sourceOptions =
            ImmutableList.copyOf(requireNonNull(sourceOptions, "sourceOptions must be non null"));
        return this;
      }

      public Builder setTargetOptions(BlobTargetOption... targetOptions) {
        this.targetOptions =
            ImmutableList.copyOf(requireNonNull(targetOptions, "targetOptions must be non null"));
        return this;
      }

      public MoveBlobRequest build() {
        return new MoveBlobRequest(
            requireNonNull(source, "source must be non null"),
            requireNonNull(target, "target must be non null"),
            sourceOptions,
            targetOptions);
      }
    }
  }

  /**
   * Creates a new bucket.
   *
   * <p>Accepts an optional userProject {@link BucketTargetOption} option which defines the project
   * id to assign operational costs.
   *
   * <p>Example of creating a bucket.
   *
   * <pre>{@code
   * String bucketName = "my-unique-bucket";
   * Bucket bucket = storage.create(BucketInfo.of(bucketName));
   * }</pre>
   *
   * <p>Example of creating a bucket with storage class and location.
   *
   * <pre>{@code
   * String bucketName = "my-unique-bucket";
   * Bucket bucket = storage.create(BucketInfo.newBuilder(bucketName)
   *     // See here for possible values: http://g.co/cloud/storage/docs/storage-classes
   *     .setStorageClass(StorageClass.COLDLINE)
   *     // Possible values: http://g.co/cloud/storage/docs/bucket-locations#location-mr
   *     .setLocation("asia")
   *     .build());
   * }</pre>
   *
   * @return a complete bucket
   * @throws StorageException upon failure
   */
  @TransportCompatibility({Transport.HTTP, Transport.GRPC})
  Bucket create(BucketInfo bucketInfo, BucketTargetOption... options);

  /**
   * Creates a new blob with no content. Note that all <a
   * href="https://cloud.google.com/storage/docs/metadata#fixed">non-editable metadata</a>, such as
   * generation or metageneration, will be ignored even if it's present in the provided BlobInfo
   * object.
   *
   * <p>Example of creating a blob with no content.
   *
   * <pre>{@code
   * String bucketName = "my-unique-bucket";
   * String blobName = "my-blob-name";
   * BlobId blobId = BlobId.of(bucketName, blobName);
   * BlobInfo blobInfo = BlobInfo.newBuilder(blobId).setContentType("text/plain").build();
   * Blob blob = storage.create(blobInfo);
   * }</pre>
   *
   * @return a {@code Blob} with complete information
   * @throws StorageException upon failure
   */
  @TransportCompatibility({Transport.HTTP, Transport.GRPC})
  Blob create(BlobInfo blobInfo, BlobTargetOption... options);

  /**
   * Creates a new blob. Direct upload is used to upload {@code content}. For large content, {@link
   * #writer} is recommended as it uses resumable upload. MD5 and CRC32C hashes of {@code content}
   * are computed and used for validating transferred data. Accepts an optional userProject {@link
   * BlobGetOption} option which defines the project id to assign operational costs. The content
   * type is detected from the blob name if not explicitly set. Note that all <a
   * href="https://cloud.google.com/storage/docs/metadata#fixed">non-editable metadata</a>, such as
   * generation or metageneration, will be ignored even if it's present in the provided BlobInfo
   * object.
   *
   * <p>Example of creating a blob from a byte array:
   *
   * <pre>{@code
   * String bucketName = "my-unique-bucket";
   * String blobName = "my-blob-name";
   * BlobId blobId = BlobId.of(bucketName, blobName);
   * BlobInfo blobInfo = BlobInfo.newBuilder(blobId).setContentType("text/plain").build();
   * Blob blob = storage.create(blobInfo, "Hello, World!".getBytes(UTF_8));
   * }</pre>
   *
   * @return a {@code Blob} with complete information
   * @throws StorageException upon failure
   * @see <a href="https://cloud.google.com/storage/docs/hashes-etags">Hashes and ETags</a>
   */
  @TransportCompatibility({Transport.HTTP, Transport.GRPC})
  Blob create(BlobInfo blobInfo, byte[] content, BlobTargetOption... options);

  /**
   * Creates a new blob with the sub array of the given byte array. Direct upload is used to upload
   * {@code content}. For large content, {@link #writer} is recommended as it uses resumable upload.
   * MD5 and CRC32C hashes of {@code content} are computed and used for validating transferred data.
   * Accepts a userProject {@link BlobGetOption} option, which defines the project id to assign
   * operational costs. Note that all <a
   * href="https://cloud.google.com/storage/docs/metadata#fixed">non-editable metadata</a>, such as
   * generation or metageneration, will be ignored even if it's present in the provided BlobInfo
   * object.
   *
   * <p>Example of creating a blob from a byte array:
   *
   * <pre>{@code
   * String bucketName = "my-unique-bucket";
   * String blobName = "my-blob-name";
   * BlobId blobId = BlobId.of(bucketName, blobName);
   * BlobInfo blobInfo = BlobInfo.newBuilder(blobId).setContentType("text/plain").build();
   * Blob blob = storage.create(blobInfo, "Hello, World!".getBytes(UTF_8), 7, 5);
   * }</pre>
   *
   * @return a {@code Blob} with complete information
   * @throws StorageException upon failure
   * @see <a href="https://cloud.google.com/storage/docs/hashes-etags">Hashes and ETags</a>
   */
  @TransportCompatibility({Transport.HTTP, Transport.GRPC})
  Blob create(
      BlobInfo blobInfo, byte[] content, int offset, int length, BlobTargetOption... options);

  /**
   * Creates a new blob. Direct upload is used to upload {@code content}. For large content, {@link
   * #writer} is recommended as it uses resumable upload. By default any MD5 and CRC32C values in
   * the given {@code blobInfo} are ignored unless requested via the {@code
   * BlobWriteOption.md5Match} and {@code BlobWriteOption.crc32cMatch} options. The given input
   * stream is closed upon success. Note that all <a
   * href="https://cloud.google.com/storage/docs/metadata#fixed">non-editable metadata</a>, such as
   * generation or metageneration, will be ignored even if it's present in the provided BlobInfo
   * object.
   *
   * <p>This method is marked as {@link Deprecated} because it cannot safely retry, given that it
   * accepts an {@link InputStream} which can only be consumed once.
   *
   * <p>Example of creating a blob from an input stream.
   *
   * <pre>{@code
   * String bucketName = "my-unique-bucket";
   * String blobName = "my-blob-name";
   * InputStream content = new ByteArrayInputStream("Hello, World!".getBytes(UTF_8));
   * BlobId blobId = BlobId.of(bucketName, blobName);
   * BlobInfo blobInfo = BlobInfo.newBuilder(blobId).setContentType("text/plain").build();
   * Blob blob = storage.create(blobInfo, content);
   * }</pre>
   *
   * <p>Example of uploading an encrypted blob.
   *
   * <pre>{@code
   * String bucketName = "my-unique-bucket";
   * String blobName = "my-blob-name";
   * String encryptionKey = "my_encryption_key";
   * InputStream content = new ByteArrayInputStream("Hello, World!".getBytes(UTF_8));
   *
   * BlobId blobId = BlobId.of(bucketName, blobName);
   * BlobInfo blobInfo = BlobInfo.newBuilder(blobId)
   *     .setContentType("text/plain")
   *     .build();
   * Blob blob = storage.create(blobInfo, content, BlobWriteOption.encryptionKey(encryptionKey));
   * }</pre>
   *
   * @return a {@code Blob} with complete information
   * @throws StorageException upon failure
   */
  @Deprecated
  @TransportCompatibility({Transport.HTTP, Transport.GRPC})
  Blob create(BlobInfo blobInfo, InputStream content, BlobWriteOption... options);

  /**
   * Uploads {@code path} to the blob using {@link #writer}. By default any MD5 and CRC32C values in
   * the given {@code blobInfo} are ignored unless requested via the {@link
   * BlobWriteOption#md5Match()} and {@link BlobWriteOption#crc32cMatch()} options. Folder upload is
   * not supported. Note that all <a href="https://cloud.google.com/storage/docs/metadata#fixed">
   * non-editable metadata</a>, such as generation or metageneration, will be ignored even if it's
   * present in the provided BlobInfo object.
   *
   * <p>Example of uploading a file:
   *
   * <pre>{@code
   * String bucketName = "my-unique-bucket";
   * String fileName = "readme.txt";
   * BlobId blobId = BlobId.of(bucketName, fileName);
   * BlobInfo blobInfo = BlobInfo.newBuilder(blobId).setContentType("text/plain").build();
   * storage.createFrom(blobInfo, Paths.get(fileName));
   * }</pre>
   *
   * @param blobInfo blob to create
   * @param path file to upload
   * @param options blob write options
   * @return a {@code Blob} with complete information
   * @throws IOException on I/O error
   * @throws StorageException on server side error
   * @see #createFrom(BlobInfo, Path, int, BlobWriteOption...)
   */
  @TransportCompatibility({Transport.HTTP, Transport.GRPC})
  Blob createFrom(BlobInfo blobInfo, Path path, BlobWriteOption... options) throws IOException;

  /**
   * Uploads {@code path} to the blob using {@code ResumableSession}. By default any MD5 and CRC32C
   * values in the given {@code blobInfo} are ignored unless requested via the {@link
   * BlobWriteOption#md5Match()} and {@link BlobWriteOption#crc32cMatch()} options. Folder upload is
   * not supported. Note that all <a href="https://cloud.google.com/storage/docs/metadata#fixed">
   * non-editable metadata</a>, such as generation or metageneration, will be ignored even if it's
   * present in the provided BlobInfo object.
   *
   * <p>This method used to preallocate a buffer, but since v2.25.0, it uses a ResumableSession and
   * no longer needs it. The bufferSize parameter is still present for binary compatibility, but is
   * now ignored.
   *
   * <p>Example of uploading a humongous file:
   *
   * <pre>{@code
   * BlobId blobId = BlobId.of(bucketName, blobName);
   * BlobInfo blobInfo = BlobInfo.newBuilder(blobId).setContentType("video/webm").build();
   *
   * Path file = Paths.get("humongous.file");
   * storage.createFrom(blobInfo, file, 0);
   * }</pre>
   *
   * @param blobInfo blob to create
   * @param path file to upload
   * @param bufferSize ignored field, still present for compatibility purposes
   * @param options blob write options
   * @return a {@code Blob} with complete information
   * @throws IOException on I/O error
   * @throws StorageException on server side error
   */
  @TransportCompatibility({Transport.HTTP, Transport.GRPC})
  Blob createFrom(BlobInfo blobInfo, Path path, int bufferSize, BlobWriteOption... options)
      throws IOException;

  /**
   * Reads bytes from an input stream and uploads those bytes to the blob using {@link #writer}. By
   * default any MD5 and CRC32C values in the given {@code blobInfo} are ignored unless requested
   * via the {@link BlobWriteOption#md5Match()} and {@link BlobWriteOption#crc32cMatch()} options.
   * Note that all <a href="https://cloud.google.com/storage/docs/metadata#fixed">non-editable
   * metadata</a>, such as generation or metageneration, will be ignored even if it's present in the
   * provided BlobInfo object.
   *
   * <p>Example of uploading data with CRC32C checksum:
   *
   * <pre>{@code
   * BlobId blobId = BlobId.of(bucketName, blobName);
   * byte[] content = "Hello, world".getBytes(StandardCharsets.UTF_8);
   * Hasher hasher = Hashing.crc32c().newHasher().putBytes(content);
   * String crc32c = BaseEncoding.base64().encode(Ints.toByteArray(hasher.hash().asInt()));
   * BlobInfo blobInfo = BlobInfo.newBuilder(blobId).setCrc32c(crc32c).build();
   * storage.createFrom(blobInfo, new ByteArrayInputStream(content), Storage.BlobWriteOption.crc32cMatch());
   * }</pre>
   *
   * @param blobInfo blob to create
   * @param content input stream to read from
   * @param options blob write options
   * @return a {@code Blob} with complete information
   * @throws IOException on I/O error
   * @throws StorageException on server side error
   * @see #createFrom(BlobInfo, InputStream, int, BlobWriteOption...)
   */
  @TransportCompatibility({Transport.HTTP, Transport.GRPC})
  Blob createFrom(BlobInfo blobInfo, InputStream content, BlobWriteOption... options)
      throws IOException;

  /**
   * Reads bytes from an input stream and uploads those bytes to the blob using {@link #writer} and
   * {@code bufferSize}. By default any MD5 and CRC32C values in the given {@code blobInfo} are
   * ignored unless requested via the {@link BlobWriteOption#md5Match()} and {@link
   * BlobWriteOption#crc32cMatch()} options. Note that all <a
   * href="https://cloud.google.com/storage/docs/metadata#fixed">non-editable metadata</a>, such as
   * generation or metageneration, will be ignored even if it's present in the provided BlobInfo
   * object.
   *
   * <p>{@link #createFrom(BlobInfo, InputStream, BlobWriteOption...)} )} invokes this method with a
   * buffer size of 15 MiB. Users can pass alternative values. Larger buffer sizes might improve the
   * upload performance but require more memory. This can cause an OutOfMemoryError or add
   * significant garbage collection overhead. Smaller buffer sizes reduce memory consumption, that
   * is noticeable when uploading many objects in parallel. Buffer sizes less than 256 KiB are
   * treated as 256 KiB.
   *
   * @param blobInfo blob to create
   * @param content input stream to read from
   * @param bufferSize size of the buffer I/O operations
   * @param options blob write options
   * @return a {@code Blob} with complete information
   * @throws IOException on I/O error
   * @throws StorageException on server side error
   */
  @TransportCompatibility({Transport.HTTP, Transport.GRPC})
  Blob createFrom(
      BlobInfo blobInfo, InputStream content, int bufferSize, BlobWriteOption... options)
      throws IOException;

  /**
   * Returns the requested bucket or {@code null} if not found.
   *
   * <p>Accepts an optional userProject {@link BucketGetOption} option which defines the project id
   * to assign operational costs.
   *
   * <p>Example of getting information on a bucket, only if its metageneration matches a value,
   * otherwise a {@link StorageException} is thrown.
   *
   * <pre>{@code
   * String bucketName = "my-unique-bucket";
   * long bucketMetageneration = 42;
   * Bucket bucket = storage.get(bucketName,
   *     BucketGetOption.metagenerationMatch(bucketMetageneration));
   * }</pre>
   *
   * @throws StorageException upon failure
   */
  @TransportCompatibility({Transport.HTTP, Transport.GRPC})
  Bucket get(String bucket, BucketGetOption... options);

  /**
   * Locks bucket retention policy. Requires a local metageneration value in the request. Review
   * example below.
   *
   * <p>Accepts an optional userProject {@link BucketTargetOption} option which defines the project
   * id to assign operational costs.
   *
   * <p>Warning: Once a retention policy is locked, it can't be unlocked, removed, or shortened.
   *
   * <p>Example of locking a retention policy on a bucket, only if its local metageneration value
   * matches the bucket's service metageneration otherwise a {@link StorageException} is thrown.
   *
   * <pre>{@code
   * String bucketName = "my-unique-bucket";
   * Bucket bucket = storage.get(bucketName, BucketGetOption.fields(BucketField.METAGENERATION));
   * storage.lockRetentionPolicy(bucket, BucketTargetOption.metagenerationMatch());
   * }</pre>
   *
   * @return a {@code Bucket} object of the locked bucket
   * @throws StorageException upon failure
   */
  @TransportCompatibility({Transport.HTTP, Transport.GRPC})
  Bucket lockRetentionPolicy(BucketInfo bucket, BucketTargetOption... options);

  /**
   * Returns the requested blob or {@code null} if not found.
   *
   * <p>Accepts an optional userProject {@link BlobGetOption} option which defines the project id to
   * assign operational costs.
   *
   * <p>Example of getting information on a blob, only if its metageneration matches a value,
   * otherwise a {@link StorageException} is thrown.
   *
   * <pre>{@code
   * String bucketName = "my-unique-bucket";
   * String blobName = "my-blob-name";
   * long blobMetageneration = 42;
   * Blob blob = storage.get(bucketName, blobName,
   *     BlobGetOption.metagenerationMatch(blobMetageneration));
   * }</pre>
   *
   * @throws StorageException upon failure
   */
  @TransportCompatibility({Transport.HTTP, Transport.GRPC})
  Blob get(String bucket, String blob, BlobGetOption... options);

  /**
   * Returns the requested blob or {@code null} if not found.
   *
   * <p>Accepts an optional userProject {@link BlobGetOption} option which defines the project id to
   * assign operational costs.
   *
   * <p>Example of getting information on a blob, only if its metageneration matches a value,
   * otherwise a {@link StorageException} is thrown.
   *
   * <pre>{@code
   * String bucketName = "my-unique-bucket";
   * String blobName = "my-blob-name";
   * long blobMetageneration = 42;
   * BlobId blobId = BlobId.of(bucketName, blobName);
   * Blob blob = storage.get(blobId, BlobGetOption.metagenerationMatch(blobMetageneration));
   * }</pre>
   *
   * <p>Example of getting information on a blob encrypted using Customer Supplied Encryption Keys,
   * only if supplied Decrpytion Key decrypts the blob successfully, otherwise a {@link
   * StorageException} is thrown. For more information review
   *
   * @see <a
   *     href="https://cloud.google.com/storage/docs/encryption/customer-supplied-keys#encrypted-elements">Encrypted
   *     Elements</a>
   *     <pre>{@code
   * String bucketName = "my-unique-bucket";
   * String blobName = "my-blob-name";
   * String blobEncryptionKey = "";
   * BlobId blobId = BlobId.of(bucketName, blobName);
   * Blob blob = storage.get(blobId, BlobGetOption.decryptionKey(blobEncryptionKey));
   * }</pre>
   *
   * @throws StorageException upon failure
   */
  @TransportCompatibility({Transport.HTTP, Transport.GRPC})
  Blob get(BlobId blob, BlobGetOption... options);

  /**
   * Returns the requested blob or {@code null} if not found.
   *
   * <p>Example of getting information on a blob.
   *
   * <pre>{@code
   * String bucketName = "my-unique-bucket";
   * String blobName = "my-blob-name";
   * BlobId blobId = BlobId.of(bucketName, blobName);
   * Blob blob = storage.get(blobId);
   * }</pre>
   *
   * @throws StorageException upon failure
   */
  @TransportCompatibility({Transport.HTTP, Transport.GRPC})
  Blob get(BlobId blob);

  /**
   * Restores a soft-deleted object to full object status and returns the object. Note that you must
   * specify a generation to use this method.
   *
   * <p>Example of restoring an object.
   *
   * <pre>{@code
   * String bucketName = "my-unique-bucket";
   * String blobName = "my-blob-name";
   * long generation = 42;
   * BlobId blobId = BlobId.of(bucketName, blobName, gen);
   * Blob blob = storage.restore(blobId);
   * }</pre>
   */
  @TransportCompatibility({Transport.HTTP, Transport.GRPC})
  Blob restore(BlobId blob, BlobRestoreOption... options);

  /**
   * Lists the project's buckets.
   *
   * <p>Example of listing buckets, specifying the page size and a name prefix.
   *
   * <pre>{@code
   * String prefix = "bucket_";
   * Page<Bucket> buckets = storage.list(BucketListOption.pageSize(100),
   *     BucketListOption.prefix(prefix));
   * Iterator<Bucket> bucketIterator = buckets.iterateAll().iterator();
   * while (bucketIterator.hasNext()) {
   *   Bucket bucket = bucketIterator.next();
   *   // do something with the bucket
   * }
   * }</pre>
   *
   * @throws StorageException upon failure
   */
  @TransportCompatibility({Transport.HTTP, Transport.GRPC})
  Page<Bucket> list(BucketListOption... options);

  /**
   * Lists the bucket's blobs. If the {@link BlobListOption#currentDirectory()} option is provided,
   * results are returned in a directory-like mode.
   *
   * <p>Example of listing blobs in a provided directory.
   *
   * <pre>{@code
   * String bucketName = "my-unique-bucket";
   * String directory = "my_directory/";
   * Page<Blob> blobs = storage.list(bucketName, BlobListOption.currentDirectory(),
   *     BlobListOption.prefix(directory));
   * Iterator<Blob> blobIterator = blobs.iterateAll().iterator();
   * while (blobIterator.hasNext()) {
   *   Blob blob = blobIterator.next();
   *   // do something with the blob
   * }
   * }</pre>
   *
   * @throws StorageException upon failure
   */
  @TransportCompatibility({Transport.HTTP, Transport.GRPC})
  Page<Blob> list(String bucket, BlobListOption... options);

  /**
   * Updates bucket information.
   *
   * <p>Accepts an optional userProject {@link BucketTargetOption} option which defines the project
   * id to assign operational costs.
   *
   * <p>Example of updating bucket information.
   *
   * <pre>{@code
   * String bucketName = "my-unique-bucket";
   * BucketInfo bucketInfo = BucketInfo.newBuilder(bucketName).setVersioningEnabled(true).build();
   * Bucket bucket = storage.update(bucketInfo);
   * }</pre>
   *
   * @return the updated bucket
   * @throws StorageException upon failure
   */
  @TransportCompatibility({Transport.HTTP, Transport.GRPC})
  Bucket update(BucketInfo bucketInfo, BucketTargetOption... options);

  /**
   * Updates the blob properties if the preconditions specified by {@code options} are met. The
   * property update works as described in {@link #update(BlobInfo)}.
   *
   * <p>{@code options} parameter can contain the preconditions for applying the update. E.g. update
   * of the blob properties might be required only if the properties have not been updated
   * externally. {@code StorageException} with the code {@code 412} is thrown if preconditions fail.
   *
   * <p>Example of updating the content type only if the properties are not updated externally:
   *
   * <pre>{@code
   * BlobId blobId = BlobId.of(bucketName, blobName);
   * BlobInfo blobInfo = BlobInfo.newBuilder(blobId).setContentType("text/plain").build();
   * Blob blob = storage.create(blobInfo);
   *
   * doSomething();
   *
   * BlobInfo update = blob.toBuilder().setContentType("multipart/form-data").build();
   * Storage.BlobTargetOption option = Storage.BlobTargetOption.metagenerationMatch();
   * try {
   *   storage.update(update, option);
   * } catch (StorageException e) {
   *   if (e.getCode() == 412) {
   *     // the properties were updated externally
   *   } else {
   *     throw e;
   *   }
   * }
   * }</pre>
   *
   * @param blobInfo information to update
   * @param options preconditions to apply the update
   * @return the updated blob
   * @throws StorageException upon failure
   * @see <a
   *     href="https://cloud.google.com/storage/docs/json_api/v1/objects/update">https://cloud.google.com/storage/docs/json_api/v1/objects/update</a>
   */
  @TransportCompatibility({Transport.HTTP, Transport.GRPC})
  Blob update(BlobInfo blobInfo, BlobTargetOption... options);

  /**
   * Updates the properties of the blob. This method issues an RPC request to merge the current blob
   * properties with the properties in the provided {@code blobInfo}. Properties not defined in
   * {@code blobInfo} will not be updated. To unset a blob property this property in {@code
   * blobInfo} should be explicitly set to {@code null}.
   *
   * <p>Bucket or blob's name cannot be changed by this method. If you want to rename the blob or
   * move it to a different bucket use the {@link Blob#copyTo} and {@link #delete} operations.
   *
   * <p>Property update alters the blob metadata generation and doesn't alter the blob generation.
   *
   * <p>Example of how to update blob's user provided metadata and unset the content type:
   *
   * <pre>{@code
   * Map<String, String> metadataUpdate = new HashMap<>();
   * metadataUpdate.put("keyToAdd", "new value");
   * metadataUpdate.put("keyToRemove", null);
   * BlobInfo blobUpdate = BlobInfo.newBuilder(bucketName, blobName)
   *     .setMetadata(metadataUpdate)
   *     .setContentType(null)
   *     .build();
   * Blob blob = storage.update(blobUpdate);
   * }</pre>
   *
   * @param blobInfo information to update
   * @return the updated blob
   * @throws StorageException upon failure
   * @see <a
   *     href="https://cloud.google.com/storage/docs/json_api/v1/objects/update">https://cloud.google.com/storage/docs/json_api/v1/objects/update</a>
   */
  @TransportCompatibility({Transport.HTTP, Transport.GRPC})
  Blob update(BlobInfo blobInfo);

  /**
   * Deletes the requested bucket.
   *
   * <p>Accepts an optional userProject {@link BucketSourceOption} option which defines the project
   * id to assign operational costs.
   *
   * <p>Example of deleting a bucket, only if its metageneration matches a value, otherwise a {@link
   * StorageException} is thrown.
   *
   * <pre>{@code
   * String bucketName = "my-unique-bucket";
   * long bucketMetageneration = 42;
   * boolean deleted = storage.delete(bucketName,
   *     BucketSourceOption.metagenerationMatch(bucketMetageneration));
   * if (deleted) {
   *   // the bucket was deleted
   * } else {
   *   // the bucket was not found
   * }
   * }</pre>
   *
   * @return {@code true} if bucket was deleted, {@code false} if it was not found
   * @throws StorageException upon failure
   */
  @TransportCompatibility({Transport.HTTP, Transport.GRPC})
  boolean delete(String bucket, BucketSourceOption... options);

  /**
   * Deletes the requested blob.
   *
   * <p>Example of deleting a blob, only if its generation matches a value, otherwise a {@link
   * StorageException} is thrown.
   *
   * <pre>{@code
   * String bucketName = "my-unique-bucket";
   * String blobName = "my-blob-name";
   * long blobGeneration = 42;
   * boolean deleted = storage.delete(bucketName, blobName,
   *     BlobSourceOption.generationMatch(blobGeneration));
   * if (deleted) {
   *   // the blob was deleted
   * } else {
   *   // the blob was not found
   * }
   * }</pre>
   *
   * @return {@code true} if blob was deleted, {@code false} if it was not found
   * @throws StorageException upon failure
   */
  @TransportCompatibility({Transport.HTTP, Transport.GRPC})
  boolean delete(String bucket, String blob, BlobSourceOption... options);

  /**
   * Deletes the requested blob.
   *
   * <p>Accepts an optional userProject {@link BlobSourceOption} option which defines the project id
   * to assign operational costs.
   *
   * <p>Example of deleting a blob, only if its generation matches a value, otherwise a {@link
   * StorageException} is thrown.
   *
   * <pre>{@code
   * String bucketName = "my-unique-bucket";
   * String blobName = "my-blob-name";
   * long blobGeneration = 42;
   * BlobId blobId = BlobId.of(bucketName, blobName);
   * boolean deleted = storage.delete(blobId, BlobSourceOption.generationMatch(blobGeneration));
   * if (deleted) {
   *   // the blob was deleted
   * } else {
   *   // the blob was not found
   * }
   * }</pre>
   *
   * @return {@code true} if blob was deleted, {@code false} if it was not found
   * @throws StorageException upon failure
   */
  @TransportCompatibility({Transport.HTTP, Transport.GRPC})
  boolean delete(BlobId blob, BlobSourceOption... options);

  /**
   * Deletes the requested blob.
   *
   * <p>Example of deleting a blob.
   *
   * <pre>{@code
   * String bucketName = "my-unique-bucket";
   * String blobName = "my-blob-name";
   * BlobId blobId = BlobId.of(bucketName, blobName);
   * boolean deleted = storage.delete(blobId);
   * if (deleted) {
   *   // the blob was deleted
   * } else {
   *   // the blob was not found
   * }
   * }</pre>
   *
   * @return {@code true} if blob was deleted, {@code false} if it was not found
   * @throws StorageException upon failure
   */
  @TransportCompatibility({Transport.HTTP, Transport.GRPC})
  boolean delete(BlobId blob);

  /**
   * Sends a compose request.
   *
   * <p>Accepts an optional userProject {@link BlobTargetOption} option which defines the project id
   * to assign operational costs.
   *
   * <p>Example of composing two blobs.
   *
   * <pre>{@code
   * String bucketName = "my-unique-bucket";
   * String blobName = "my-blob-name";
   * String sourceBlob1 = "source_blob_1";
   * String sourceBlob2 = "source_blob_2";
   * BlobId blobId = BlobId.of(bucketName, blobName);
   * BlobInfo blobInfo = BlobInfo.newBuilder(blobId).setContentType("text/plain").build();
   * ComposeRequest request = ComposeRequest.newBuilder()
   *     .setTarget(blobInfo)
   *     .addSource(sourceBlob1)
   *     .addSource(sourceBlob2)
   *     .build();
   * Blob blob = storage.compose(request);
   * }</pre>
   *
   * @return the composed blob
   * @throws StorageException upon failure
   */
  @TransportCompatibility({Transport.HTTP, Transport.GRPC})
  Blob compose(ComposeRequest composeRequest);

  /**
   * Sends a copy request. This method copies both blob's data and information. To override source
   * blob's information supply a {@code BlobInfo} to the {@code CopyRequest} using either {@link
   * Storage.CopyRequest.Builder#setTarget(BlobInfo, Storage.BlobTargetOption...)} or {@link
   * Storage.CopyRequest.Builder#setTarget(BlobInfo, Iterable)}.
   *
   * <p>This method returns a {@link CopyWriter} object for the provided {@code CopyRequest}. If
   * source and destination objects share the same location and storage class the source blob is
   * copied with one request and {@link CopyWriter#getResult()} immediately returns, regardless of
   * the {@link CopyRequest#megabytesCopiedPerChunk} parameter. If source and destination have
   * different location or storage class {@link CopyWriter#getResult()} might issue multiple RPC
   * calls depending on blob's size.
   *
   * <p>Example of copying a blob.
   *
   * <pre>{@code
   * String bucketName = "my-unique-bucket";
   * String blobName = "my-blob-name";
   * String copyBlobName = "copy_blob_name";
   * CopyRequest request = CopyRequest.newBuilder()
   *     .setSource(BlobId.of(bucketName, blobName))
   *     .setTarget(BlobId.of(bucketName, copyBlobName))
   *     .build();
   * Blob blob = storage.copy(request).getResult();
   * }</pre>
   *
   * <p>Example of copying a blob in chunks.
   *
   * <pre>{@code
   * String bucketName = "my-unique-bucket";
   * String blobName = "my-blob-name";
   * String copyBlobName = "copy_blob_name";
   * CopyRequest request = CopyRequest.newBuilder()
   *     .setSource(BlobId.of(bucketName, blobName))
   *     .setTarget(BlobId.of(bucketName, copyBlobName))
   *     .build();
   * CopyWriter copyWriter = storage.copy(request);
   * while (!copyWriter.isDone()) {
   *   copyWriter.copyChunk();
   * }
   * Blob blob = copyWriter.getResult();
   * }</pre>
   *
   * <p>Example of rotating the encryption key of a blob.
   *
   * <pre>{@code
   * String bucketName = "my-unique-bucket";
   * String blobName = "my-blob-name";
   * String oldEncryptionKey = "old_encryption_key";
   * String newEncryptionKey = "new_encryption_key";
   * BlobId blobId = BlobId.of(bucketName, blobName);
   * CopyRequest request = CopyRequest.newBuilder()
   *     .setSource(blobId)
   *     .setSourceOptions(BlobSourceOption.decryptionKey(oldEncryptionKey))
   *     .setTarget(blobId, BlobTargetOption.encryptionKey(newEncryptionKey))
   *     .build();
   * Blob blob = storage.copy(request).getResult();
   * }</pre>
   *
   * @return a {@link CopyWriter} object that can be used to get information on the newly created
   *     blob or to complete the copy if more than one RPC request is needed
   * @throws StorageException upon failure
   * @see <a href="https://cloud.google.com/storage/docs/json_api/v1/objects/rewrite">Rewrite</a>
   */
  @TransportCompatibility({Transport.HTTP, Transport.GRPC})
  CopyWriter copy(CopyRequest copyRequest);

  /**
   * Reads all the bytes from a blob.
   *
   * <p>Example of reading all bytes of a blob, if generation matches a value, otherwise a {@link
   * StorageException} is thrown.
   *
   * <pre>{@code
   * String bucketName = "my-unique-bucket";
   * String blobName = "my-blob-name";
   * long blobGeneration = 42";
   * byte[] content = storage.readAllBytes(bucketName, blobName,
   *     BlobSourceOption.generationMatch(blobGeneration));
   * }</pre>
   *
   * @return the blob's content
   * @throws StorageException upon failure
   */
  @TransportCompatibility({Transport.HTTP, Transport.GRPC})
  byte[] readAllBytes(String bucket, String blob, BlobSourceOption... options);

  /**
   * Reads all the bytes from a blob.
   *
   * <p>Example of reading all bytes of a blob's specific generation, otherwise a {@link
   * StorageException} is thrown.
   *
   * <pre>{@code
   * String bucketName = "my-unique-bucket";
   * String blobName = "my-blob-name";
   * long blobGeneration = 42;
   * BlobId blobId = BlobId.of(bucketName, blobName, blobGeneration);
   * byte[] content = storage.readAllBytes(blobId);
   * }</pre>
   *
   * <p>Example of reading all bytes of an encrypted blob.
   *
   * <pre>{@code
   * String bucketName = "my-unique-bucket";
   * String blobName = "my-blob-name";
   * String decryptionKey = "my_encryption_key";
   * byte[] content = storage.readAllBytes(
   *     bucketName, blobName, BlobSourceOption.decryptionKey(decryptionKey));
   * }</pre>
   *
   * @return the blob's content
   * @throws StorageException upon failure
   */
  @TransportCompatibility({Transport.HTTP, Transport.GRPC})
  byte[] readAllBytes(BlobId blob, BlobSourceOption... options);

  /**
   * Creates a new empty batch for grouping multiple service calls in one underlying RPC call.
   *
   * <p>Example of using a batch request to delete, update and get a blob.
   *
   * <pre>{@code
   * String bucketName = "my-unique-bucket";
   * String blobName1 = "my-blob-name1";
   * String blobName2 = "my-blob-name2";
   * StorageBatch batch = storage.batch();
   * BlobId firstBlob = BlobId.of(bucketName, blobName1);
   * BlobId secondBlob = BlobId.of(bucketName, blobName2);
   * batch.delete(firstBlob).notify(new BatchResult.Callback<Boolean, StorageException>() {
   *   public void success(Boolean result) {
   *     // deleted successfully
   *   }
   *
   *   public void error(StorageException exception) {
   *     // delete failed
   *   }
   * });
   * batch.update(BlobInfo.newBuilder(secondBlob).setContentType("text/plain").build());
   * StorageBatchResult<Blob> result = batch.get(secondBlob);
   * batch.submit();
   * Blob blob = result.get(); // returns get result or throws StorageException
   * }</pre>
   */
  @TransportCompatibility(Transport.HTTP)
  StorageBatch batch();

  /**
   * Returns a channel for reading the blob's content. The blob's latest generation is read. If the
   * blob changes while reading (i.e. {@link BlobInfo#getEtag()} changes), subsequent calls to
   * {@code blobReadChannel.read(ByteBuffer)} may throw {@link StorageException}.
   *
   * <p>Example of reading a blob's content through a reader.
   *
   * <pre>{@code
   * String bucketName = "my-unique-bucket";
   * String blobName = "my-blob-name";
   * try (ReadChannel reader = storage.reader(bucketName, blobName)) {
   *   ByteBuffer bytes = ByteBuffer.allocate(64 * 1024);
   *   while (reader.read(bytes) > 0) {
   *     bytes.flip();
   *     // do something with bytes
   *     bytes.clear();
   *   }
   * }
   * }</pre>
   *
   * @throws StorageException upon failure
   */
  @TransportCompatibility({Transport.HTTP, Transport.GRPC})
  ReadChannel reader(String bucket, String blob, BlobSourceOption... options);

  /**
   * Returns a channel for reading the blob's content. If {@code blob.generation()} is set data
   * corresponding to that generation is read. If {@code blob.generation()} is {@code null} the
   * blob's latest generation is read. If the blob changes while reading (i.e. {@link
   * BlobInfo#getEtag()} changes), subsequent calls to {@code blobReadChannel.read(ByteBuffer)} may
   * throw {@link StorageException}.
   *
   * <p>The {@link BlobSourceOption#generationMatch()} and {@link
   * BlobSourceOption#generationMatch(long)} options can be used to ensure that {@code
   * blobReadChannel.read(ByteBuffer)} calls will throw {@link StorageException} if the blob`s
   * generation differs from the expected one.
   *
   * <p>Example of reading a blob's content through a reader.
   *
   * <pre>{@code
   * String bucketName = "my-unique-bucket";
   * String blobName = "my-blob-name";
   * BlobId blobId = BlobId.of(bucketName, blobName);
   * try (ReadChannel reader = storage.reader(blobId)) {
   *   ByteBuffer bytes = ByteBuffer.allocate(64 * 1024);
   *   while (reader.read(bytes) > 0) {
   *     bytes.flip();
   *     // do something with bytes
   *     bytes.clear();
   *   }
   * }
   * }</pre>
   *
   * @throws StorageException upon failure
   */
  @TransportCompatibility({Transport.HTTP, Transport.GRPC})
  ReadChannel reader(BlobId blob, BlobSourceOption... options);

  /**
   * Downloads the given blob to the given path using specified blob read options.
   *
   * <pre>{@code
   * String bucketName = "my-unique-bucket";
   * String blobName = "my-blob-name";
   * BlobId blobId = BlobId.of(bucketName, blobName);
   * Path destination = Paths.get("my-blob-destination.txt");
   * downloadTo(blobId, destination);
   * // do stuff with destination
   * }</pre>
   *
   * @param blob
   * @param path
   * @param options
   * @throws StorageException upon failure
   */
  @TransportCompatibility({Transport.HTTP, Transport.GRPC})
  void downloadTo(BlobId blob, Path path, BlobSourceOption... options);

  /**
   * Downloads the given blob to the given output stream using specified blob read options.
   *
   * <pre>{@code
   * String bucketName = "my-unique-bucket";
   * String blobName = "my-blob-name";
   * BlobId blobId = BlobId.of(bucketName, blobName);
   * Path destination = Paths.get("my-blob-destination.txt");
   * try (OutputStream outputStream = Files.newOutputStream(path)) {
   *  downloadTo(blob, outputStream);
   *  // do stuff with destination
   * }
   * }</pre>
   *
   * @param blob
   * @param outputStream
   * @param options
   */
  @TransportCompatibility({Transport.HTTP, Transport.GRPC})
  void downloadTo(BlobId blob, OutputStream outputStream, BlobSourceOption... options);

  /**
   * Creates a blob and returns a channel for writing its content. By default any MD5 and CRC32C
   * values in the given {@code blobInfo} are ignored unless requested via the {@code
   * BlobWriteOption.md5Match} and {@code BlobWriteOption.crc32cMatch} options.
   *
   * <p>Example of writing a blob's content through a writer:
   *
   * <pre>{@code
   * String bucketName = "my-unique-bucket";
   * String blobName = "my-blob-name";
   * BlobId blobId = BlobId.of(bucketName, blobName);
   * byte[] content = "Hello, World!".getBytes(UTF_8);
   * BlobInfo blobInfo = BlobInfo.newBuilder(blobId).setContentType("text/plain").build();
   * try (WriteChannel writer = storage.writer(blobInfo)) {
   *     writer.write(ByteBuffer.wrap(content, 0, content.length));
   * } catch (IOException ex) {
   *   // handle exception
   * }
   * }</pre>
   *
   * @throws StorageException upon failure
   */
  @TransportCompatibility({Transport.HTTP, Transport.GRPC})
  WriteChannel writer(BlobInfo blobInfo, BlobWriteOption... options);

  /**
   * Accepts signed URL and return a channel for writing content.
   *
   * <p>Example of writing content through a writer using signed URL.
   *
   * <pre>{@code
   * String bucketName = "my-unique-bucket";
   * String blobName = "my-blob-name";
   * BlobId blobId = BlobId.of(bucketName, blobName);
   * byte[] content = "Hello, World!".getBytes(UTF_8);
   * BlobInfo blobInfo = BlobInfo.newBuilder(blobId).setContentType("text/plain").build();
   * URL signedURL = storage.signUrl(
   *     blobInfo,
   *     1, TimeUnit.HOURS,
   *     Storage.SignUrlOption.httpMethod(HttpMethod.POST));
   * try (WriteChannel writer = storage.writer(signedURL)) {
   *    writer.write(ByteBuffer.wrap(content, 0, content.length));
   * }
   * }</pre>
   *
   * @throws StorageException upon failure
   */
  @TransportCompatibility(Transport.HTTP)
  WriteChannel writer(URL signedURL);

  /**
   * Generates a signed URL for a blob. If you have a blob that you want to allow access to for a
   * fixed amount of time, you can use this method to generate a URL that is only valid within a
   * certain time period. This is particularly useful if you don't want publicly accessible blobs,
   * but also don't want to require users to explicitly log in. Signing a URL requires a service
   * account signer. If an instance of {@link com.google.auth.ServiceAccountSigner} was passed to
   * {@link StorageOptions}' builder via {@code setCredentials(Credentials)} or the default
   * credentials are being used and the environment variable {@code GOOGLE_APPLICATION_CREDENTIALS}
   * is set or your application is running in App Engine, then {@code signUrl} will use that
   * credentials to sign the URL. If the credentials passed to {@link StorageOptions} do not
   * implement {@link ServiceAccountSigner} (this is the case, for instance, for Google Cloud SDK
   * credentials) then {@code signUrl} will throw an {@link IllegalStateException} unless an
   * implementation of {@link ServiceAccountSigner} is passed using the {@link
   * SignUrlOption#signWith(ServiceAccountSigner)} option.
   *
   * <p>A service account signer is looked for in the following order:
   *
   * <ol>
   *   <li>The signer passed with the option {@link SignUrlOption#signWith(ServiceAccountSigner)}
   *   <li>The credentials passed to {@link StorageOptions}
   *   <li>The default credentials, if no credentials were passed to {@link StorageOptions}
   * </ol>
   *
   * <p>Example of creating a signed URL that is valid for 1 week, using the default credentials for
   * signing the URL, the default signing method (V2), and the default URL style (path-style):
   *
   * <pre>{@code
   * String bucketName = "my-unique-bucket";
   * String blobName = "my-blob-name";
   * URL signedUrl = storage.signUrl(
   *     BlobInfo.newBuilder(bucketName, blobName).build(),
   *     7, TimeUnit.DAYS);
   * }</pre>
   *
   * <p>Example of creating a signed URL passing the {@link SignUrlOption#withV4Signature()} option,
   * which enables V4 signing:
   *
   * <pre>{@code
   * String bucketName = "my-unique-bucket";
   * String blobName = "my-blob-name";
   * URL signedUrl = storage.signUrl(
   *     BlobInfo.newBuilder(bucketName, blobName).build(),
   *     7, TimeUnit.DAYS,
   *     Storage.SignUrlOption.withV4Signature());
   * }</pre>
   *
   * <p>Example of creating a signed URL passing the {@link SignUrlOption#withVirtualHostedStyle()}
   * option, which specifies the bucket name in the hostname of the URI, rather than in the path:
   *
   * <pre>{@code
   * URL signedUrl = storage.signUrl(
   *     BlobInfo.newBuilder(bucketName, blobName).build(),
   *     1, TimeUnit.DAYS,
   *     Storage.SignUrlOption.withVirtualHostedStyle());
   * }</pre>
   *
   * <p>Example of creating a signed URL passing the {@link SignUrlOption#withPathStyle()} option,
   * which specifies the bucket name in path portion of the URI, rather than in the hostname:
   *
   * <pre>{@code
   * URL signedUrl = storage.signUrl(
   *     BlobInfo.newBuilder(bucketName, blobName).build(),
   *     1, TimeUnit.DAYS,
   *     Storage.SignUrlOption.withPathStyle());
   * }</pre>
   *
   * <p>Example of creating a signed URL passing the {@link
   * SignUrlOption#signWith(ServiceAccountSigner)} option, that will be used for signing the URL:
   *
   * <pre>{@code
   * String bucketName = "my-unique-bucket";
   * String blobName = "my-blob-name";
   * String kfPath = "/path/to/keyfile.json";
   * URL signedUrl = storage.signUrl(
   *     BlobInfo.newBuilder(bucketName, blobName).build(),
   *     7, TimeUnit.DAYS,
   *     SignUrlOption.signWith(ServiceAccountCredentials.fromStream(new FileInputStream(kfPath))));
   * }</pre>
   *
   * <p>Note that the {@link ServiceAccountSigner} may require additional configuration to enable
   * URL signing. See the documentation for the implementation for more details.
   *
   * <p>Example of creating a signed URL for a blob with generation:
   *
   * <pre>{@code
   * String bucketName = "my-unique-bucket";
   * String blobName = "my-blob-name";
   * long generation = 1576656755290328L;
   *
   * URL signedUrl = storage.signUrl(
   *     BlobInfo.newBuilder(bucketName, blobName, generation).build(),
   *     7, TimeUnit.DAYS,
   *     SignUrlOption.withQueryParams(ImmutableMap.of("generation", String.valueOf(generation))));
   * }</pre>
   *
   * @param blobInfo the blob associated with the signed URL
   * @param duration time until the signed URL expires, expressed in {@code unit}. The finest
   *     granularity supported is 1 second, finer granularities will be truncated
   * @param unit time unit of the {@code duration} parameter
   * @param options optional URL signing options
   * @throws IllegalStateException if {@link SignUrlOption#signWith(ServiceAccountSigner)} was not
   *     used and no implementation of {@link ServiceAccountSigner} was provided to {@link
   *     StorageOptions}
   * @throws IllegalArgumentException if {@code SignUrlOption.withMd5()} option is used and {@code
   *     blobInfo.md5()} is {@code null}
   * @throws IllegalArgumentException if {@code SignUrlOption.withContentType()} option is used and
   *     {@code blobInfo.contentType()} is {@code null}
   * @throws SigningException if the attempt to sign the URL failed
   * @see <a href="https://cloud.google.com/storage/docs/access-control#Signed-URLs">Signed-URLs</a>
   */
  @TransportCompatibility(Transport.HTTP)
  URL signUrl(BlobInfo blobInfo, long duration, TimeUnit unit, SignUrlOption... options);

  /**
   * Generates a URL and a map of fields that can be specified in an HTML form to submit a POST
   * request. The returned map includes a signature which must be provided with the request.
   * Generating a presigned POST policy requires a service account signer. If an instance of {@link
   * com.google.auth.ServiceAccountSigner} was passed to {@link StorageOptions}' builder via {@code
   * setCredentials(Credentials)} or the default credentials are being used and the environment
   * variable {@code GOOGLE_APPLICATION_CREDENTIALS} is set, generatPresignedPostPolicyV4 will use
   * that credentials to sign the URL. If the credentials passed to {@link StorageOptions} do not
   * implement {@link ServiceAccountSigner} (this is the case, for instance, for Google Cloud SDK
   * credentials) then {@code signUrl} will throw an {@link IllegalStateException} unless an
   * implementation of {@link ServiceAccountSigner} is passed using the {@link
   * PostPolicyV4Option#signWith(ServiceAccountSigner)} option.
   *
   * <p>Example of generating a presigned post policy which has the condition that only jpeg images
   * can be uploaded, and applies the public read acl to each image uploaded, and making the POST
   * request:
   *
   * <pre>{@code
   * PostFieldsV4 fields = PostFieldsV4.newBuilder().setAcl("public-read").build();
   * PostConditionsV4 conditions = PostConditionsV4.newBuilder().addContentTypeCondition(ConditionV4Type.MATCHES, "image/jpeg").build();
   *
   * PostPolicyV4 policy = storage.generateSignedPostPolicyV4(
   *     BlobInfo.newBuilder("my-bucket", "my-object").build(),
   *     7, TimeUnit.DAYS, fields, conditions);
   *
   * HttpClient client = HttpClientBuilder.create().build();
   * HttpPost request = new HttpPost(policy.getUrl());
   * MultipartEntityBuilder builder = MultipartEntityBuilder.create();
   *
   * for (Map.Entry<String, String> entry : policy.getFields().entrySet()) {
   *     builder.addTextBody(entry.getKey(), entry.getValue());
   * }
   * File file = new File("path/to/your/file/to/upload");
   * builder.addBinaryBody("file", new FileInputStream(file), ContentType.APPLICATION_OCTET_STREAM, file.getName());
   * request.setEntity(builder.build());
   * client.execute(request);
   * }</pre>
   *
   * @param blobInfo the blob uploaded in the form
   * @param duration time before expiration
   * @param unit duration time unit
   * @param fields the fields specified in the form
   * @param conditions which conditions every upload must satisfy
   * @param duration how long until the form expires, in milliseconds
   * @param options optional post policy options
   * @see <a
   *     href="https://cloud.google.com/storage/docs/xml-api/post-object#usage_and_examples">POST
   *     Object</a>
   */
  @TransportCompatibility(Transport.HTTP)
  PostPolicyV4 generateSignedPostPolicyV4(
      BlobInfo blobInfo,
      long duration,
      TimeUnit unit,
      PostFieldsV4 fields,
      PostConditionsV4 conditions,
      PostPolicyV4Option... options);

  /**
   * Generates a presigned post policy without any conditions. Automatically creates required
   * conditions. See full documentation for {@link #generateSignedPostPolicyV4(BlobInfo, long,
   * TimeUnit, PostPolicyV4.PostFieldsV4, PostPolicyV4.PostConditionsV4, PostPolicyV4Option...)}.
   */
  @TransportCompatibility(Transport.HTTP)
  PostPolicyV4 generateSignedPostPolicyV4(
      BlobInfo blobInfo,
      long duration,
      TimeUnit unit,
      PostFieldsV4 fields,
      PostPolicyV4Option... options);

  /**
   * Generates a presigned post policy without any fields. Automatically creates required fields.
   * See full documentation for {@link #generateSignedPostPolicyV4(BlobInfo, long, TimeUnit,
   * PostPolicyV4.PostFieldsV4, PostPolicyV4.PostConditionsV4, PostPolicyV4Option...)}.
   */
  @TransportCompatibility(Transport.HTTP)
  PostPolicyV4 generateSignedPostPolicyV4(
      BlobInfo blobInfo,
      long duration,
      TimeUnit unit,
      PostConditionsV4 conditions,
      PostPolicyV4Option... options);

  /**
   * Generates a presigned post policy without any fields or conditions. Automatically creates
   * required fields and conditions. See full documentation for {@link
   * #generateSignedPostPolicyV4(BlobInfo, long, TimeUnit, PostPolicyV4.PostFieldsV4,
   * PostPolicyV4.PostConditionsV4, PostPolicyV4Option...)}.
   */
  @TransportCompatibility(Transport.HTTP)
  PostPolicyV4 generateSignedPostPolicyV4(
      BlobInfo blobInfo, long duration, TimeUnit unit, PostPolicyV4Option... options);

  /**
   * Gets the requested blobs. A batch request is used to perform this call.
   *
   * <p>Example of getting information on several blobs using a single batch request.
   *
   * <pre>{@code
   * String bucketName = "my-unique-bucket";
   * String blobName1 = "my-blob-name1";
   * String blobName2 = "my-blob-name2";
   * BlobId firstBlob = BlobId.of(bucketName, blobName1);
   * BlobId secondBlob = BlobId.of(bucketName, blobName2);
   * List<Blob> blobs = storage.get(firstBlob, secondBlob);
   * }</pre>
   *
   * @param blobIds blobs to get
   * @return an immutable list of {@code Blob} objects. If a blob does not exist or access to it has
   *     been denied the corresponding item in the list is {@code null}.
   * @throws StorageException upon failure
   */
  @TransportCompatibility({Transport.HTTP})
  List<Blob> get(BlobId... blobIds);

  /**
   * Gets the requested blobs. A batch request is used to perform this call.
   *
   * <p>Example of getting information on several blobs using a single batch request.
   *
   * <pre>{@code
   * String bucketName = "my-unique-bucket";
   * String blobName1 = "my-blob-name1";
   * String blobName2 = "my-blob-name2";
   * List<BlobId> blobIds = new LinkedList<>();
   * blobIds.add(BlobId.of(bucketName, blobName1));
   * blobIds.add(BlobId.of(bucketName, blobName2));
   * List<Blob> blobs = storage.get(blobIds);
   * }</pre>
   *
   * @param blobIds blobs to get
   * @return an immutable list of {@code Blob} objects. If a blob does not exist or access to it has
   *     been denied the corresponding item in the list is {@code null}.
   * @throws StorageException upon failure
   */
  @TransportCompatibility({Transport.HTTP})
  List<Blob> get(Iterable<BlobId> blobIds);

  /**
   * Updates the requested blobs. A batch request is used to perform this call. The original
   * properties are merged with the properties in the provided {@code BlobInfo} objects. Unsetting a
   * property can be done by setting the property of the provided {@code BlobInfo} objects to {@code
   * null}. See {@link #update(BlobInfo)} for a code example.
   *
   * <p>Example of updating information on several blobs using a single batch request.
   *
   * <pre>{@code
   * String bucketName = "my-unique-bucket";
   * String blobName1 = "my-blob-name1";
   * String blobName2 = "my-blob-name2";
   * Blob firstBlob = storage.get(bucketName, blobName1);
   * Blob secondBlob = storage.get(bucketName, blobName2);
   * List<Blob> updatedBlobs = storage.update(
   *     firstBlob.toBuilder().setContentType("text/plain").build(),
   *     secondBlob.toBuilder().setContentType("text/plain").build());
   * }</pre>
   *
   * @param blobInfos blobs to update
   * @return an immutable list of {@code Blob} objects. If a blob does not exist or access to it has
   *     been denied the corresponding item in the list is {@code null}.
   * @throws StorageException upon failure
   */
  @TransportCompatibility({Transport.HTTP})
  List<Blob> update(BlobInfo... blobInfos);

  /**
   * Updates the requested blobs. A batch request is used to perform this call. The original
   * properties are merged with the properties in the provided {@code BlobInfo} objects. Unsetting a
   * property can be done by setting the property of the provided {@code BlobInfo} objects to {@code
   * null}. See {@link #update(BlobInfo)} for a code example.
   *
   * <p>Example of updating information on several blobs using a single batch request.
   *
   * <pre>{@code
   * String bucketName = "my-unique-bucket";
   * String blobName1 = "my-blob-name1";
   * String blobName2 = "my-blob-name2";
   * Blob firstBlob = storage.get(bucketName, blobName1);
   * Blob secondBlob = storage.get(bucketName, blobName2);
   * List<BlobInfo> blobs = new LinkedList<>();
   * blobs.add(firstBlob.toBuilder().setContentType("text/plain").build());
   * blobs.add(secondBlob.toBuilder().setContentType("text/plain").build());
   * List<Blob> updatedBlobs = storage.update(blobs);
   * }</pre>
   *
   * @param blobInfos blobs to update
   * @return an immutable list of {@code Blob} objects. If a blob does not exist or access to it has
   *     been denied the corresponding item in the list is {@code null}.
   * @throws StorageException upon failure
   */
  @TransportCompatibility({Transport.HTTP})
  List<Blob> update(Iterable<BlobInfo> blobInfos);

  /**
   * Deletes the requested blobs. A batch request is used to perform this call.
   *
   * <p>Example of deleting several blobs using a single batch request.
   *
   * <pre>{@code
   * String bucketName = "my-unique-bucket";
   * String blobName1 = "my-blob-name1";
   * String blobName2 = "my-blob-name2";
   * BlobId firstBlob = BlobId.of(bucketName, blobName1);
   * BlobId secondBlob = BlobId.of(bucketName, blobName2);
   * List<Boolean> deleted = storage.delete(firstBlob, secondBlob);
   * }</pre>
   *
   * @param blobIds blobs to delete
   * @return an immutable list of booleans. If a blob has been deleted the corresponding item in the
   *     list is {@code true}. If a blob was not found, deletion failed or access to the resource
   *     was denied the corresponding item is {@code false}.
   * @throws StorageException upon failure
   */
  @TransportCompatibility({Transport.HTTP})
  List<Boolean> delete(BlobId... blobIds);

  /**
   * Deletes the requested blobs. A batch request is used to perform this call.
   *
   * <p>Example of deleting several blobs using a single batch request.
   *
   * <pre>{@code
   * String bucketName = "my-unique-bucket";
   * String blobName1 = "my-blob-name1";
   * String blobName2 = "my-blob-name2";
   * List<BlobId> blobIds = new LinkedList<>();
   * blobIds.add(BlobId.of(bucketName, blobName1));
   * blobIds.add(BlobId.of(bucketName, blobName2));
   * List<Boolean> deleted = storage.delete(blobIds);
   * }</pre>
   *
   * @param blobIds blobs to delete
   * @return an immutable list of booleans. If a blob has been deleted the corresponding item in the
   *     list is {@code true}. If a blob was not found, deletion failed or access to the resource
   *     was denied the corresponding item is {@code false}.
   * @throws StorageException upon failure
   */
  @TransportCompatibility({Transport.HTTP})
  List<Boolean> delete(Iterable<BlobId> blobIds);

  /**
   * Returns the ACL entry for the specified entity on the specified bucket or {@code null} if not
   * found.
   *
   * <p>Example of getting the ACL entry for an entity on a bucket.
   *
   * <pre>{@code
   * String bucketName = "my-unique-bucket";
   * Acl acl = storage.getAcl(bucketName, User.ofAllAuthenticatedUsers());
   * }</pre>
   *
   * <p>Example of getting the ACL entry for a specific user on a requester_pays bucket with a
   * user_project option.
   *
   * <pre>{@code
   * String bucketName = "my-unique-bucket";
   * String userEmail = "google-cloud-java-tests@java-docs-samples-tests.iam.gserviceaccount.com";
   * BucketSourceOption userProjectOption = BucketSourceOption.userProject("myProject");
   * Acl acl = storage.getAcl(bucketName, new User(userEmail), userProjectOption);
   * }</pre>
   *
   * <h4>Behavioral Differences between HTTP and gRPC</h4>
   *
   * <ol>
   *   <li>Calling this method for a Bucket which has <a target="_blank"
   *       href="https://cloud.google.com/storage/docs/uniform-bucket-level-access">Uniform
   *       bucket-level access</a> enabled exhibits different behavior Depending on which {@link
   *       Transport} is used. For JSON, an HTTP 400 Bad Request error will be thrown. Whereas for
   *       gRPC, an empty list will be returned.
   * </ol>
   *
   * @param bucket name of the bucket where the getAcl operation takes place
   * @param entity ACL entity to fetch
   * @param options extra parameters to apply to this operation
   * @throws StorageException upon failure
   */
  @TransportCompatibility({Transport.HTTP, Transport.GRPC})
  Acl getAcl(String bucket, Entity entity, BucketSourceOption... options);

  /**
   * @see #getAcl(String, Entity, BucketSourceOption...)
   */
  @TransportCompatibility({Transport.HTTP, Transport.GRPC})
  Acl getAcl(String bucket, Entity entity);

  /**
   * Deletes the ACL entry for the specified entity on the specified bucket.
   *
   * <p>Example of deleting the ACL entry for an entity on a bucket.
   *
   * <pre>{@code
   * String bucketName = "my-unique-bucket";
   * boolean deleted = storage.deleteAcl(bucketName, User.ofAllAuthenticatedUsers());
   * if (deleted) {
   *   // the acl entry was deleted
   * } else {
   *   // the acl entry was not found
   * }
   * }</pre>
   *
   * <p>Example of deleting the ACL entry for a specific user on a requester_pays bucket with a
   * user_project option.
   *
   * <pre>{@code
   * String bucketName = "my-unique-bucket";
   * BucketSourceOption userProject = BucketSourceOption.userProject("myProject");
   * boolean deleted = storage.deleteAcl(bucketName, User.ofAllAuthenticatedUsers(), userProject);
   * }</pre>
   *
   * @param bucket name of the bucket to delete an ACL from
   * @param entity ACL entity to delete
   * @param options extra parameters to apply to this operation
   * @return {@code true} if the ACL was deleted, {@code false} if it was not found
   * @throws StorageException upon failure
   */
  @TransportCompatibility({Transport.HTTP, Transport.GRPC})
  boolean deleteAcl(String bucket, Entity entity, BucketSourceOption... options);

  /**
   * @see #deleteAcl(String, Entity, BucketSourceOption...)
   */
  @TransportCompatibility({Transport.HTTP, Transport.GRPC})
  boolean deleteAcl(String bucket, Entity entity);

  /**
   * Creates a new ACL entry on the specified bucket.
   *
   * <p>Example of creating a new ACL entry on a bucket.
   *
   * <pre>{@code
   * String bucketName = "my-unique-bucket";
   * Acl acl = storage.createAcl(bucketName, Acl.of(User.ofAllAuthenticatedUsers(), Role.READER));
   * }</pre>
   *
   * <p>Example of creating a new ACL entry on a requester_pays bucket with a user_project option.
   *
   * <pre>{@code
   * String bucketName = "my-unique-bucket";
   * Acl acl = storage.createAcl(bucketName, Acl.of(User.ofAllAuthenticatedUsers(), Role.READER),
   *     BucketSourceOption.userProject("myProject"));
   * }</pre>
   *
   * @param bucket name of the bucket for which an ACL should be created
   * @param acl ACL to create
   * @param options extra parameters to apply to this operation
   * @throws StorageException upon failure
   */
  @TransportCompatibility({Transport.HTTP, Transport.GRPC})
  Acl createAcl(String bucket, Acl acl, BucketSourceOption... options);

  /**
   * @see #createAcl(String, Acl, BucketSourceOption...)
   */
  @TransportCompatibility({Transport.HTTP, Transport.GRPC})
  Acl createAcl(String bucket, Acl acl);

  /**
   * Updates an ACL entry on the specified bucket.
   *
   * <p>Example of updating a new ACL entry on a bucket.
   *
   * <pre>{@code
   * String bucketName = "my-unique-bucket";
   * Acl acl = storage.updateAcl(bucketName, Acl.of(User.ofAllAuthenticatedUsers(), Role.OWNER));
   * }</pre>
   *
   * <p>Example of updating a new ACL entry on a requester_pays bucket with a user_project option.
   *
   * <pre>{@code
   * String bucketName = "my-unique-bucket";
   * Acl acl = storage.updateAcl(bucketName, Acl.of(User.ofAllAuthenticatedUsers(), Role.OWNER),
   *     BucketSourceOption.userProject("myProject"));
   * }</pre>
   *
   * @param bucket name of the bucket where the updateAcl operation takes place
   * @param acl ACL to update
   * @param options extra parameters to apply to this operation
   * @throws StorageException upon failure
   */
  @TransportCompatibility({Transport.HTTP, Transport.GRPC})
  Acl updateAcl(String bucket, Acl acl, BucketSourceOption... options);

  /**
   * @see #updateAcl(String, Acl, BucketSourceOption...)
   */
  @TransportCompatibility({Transport.HTTP, Transport.GRPC})
  Acl updateAcl(String bucket, Acl acl);

  /**
   * Lists the ACL entries for the provided bucket.
   *
   * <p>Example of listing the ACL entries for a blob.
   *
   * <pre>{@code
   * String bucketName = "my-unique-bucket";
   * List<Acl> acls = storage.listAcls(bucketName);
   * for (Acl acl : acls) {
   *   // do something with ACL entry
   * }
   * }</pre>
   *
   * <p>Example of listing the ACL entries for a blob in a requester_pays bucket with a user_project
   * option.
   *
   * <pre>{@code
   * String bucketName = "my-unique-bucket";
   * List<Acl> acls = storage.listAcls(bucketName, BucketSourceOption.userProject("myProject"));
   * for (Acl acl : acls) {
   *   // do something with ACL entry
   * }
   * }</pre>
   *
   * <h4>Behavioral Differences between HTTP and gRPC</h4>
   *
   * <ol>
   *   <li>Calling this method for a Bucket which has <a target="_blank"
   *       href="https://cloud.google.com/storage/docs/uniform-bucket-level-access">Uniform
   *       bucket-level access</a> enabled exhibits different behavior Depending on which {@link
   *       Transport} is used. For JSON, an HTTP 400 Bad Request error will be thrown. Whereas for
   *       gRPC, an empty list will be returned.
   * </ol>
   *
   * @param bucket the name of the bucket to list ACLs for
   * @param options any number of BucketSourceOptions to apply to this operation
   * @throws StorageException upon failure
   */
  @TransportCompatibility({Transport.HTTP, Transport.GRPC})
  List<Acl> listAcls(String bucket, BucketSourceOption... options);

  /**
   * @see #listAcls(String, BucketSourceOption...)
   */
  @TransportCompatibility({Transport.HTTP, Transport.GRPC})
  List<Acl> listAcls(String bucket);

  /**
   * Returns the default object ACL entry for the specified entity on the specified bucket or {@code
   * null} if not found.
   *
   * <p>Default ACLs are applied to a new blob within the bucket when no ACL was provided for that
   * blob.
   *
   * <p>Example of getting the default ACL entry for an entity on a bucket.
   *
   * <pre>{@code
   * String bucketName = "my-unique-bucket";
   * Acl acl = storage.getDefaultAcl(bucketName, User.ofAllAuthenticatedUsers());
   * }</pre>
   *
   * <h4>Behavioral Differences between HTTP and gRPC</h4>
   *
   * <ol>
   *   <li>Calling this method for a Bucket which has <a target="_blank"
   *       href="https://cloud.google.com/storage/docs/uniform-bucket-level-access">Uniform
   *       bucket-level access</a> enabled exhibits different behavior Depending on which {@link
   *       Transport} is used. For JSON, an HTTP 400 Bad Request error will be thrown. Whereas for
   *       gRPC, an empty list will be returned.
   * </ol>
   *
   * @throws StorageException upon failure
   */
  @TransportCompatibility({Transport.HTTP, Transport.GRPC})
  Acl getDefaultAcl(String bucket, Entity entity);

  /**
   * Deletes the default object ACL entry for the specified entity on the specified bucket.
   *
   * <p>Default ACLs are applied to a new blob within the bucket when no ACL was provided for that
   * blob.
   *
   * <p>Example of deleting the default ACL entry for an entity on a bucket.
   *
   * <pre>{@code
   * String bucketName = "my-unique-bucket";
   * boolean deleted = storage.deleteDefaultAcl(bucketName, User.ofAllAuthenticatedUsers());
   * if (deleted) {
   *   // the acl entry was deleted
   * } else {
   *   // the acl entry was not found
   * }
   * }</pre>
   *
   * @return {@code true} if the ACL was deleted, {@code false} if it was not found
   * @throws StorageException upon failure
   */
  @TransportCompatibility({Transport.HTTP, Transport.GRPC})
  boolean deleteDefaultAcl(String bucket, Entity entity);

  /**
   * Creates a new default blob ACL entry on the specified bucket.
   *
   * <p>Default ACLs are applied to a new blob within the bucket when no ACL was provided for that
   * blob.
   *
   * <p>Example of creating a new default ACL entry on a bucket.
   *
   * <pre>{@code
   * String bucketName = "my-unique-bucket";
   * Acl acl =
   *     storage.createDefaultAcl(bucketName, Acl.of(User.ofAllAuthenticatedUsers(), Role.READER));
   * }</pre>
   *
   * @throws StorageException upon failure
   */
  @TransportCompatibility({Transport.HTTP, Transport.GRPC})
  Acl createDefaultAcl(String bucket, Acl acl);

  /**
   * Updates a default blob ACL entry on the specified bucket.
   *
   * <p>Default ACLs are applied to a new blob within the bucket when no ACL was provided for that
   * blob.
   *
   * <p>Example of updating a new default ACL entry on a bucket.
   *
   * <pre>{@code
   * String bucketName = "my-unique-bucket";
   * Acl acl =
   *     storage.updateDefaultAcl(bucketName, Acl.of(User.ofAllAuthenticatedUsers(), Role.OWNER));
   * }</pre>
   *
   * @throws StorageException upon failure
   */
  @TransportCompatibility({Transport.HTTP, Transport.GRPC})
  Acl updateDefaultAcl(String bucket, Acl acl);

  /**
   * Lists the default blob ACL entries for the provided bucket.
   *
   * <p>Default ACLs are applied to a new blob within the bucket when no ACL was provided for that
   * blob.
   *
   * <p>Example of listing the default ACL entries for a blob.
   *
   * <pre>{@code
   * String bucketName = "my-unique-bucket";
   * List<Acl> acls = storage.listDefaultAcls(bucketName);
   * for (Acl acl : acls) {
   *   // do something with ACL entry
   * }
   * }</pre>
   *
   * <h4>Behavioral Differences between HTTP and gRPC</h4>
   *
   * <ol>
   *   <li>Calling this method for a Bucket which has <a target="_blank"
   *       href="https://cloud.google.com/storage/docs/uniform-bucket-level-access">Uniform
   *       bucket-level access</a> enabled exhibits different behavior Depending on which {@link
   *       Transport} is used. For JSON, an HTTP 400 Bad Request error will be thrown. Whereas for
   *       gRPC, an empty list will be returned.
   * </ol>
   *
   * @throws StorageException upon failure
   */
  @TransportCompatibility({Transport.HTTP, Transport.GRPC})
  List<Acl> listDefaultAcls(String bucket);

  /**
   * Returns the ACL entry for the specified entity on the specified blob or {@code null} if not
   * found.
   *
   * <p>Example of getting the ACL entry for an entity on a blob.
   *
   * <pre>{@code
   * String bucketName = "my-unique-bucket";
   * String blobName = "my-blob-name";
   * long blobGeneration = 42;
   * BlobId blobId = BlobId.of(bucketName, blobName, blobGeneration);
   * Acl acl = storage.getAcl(blobId, User.ofAllAuthenticatedUsers());
   * }</pre>
   *
   * <p>Example of getting the ACL entry for a specific user on a blob.
   *
   * <pre>{@code
   * String bucketName = "my-unique-bucket";
   * String blobName = "my-blob-name";
   * String userEmail = "google-cloud-java-tests@java-docs-samples-tests.iam.gserviceaccount.com";
   * BlobId blobId = BlobId.of(bucketName, blobName);
   * Acl acl = storage.getAcl(blobId, new User(userEmail));
   * }</pre>
   *
   * @throws StorageException upon failure
   */
  @TransportCompatibility({Transport.HTTP, Transport.GRPC})
  Acl getAcl(BlobId blob, Entity entity);

  /**
   * Deletes the ACL entry for the specified entity on the specified blob.
   *
   * <p>Example of deleting the ACL entry for an entity on a blob.
   *
   * <pre>{@code
   * String bucketName = "my-unique-bucket";
   * String blobName = "my-blob-name";
   * long blobGeneration = 42;
   * BlobId blobId = BlobId.of(bucketName, blobName, blobGeneration);
   * boolean deleted = storage.deleteAcl(blobId, User.ofAllAuthenticatedUsers());
   * if (deleted) {
   *   // the acl entry was deleted
   * } else {
   *   // the acl entry was not found
   * }
   * }</pre>
   *
   * @return {@code true} if the ACL was deleted, {@code false} if it was not found
   * @throws StorageException upon failure
   */
  @TransportCompatibility({Transport.HTTP, Transport.GRPC})
  boolean deleteAcl(BlobId blob, Entity entity);

  /**
   * Creates a new ACL entry on the specified blob.
   *
   * <p>Example of creating a new ACL entry on a blob.
   *
   * <pre>{@code
   * String bucketName = "my-unique-bucket";
   * String blobName = "my-blob-name";
   * long blobGeneration = 42;
   * BlobId blobId = BlobId.of(bucketName, blobName, blobGeneration);
   * Acl acl = storage.createAcl(blobId, Acl.of(User.ofAllAuthenticatedUsers(), Role.READER));
   * }</pre>
   *
   * <p>Example of updating a blob to be public-read.
   *
   * <pre>{@code
   * String bucketName = "my-unique-bucket";
   * String blobName = "my-blob-name";
   * long blobGeneration = 42;
   * BlobId blobId = BlobId.of(bucketName, blobName, blobGeneration);
   * Acl acl = storage.createAcl(blobId, Acl.of(User.ofAllUsers(), Role.READER));
   * }</pre>
   *
   * @throws StorageException upon failure
   */
  @TransportCompatibility({Transport.HTTP, Transport.GRPC})
  Acl createAcl(BlobId blob, Acl acl);

  /**
   * Updates an ACL entry on the specified blob.
   *
   * <p>Example of updating a new ACL entry on a blob.
   *
   * <pre>{@code
   * String bucketName = "my-unique-bucket";
   * String blobName = "my-blob-name";
   * long blobGeneration = 42;
   * BlobId blobId = BlobId.of(bucketName, blobName, blobGeneration);
   * Acl acl = storage.updateAcl(blobId, Acl.of(User.ofAllAuthenticatedUsers(), Role.OWNER));
   * }</pre>
   *
   * @throws StorageException upon failure
   */
  @TransportCompatibility({Transport.HTTP, Transport.GRPC})
  Acl updateAcl(BlobId blob, Acl acl);

  /**
   * Lists the ACL entries for the provided blob.
   *
   * <p>Example of listing the ACL entries for a blob.
   *
   * <pre>{@code
   * String bucketName = "my-unique-bucket";
   * String blobName = "my-blob-name";
   * long blobGeneration = 42;
   * BlobId blobId = BlobId.of(bucketName, blobName, blobGeneration);
   * List<Acl> acls = storage.listAcls(blobId);
   * for (Acl acl : acls) {
   *   // do something with ACL entry
   * }
   * }</pre>
   *
   * @throws StorageException upon failure
   */
  @TransportCompatibility({Transport.HTTP, Transport.GRPC})
  List<Acl> listAcls(BlobId blob);

  /**
   * Creates a new HMAC Key for the provided service account, including the secret key. Note that
   * the secret key is only returned upon creation via this method.
   *
   * <p>Example of creating a new HMAC Key.
   *
   * <pre>{@code
   * ServiceAccount serviceAccount = ServiceAccount.of("my-service-account@google.com");
   *
   * HmacKey hmacKey = storage.createHmacKey(serviceAccount);
   *
   * String secretKey = hmacKey.getSecretKey();
   * HmacKey.HmacKeyMetadata metadata = hmacKey.getMetadata();
   * }</pre>
   *
   * @throws StorageException upon failure
   */
  @TransportCompatibility({Transport.HTTP})
  HmacKey createHmacKey(ServiceAccount serviceAccount, CreateHmacKeyOption... options);

  /**
   * Lists HMAC keys for a given service account. Note this returns {@code HmacKeyMetadata} objects,
   * which do not contain secret keys.
   *
   * <p>Example of listing HMAC keys, specifying project id.
   *
   * <pre>{@code
   * Page<HmacKey.HmacKeyMetadata> metadataPage = storage.listHmacKeys(
   *     Storage.ListHmacKeysOption.projectId("my-project-id"));
   * for (HmacKey.HmacKeyMetadata hmacKeyMetadata : metadataPage.getValues()) {
   *     //do something with the metadata
   * }
   * }</pre>
   *
   * <p>Example of listing HMAC keys, specifying max results and showDeletedKeys. Since projectId is
   * not specified, the same project ID as the storage client instance will be used
   *
   * <pre>{@code
   * ServiceAccount serviceAccount = ServiceAccount.of("my-service-account@google.com");
   *
   * Page<HmacKey.HmacKeyMetadata> metadataPage = storage.listHmacKeys(
   *     Storage.ListHmacKeysOption.serviceAccount(serviceAccount),
   *     Storage.ListHmacKeysOption.maxResults(10L),
   *     Storage.ListHmacKeysOption.showDeletedKeys(true));
   * for (HmacKey.HmacKeyMetadata hmacKeyMetadata : metadataPage.getValues()) {
   *     //do something with the metadata
   * }
   * }</pre>
   *
   * @param options the options to apply to this operation
   * @throws StorageException upon failure
   */
  @TransportCompatibility({Transport.HTTP})
  Page<HmacKeyMetadata> listHmacKeys(ListHmacKeysOption... options);

  /**
   * Gets an HMAC key given its access id. Note that this returns a {@code HmacKeyMetadata} object,
   * which does not contain the secret key.
   *
   * <p>Example of getting an HMAC key. Since projectId isn't specified, the same project ID as the
   * storage client instance will be used.
   *
   * <pre>{@code
   * String hmacKeyAccessId = "my-access-id";
   * HmacKey.HmackeyMetadata hmacKeyMetadata = storage.getHmacKey(hmacKeyAccessId);
   * }</pre>
   *
   * @throws StorageException upon failure
   */
  @TransportCompatibility({Transport.HTTP})
  HmacKeyMetadata getHmacKey(String accessId, GetHmacKeyOption... options);

  /**
   * Deletes an HMAC key. Note that only an {@code INACTIVE} key can be deleted. Attempting to
   * delete a key whose {@code HmacKey.HmacKeyState} is anything other than {@code INACTIVE} will
   * fail.
   *
   * <p>Example of updating an HMAC key's state to INACTIVE and then deleting it.
   *
   * <pre>{@code
   * String hmacKeyAccessId = "my-access-id";
   * HmacKey.HmacKeyMetadata hmacKeyMetadata = storage.getHmacKey(hmacKeyAccessId);
   *
   * storage.updateHmacKeyState(hmacKeyMetadata, HmacKey.HmacKeyState.INACTIVE);
   * storage.deleteHmacKey(hmacKeyMetadata);
   * }</pre>
   *
   * @throws StorageException upon failure
   */
  @TransportCompatibility({Transport.HTTP})
  void deleteHmacKey(HmacKeyMetadata hmacKeyMetadata, DeleteHmacKeyOption... options);

  /**
   * Updates the state of an HMAC key and returns the updated metadata.
   *
   * <p>Example of updating the state of an HMAC key.
   *
   * <pre>{@code
   * String hmacKeyAccessId = "my-access-id";
   * HmacKey.HmacKeyMetadata hmacKeyMetadata = storage.getHmacKey(hmacKeyAccessId);
   *
   * storage.updateHmacKeyState(hmacKeyMetadata, HmacKey.HmacKeyState.INACTIVE);
   * }</pre>
   *
   * @throws StorageException upon failure
   */
  @TransportCompatibility({Transport.HTTP})
  HmacKeyMetadata updateHmacKeyState(
      final HmacKeyMetadata hmacKeyMetadata,
      final HmacKey.HmacKeyState state,
      UpdateHmacKeyOption... options);

  /**
   * Gets the IAM policy for the provided bucket.
   *
   * <p>It's possible for bindings to be empty and instead have permissions inherited through
   * Project or Organization IAM Policies. To prevent corrupting policies when you update an IAM
   * policy with {@code Storage.setIamPolicy}, the ETAG value is used to perform optimistic
   * concurrency.
   *
   * <p>Example of getting the IAM policy for a bucket.
   *
   * <pre>{@code
   * String bucketName = "my-unique-bucket";
   * Policy policy = storage.getIamPolicy(bucketName);
   * }</pre>
   *
   * @param bucket name of the bucket where the getIamPolicy operation takes place
   * @param options extra parameters to apply to this operation
   * @throws StorageException upon failure
   */
  @TransportCompatibility({Transport.HTTP, Transport.GRPC})
  Policy getIamPolicy(String bucket, BucketSourceOption... options);

  /**
   * Updates the IAM policy on the specified bucket.
   *
   * <p>To prevent corrupting policies when you update an IAM policy with {@code
   * Storage.setIamPolicy}, the ETAG value is used to perform optimistic concurrency.
   *
   * <p>Example of updating the IAM policy on a bucket.
   *
   * <pre>{@code
   * // We want to make all objects in our bucket publicly readable.
   * String bucketName = "my-unique-bucket";
   * Policy currentPolicy = storage.getIamPolicy(bucketName);
   * Policy updatedPolicy =
   *     storage.setIamPolicy(
   *         bucketName,
   *         currentPolicy.toBuilder()
   *             .addIdentity(StorageRoles.objectViewer(), Identity.allUsers())
   *             .build());
   * }</pre>
   *
   * @param bucket name of the bucket where the setIamPolicy operation takes place
   * @param policy policy to be set on the specified bucket
   * @param options extra parameters to apply to this operation
   * @throws StorageException upon failure
   */
  @TransportCompatibility({Transport.HTTP, Transport.GRPC})
  Policy setIamPolicy(String bucket, Policy policy, BucketSourceOption... options);

  /**
   * Tests whether the caller holds the permissions on the specified bucket. Returns a list of
   * booleans in the same placement and order in which the permissions were specified.
   *
   * <p>Example of testing permissions on a bucket.
   *
   * <pre>{@code
   * String bucketName = "my-unique-bucket";
   * List<Boolean> response =
   *     storage.testIamPermissions(
   *         bucketName,
   *         ImmutableList.of("storage.buckets.get", "storage.buckets.getIamPolicy"));
   * for (boolean hasPermission : response) {
   *   // Do something with permission test response
   * }
   * }</pre>
   *
   * @param bucket name of the bucket where the testIamPermissions operation takes place
   * @param permissions list of permissions to test on the bucket
   * @param options extra parameters to apply to this operation
   * @throws StorageException upon failure
   */
  @TransportCompatibility({Transport.HTTP, Transport.GRPC})
  List<Boolean> testIamPermissions(
      String bucket, List<String> permissions, BucketSourceOption... options);

  /**
   * Returns the service account associated with the given project.
   *
   * <p>Example of getting a service account.
   *
   * <pre>{@code
   * String projectId = "test@gmail.com";
   * ServiceAccount account = storage.getServiceAccount(projectId);
   * }</pre>
   *
   * @param projectId the ID of the project for which the service account should be fetched.
   * @return the service account associated with this project
   * @throws StorageException upon failure
   */
  @TransportCompatibility({Transport.HTTP})
  ServiceAccount getServiceAccount(String projectId);

  /**
   * Creates the notification for a given bucket.
   *
   * <p>Example of creating a notification:
   *
   * <pre>{@code
   * String bucketName = "my-unique-bucket";
   * String topic = "projects/myProject/topics/myTopic"
   * NotificationInfo notificationInfo = NotificationInfo.newBuilder(topic)
   *  .setCustomAttributes(ImmutableMap.of("label1", "value1"))
   *  .setEventTypes(NotificationInfo.EventType.OBJECT_FINALIZE)
   *  .setPayloadFormat(NotificationInfo.PayloadFormat.JSON_API_V1)
   *  .build();
   * Notification notification = storage.createNotification(bucketName, notificationInfo);
   * }</pre>
   *
   * @param bucket name of the bucket
   * @param notificationInfo notification to create
   * @return the created notification
   * @throws StorageException upon failure
   */
  @TransportCompatibility({Transport.HTTP})
  Notification createNotification(String bucket, NotificationInfo notificationInfo);

  /**
   * Gets the notification with the specified id.
   *
   * <p>Example of getting the notification:
   *
   * <pre>{@code
   * String bucketName = "my-unique-bucket";
   * String notificationId = "my-unique-notification-id";
   * Notification notification = storage.getNotification(bucketName, notificationId);
   * }</pre>
   *
   * @param bucket name of the bucket
   * @param notificationId notification ID
   * @return the {@code Notification} object with the given id or {@code null} if not found
   * @throws StorageException upon failure
   */
  @TransportCompatibility({Transport.HTTP})
  Notification getNotification(String bucket, String notificationId);

  /**
   * Retrieves the list of notifications associated with the bucket.
   *
   * <p>Example of listing the bucket notifications:
   *
   * <pre>{@code
   * String bucketName = "my-unique-bucket";
   * List<Notification> notifications = storage.listNotifications(bucketName);
   * }</pre>
   *
   * @param bucket name of the bucket
   * @return a list of {@link Notification} objects added to the bucket.
   * @throws StorageException upon failure
   */
  @TransportCompatibility({Transport.HTTP})
  List<Notification> listNotifications(String bucket);

  /**
   * Deletes the notification with the specified id.
   *
   * <p>Example of deleting the notification:
   *
   * <pre>{@code
   * String bucketName = "my-unique-bucket";
   * String notificationId = "my-unique-notification-id";
   * boolean deleted = storage.deleteNotification(bucketName, notificationId);
   * if (deleted) {
   *   // the notification was deleted
   * } else {
   *   // the notification was not found
   * }
   * }</pre>
   *
   * @param bucket name of the bucket
   * @param notificationId ID of the notification to delete
   * @return {@code true} if the notification has been deleted, {@code false} if not found
   * @throws StorageException upon failure
   */
  @TransportCompatibility({Transport.HTTP})
  boolean deleteNotification(String bucket, String notificationId);

  /**
   * @throws InterruptedException thrown if interrupted while awaiting termination of underlying
   *     resources
   */
  @Override
  default void close() throws Exception {}

  /**
   * Create a new {@link BlobWriteSession} for the specified {@code blobInfo} and {@code options}.
   *
   * <p>The returned {@code BlobWriteSession} can be used to write an individual version, a new
   * session must be created each time you want to create a new version.
   *
   * <p>By default, any MD5 value in the provided {@code blobInfo} is ignored unless the option
   * {@link BlobWriteOption#md5Match()} is included in {@code options}.
   *
   * <p>By default, any CRC32c value in the provided {@code blobInfo} is ignored unless the option
   * {@link BlobWriteOption#crc32cMatch()} is included in {@code options}.
   *
   * <h4>Example of creating an object using {@code BlobWriteSession}:</h4>
   *
   * <pre>{@code
   * String bucketName = "my-unique-bucket";
   * String blobName = "my-blob-name";
   * BlobId blobId = BlobId.of(bucketName, blobName);
   * BlobInfo blobInfo = BlobInfo.newBuilder(blobId).build();
   * ReadableByteChannel readableByteChannel = ...;
   * BlobWriteSession blobWriteSession = storage.blobWriteSession(blobInfo, BlobWriteOption.doesNotExist());
   *
   * // open the channel for writing
   * try (WritableByteChannel writableByteChannel = blobWriteSession.open()) {
   *   // copy all bytes
   *   ByteStreams.copy(readableByteChannel, writableByteChannel);
   * } catch (IOException e) {
   *   // handle IOException
   * }
   *
   * // get the resulting object metadata
   * ApiFuture<BlobInfo> resultFuture = blobWriteSession.getResult();
   * BlobInfo gen1 = resultFuture.get();
   * }</pre>
   *
   * @param blobInfo blob to create
   * @param options blob write options
   * @since 2.26.0 This new api is in preview and is subject to breaking changes.
   * @see BlobWriteSessionConfig
   * @see BlobWriteSessionConfigs
   * @see GrpcStorageOptions.Builder#setBlobWriteSessionConfig(BlobWriteSessionConfig)
   */
  @BetaApi
  @TransportCompatibility({Transport.GRPC, Transport.HTTP})
  default BlobWriteSession blobWriteSession(BlobInfo blobInfo, BlobWriteOption... options) {
    return throwGrpcOnly(fmtMethodName("blobWriteSession", BlobInfo.class, BlobWriteOption.class));
  }

  /**
   * Atomically move an object from one name to another.
   *
   * <p>This new method is an atomic equivalent of the existing {@link Storage#copy(CopyRequest)} +
   * {@link Storage#delete(BlobId)}, however without the ability to change metadata fields for the
   * target object.
   *
   * @since 2.48.0
   */
  @TransportCompatibility({Transport.HTTP, Transport.GRPC})
  Blob moveBlob(MoveBlobRequest request);

  /**
   * Asynchronously set up a new {@link BlobReadSession} for the specified {@link BlobId} and {@code
   * options}.
   *
   * <p>The resulting {@code BlobReadSession} can be used to read multiple times from a single
   * object generation. A new session must be created for each object generation.
   *
   * <h4>Example of using {@code BlobReadSession} to read up to 20 bytes from the object:</h4>
   *
   * <pre>{@code
   * ApiFuture<BlobReadSession> futureBlobReadSession = storage.blobReadSession(blobId);
   *
   * try (BlobReadSession blobReadSession = futureBlobReadSession.get(10, TimeUnit.SECONDS)) {
   *
   *   ByteBuffer buf = ByteBuffer.allocate(30);
   *   RangeSpec rangeSpec = RangeSpec.of(
   *     10, // begin
   *     20  // maxLength
   *   );
   *   ReadAsChannel readAsChannelConfig = ReadProjectionConfigs.asChannel()
   *       .withRangeSpec(rangeSpec);
   *   try (ScatteringByteChannel channel = blobReadSession.readAs(readAsChannelConfig)) {
   *     channel.read(buf);
   *   }
   *
   *   buf.flip();
   *   System.out.printf(
   *       Locale.US,
   *       "Read %d bytes from range %s of object %s%n",
   *       buf.remaining(),
   *       rangeSpec,
   *       blobReadSession.getBlobInfo().getBlobId().toGsUtilUriWithGeneration()
   *   );
   * }
   * }</pre>
   *
   * @param id the blob to read from
   * @since 2.51.0 This new api is in preview and is subject to breaking changes.
   */
  @BetaApi
  @TransportCompatibility({Transport.GRPC})
  default ApiFuture<BlobReadSession> blobReadSession(BlobId id, BlobSourceOption... options) {
    return throwGrpcOnly(fmtMethodName("blobReadSession", BlobId.class, BlobSourceOption.class));
  }

  /**
   * Create a new {@link BlobAppendableUpload} for the specified {@code blobInfo} and {@code
   * options}.
   *
   * <p>The returned {@code BlobWriteSession} can be used to write an individual version, a new
   * session must be created each time you want to create a new version.
   *
   * <p>If your object exists, but is still in an appendable state ensure you provide the generation
   * of the object in the provided {@code blobInfo} ({@link BlobInfo#getBlobId()
   * blobInfo.getBlobId()}{@link BlobId#getGeneration() .getGeneration()}) to enable takeover.
   *
   * <h4>Example of creating an object using {@code BlobAppendableUpload}:</h4>
   *
   * <pre>{@code
   * String bucketName = "my-unique-bucket";
   * String blobName = "my-blobInfo-name";
   * BlobId blobId = BlobId.of(bucketName, blobName);
   * BlobInfo blobInfo = BlobInfo.newBuilder(blobId).build();
   * ReadableByteChannel readableByteChannel = ...;
   *
   * BlobAppendableUpload uploadSession = storage.blobAppendableUpload(
   *     blobInfo,
   *     BlobAppendableUploadConfig.of()
   * );
   * try (AppendableUploadWriteableByteChannel channel = uploadSession.open()) {
   *   // copy all bytes
   *   ByteStreams.copy(readableByteChannel, channel);
   *   channel.finalizeAndClose();
   * } catch (IOException ex) {
   *   // handle IOException
   * }
   *
   * // get the resulting object metadata
   * ApiFuture<BlobInfo> resultFuture = uploadSession.getResult();
   * BlobInfo gen1 = resultFuture.get();
   * }</pre>
   *
   * @param blobInfo blobInfo to create
   * @param uploadConfig the configuration parameters for the channel
   * @param options blobInfo write options
   * @since 2.51.0 This new api is in preview and is subject to breaking changes.
   * @see StorageOptions#grpc()
   */
  @BetaApi
  @TransportCompatibility({Transport.GRPC})
  default BlobAppendableUpload blobAppendableUpload(
      BlobInfo blobInfo, BlobAppendableUploadConfig uploadConfig, BlobWriteOption... options) {
    return throwGrpcOnly(
        fmtMethodName("appendableBlobUpload", BlobId.class, BlobWriteOption.class));
  }
}<|MERGE_RESOLUTION|>--- conflicted
+++ resolved
@@ -2475,17 +2475,10 @@
       return new BucketListOption(UnifiedOpts.returnPartialSuccess(returnPartialSuccess));
     }
 
-<<<<<<< HEAD
     /** Returns an option to specify the page token from which to start listing buckets. */
     @TransportCompatibility({Transport.HTTP, Transport.GRPC})
     public static BucketListOption pageToken(@NonNull String pageToken) {
       return new BucketListOption(UnifiedOpts.pageToken(pageToken));
-=======
-    @TransportCompatibility({Transport.HTTP})
-    public static BucketListOption returnPartialSuccess(boolean returnPartialSuccess) {
-      return new BucketListOption(UnifiedOpts.returnPartialSuccess(returnPartialSuccess));
->>>>>>> d3245b4f
-    }
 
     /**
      * Returns an option to set a prefix to filter results to buckets whose names begin with this
