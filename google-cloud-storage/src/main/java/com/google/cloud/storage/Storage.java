/*
 * Copyright 2015 Google LLC
 *
 * Licensed under the Apache License, Version 2.0 (the "License");
 * you may not use this file except in compliance with the License.
 * You may obtain a copy of the License at
 *
 *       http://www.apache.org/licenses/LICENSE-2.0
 *
 * Unless required by applicable law or agreed to in writing, software
 * distributed under the License is distributed on an "AS IS" BASIS,
 * WITHOUT WARRANTIES OR CONDITIONS OF ANY KIND, either express or implied.
 * See the License for the specific language governing permissions and
 * limitations under the License.
 */

package com.google.cloud.storage;

import static com.google.common.base.Preconditions.checkArgument;
import static com.google.common.base.Preconditions.checkNotNull;

import com.google.api.core.InternalExtensionOnly;
import com.google.api.gax.paging.Page;
import com.google.auth.ServiceAccountSigner;
import com.google.auth.ServiceAccountSigner.SigningException;
import com.google.cloud.FieldSelector;
import com.google.cloud.FieldSelector.Helper;
import com.google.cloud.Policy;
import com.google.cloud.ReadChannel;
import com.google.cloud.Service;
import com.google.cloud.Tuple;
import com.google.cloud.WriteChannel;
import com.google.cloud.storage.Acl.Entity;
import com.google.cloud.storage.HmacKey.HmacKeyMetadata;
import com.google.cloud.storage.PostPolicyV4.PostConditionsV4;
import com.google.cloud.storage.PostPolicyV4.PostFieldsV4;
import com.google.cloud.storage.spi.v1.StorageRpc;
import com.google.common.collect.ImmutableList;
import com.google.common.collect.Iterables;
import com.google.common.collect.Lists;
import com.google.common.io.BaseEncoding;

import java.io.InputStream;
import java.io.Serializable;
import java.net.URL;
import java.security.Key;
import java.util.Arrays;
import java.util.Collections;
import java.util.LinkedHashSet;
import java.util.LinkedList;
import java.util.List;
import java.util.Map;
import java.util.Objects;
import java.util.Set;
import java.util.concurrent.TimeUnit;

/**
 * An interface for Google Cloud Storage.
 *
 * @see <a href="https://cloud.google.com/storage/docs">Google Cloud Storage</a>
 */
@InternalExtensionOnly
public interface Storage extends Service<StorageOptions> {

    enum PredefinedAcl {
        AUTHENTICATED_READ("authenticatedRead"),
        ALL_AUTHENTICATED_USERS("allAuthenticatedUsers"),
        PRIVATE("private"),
        PROJECT_PRIVATE("projectPrivate"),
        PUBLIC_READ("publicRead"),
        PUBLIC_READ_WRITE("publicReadWrite"),
        BUCKET_OWNER_READ("bucketOwnerRead"),
        BUCKET_OWNER_FULL_CONTROL("bucketOwnerFullControl");

        private final String entry;

        PredefinedAcl(String entry) {
            this.entry = entry;
        }

        String getEntry() {
            return entry;
        }
    }

    enum BucketField implements FieldSelector {
        ID("id"),
        SELF_LINK("selfLink"),
        NAME("name"),
        TIME_CREATED("timeCreated"),
        METAGENERATION("metageneration"),
        ACL("acl"),
        DEFAULT_OBJECT_ACL("defaultObjectAcl"),
        OWNER("owner"),
        LABELS("labels"),
        LOCATION("location"),
        LOCATION_TYPE("locationType"),
        WEBSITE("website"),
        VERSIONING("versioning"),
        CORS("cors"),
        LIFECYCLE("lifecycle"),
        STORAGE_CLASS("storageClass"),
        ETAG("etag"),
        ENCRYPTION("encryption"),
        BILLING("billing"),
        DEFAULT_EVENT_BASED_HOLD("defaultEventBasedHold"),
        RETENTION_POLICY("retentionPolicy"),
        IAMCONFIGURATION("iamConfiguration");

        static final List<? extends FieldSelector> REQUIRED_FIELDS = ImmutableList.of(NAME);

        private final String selector;

        BucketField(String selector) {
            this.selector = selector;
        }

        @Override
        public String getSelector() {
            return selector;
        }
    }

    enum BlobField implements FieldSelector {
        ACL("acl"),
        BUCKET("bucket"),
        CACHE_CONTROL("cacheControl"),
        COMPONENT_COUNT("componentCount"),
        CONTENT_DISPOSITION("contentDisposition"),
        CONTENT_ENCODING("contentEncoding"),
        CONTENT_LANGUAGE("contentLanguage"),
        CONTENT_TYPE("contentType"),
        CRC32C("crc32c"),
        ETAG("etag"),
        GENERATION("generation"),
        ID("id"),
        KIND("kind"),
        MD5HASH("md5Hash"),
        MEDIA_LINK("mediaLink"),
        METADATA("metadata"),
        METAGENERATION("metageneration"),
        NAME("name"),
        OWNER("owner"),
        SELF_LINK("selfLink"),
        SIZE("size"),
        STORAGE_CLASS("storageClass"),
        TIME_DELETED("timeDeleted"),
        TIME_CREATED("timeCreated"),
        KMS_KEY_NAME("kmsKeyName"),
        EVENT_BASED_HOLD("eventBasedHold"),
        TEMPORARY_HOLD("temporaryHold"),
        RETENTION_EXPIRATION_TIME("retentionExpirationTime"),
        UPDATED("updated");

        static final List<? extends FieldSelector> REQUIRED_FIELDS = ImmutableList.of(BUCKET, NAME);

        private final String selector;

        BlobField(String selector) {
            this.selector = selector;
        }

        @Override
        public String getSelector() {
            return selector;
        }
    }

    enum UriScheme {
        HTTP("http"),
        HTTPS("https");

        private final String scheme;

        UriScheme(String scheme) {
            this.scheme = scheme;
        }

        public String getScheme() {
            return scheme;
        }
    }

    /**
     * Class for specifying bucket target options.
     */
    class BucketTargetOption extends Option {

        private static final long serialVersionUID = -5880204616982900975L;

        private BucketTargetOption(StorageRpc.Option rpcOption, Object value) {
            super(rpcOption, value);
        }

        private BucketTargetOption(StorageRpc.Option rpcOption) {
            this(rpcOption, null);
        }

        /**
         * Returns an option for specifying bucket's predefined ACL configuration.
         */
        public static BucketTargetOption predefinedAcl(PredefinedAcl acl) {
            return new BucketTargetOption(StorageRpc.Option.PREDEFINED_ACL, acl.getEntry());
        }

        /**
         * Returns an option for specifying bucket's default ACL configuration for blobs.
         */
        public static BucketTargetOption predefinedDefaultObjectAcl(PredefinedAcl acl) {
            return new BucketTargetOption(
                    StorageRpc.Option.PREDEFINED_DEFAULT_OBJECT_ACL, acl.getEntry());
        }

        /**
         * Returns an option for bucket's metageneration match. If this option is used the request will
         * fail if metageneration does not match.
         */
        public static BucketTargetOption metagenerationMatch() {
            return new BucketTargetOption(StorageRpc.Option.IF_METAGENERATION_MATCH);
        }

        /**
         * Returns an option for bucket's metageneration mismatch. If this option is used the request
         * will fail if metageneration matches.
         */
        public static BucketTargetOption metagenerationNotMatch() {
            return new BucketTargetOption(StorageRpc.Option.IF_METAGENERATION_NOT_MATCH);
        }

        /**
         * Returns an option to define the billing user project. This option is required by buckets with
         * `requester_pays` flag enabled to assign operation costs.
         */
        public static BucketTargetOption userProject(String userProject) {
            return new BucketTargetOption(StorageRpc.Option.USER_PROJECT, userProject);
        }

        /**
         * Returns an option to define the projection in the API request. In some cases this option may
         * be needed to be set to `noAcl` to omit ACL data from the response. The default value is
         * `full`
         *
         * @see <a href="https://cloud.google.com/storage/docs/json_api/v1/buckets/patch">Buckets:
         * patch</a>
         */
        public static BucketTargetOption projection(String projection) {
            return new BucketTargetOption(StorageRpc.Option.PROJECTION, projection);
        }
    }

    /**
     * Class for specifying bucket source options.
     */
    class BucketSourceOption extends Option {

        private static final long serialVersionUID = 5185657617120212117L;

        private BucketSourceOption(StorageRpc.Option rpcOption, Object value) {
            super(rpcOption, value);
        }

        /**
         * Returns an option for bucket's metageneration match. If this option is used the request will
         * fail if bucket's metageneration does not match the provided value.
         */
        public static BucketSourceOption metagenerationMatch(long metageneration) {
            return new BucketSourceOption(StorageRpc.Option.IF_METAGENERATION_MATCH, metageneration);
        }

        /**
         * Returns an option for bucket's metageneration mismatch. If this option is used the request
         * will fail if bucket's metageneration matches the provided value.
         */
        public static BucketSourceOption metagenerationNotMatch(long metageneration) {
            return new BucketSourceOption(StorageRpc.Option.IF_METAGENERATION_NOT_MATCH, metageneration);
        }

        /**
         * Returns an option for bucket's billing user project. This option is only used by the buckets
         * with 'requester_pays' flag.
         */
        public static BucketSourceOption userProject(String userProject) {
            return new BucketSourceOption(StorageRpc.Option.USER_PROJECT, userProject);
        }

        public static BucketSourceOption requestedPolicyVersion(long version) {
            return new BucketSourceOption(StorageRpc.Option.REQUESTED_POLICY_VERSION, version);
        }
    }

    /**
     * Class for specifying listHmacKeys options
     */
    class ListHmacKeysOption extends Option {
        private ListHmacKeysOption(StorageRpc.Option rpcOption, Object value) {
            super(rpcOption, value);
        }

        /**
         * Returns an option for the Service Account whose keys to list. If this option is not used,
         * keys for all accounts will be listed.
         */
        public static ListHmacKeysOption serviceAccount(ServiceAccount serviceAccount) {
            return new ListHmacKeysOption(
                    StorageRpc.Option.SERVICE_ACCOUNT_EMAIL, serviceAccount.getEmail());
        }

        /**
         * Returns an option for the maximum amount of HMAC keys returned per page.
         */
        public static ListHmacKeysOption maxResults(long pageSize) {
            return new ListHmacKeysOption(StorageRpc.Option.MAX_RESULTS, pageSize);
        }

        /**
         * Returns an option to specify the page token from which to start listing HMAC keys.
         */
        public static ListHmacKeysOption pageToken(String pageToken) {
            return new ListHmacKeysOption(StorageRpc.Option.PAGE_TOKEN, pageToken);
        }

        /**
         * Returns an option to specify whether to show deleted keys in the result. This option is false
         * by default.
         */
        public static ListHmacKeysOption showDeletedKeys(boolean showDeletedKeys) {
            return new ListHmacKeysOption(StorageRpc.Option.SHOW_DELETED_KEYS, showDeletedKeys);
        }

        /**
         * Returns an option to specify the project to be billed for this request. Required for
         * Requester Pays buckets.
         */
        public static ListHmacKeysOption userProject(String userProject) {
            return new ListHmacKeysOption(StorageRpc.Option.USER_PROJECT, userProject);
        }

        /**
         * Returns an option to specify the Project ID for this request. If not specified, defaults to
         * Application Default Credentials.
         */
        public static ListHmacKeysOption projectId(String projectId) {
            return new ListHmacKeysOption(StorageRpc.Option.PROJECT_ID, projectId);
        }
    }

    /**
     * Class for specifying createHmacKey options
     */
    class CreateHmacKeyOption extends Option {
        private CreateHmacKeyOption(StorageRpc.Option rpcOption, Object value) {
            super(rpcOption, value);
        }

        /**
         * Returns an option to specify the project to be billed for this request. Required for
         * Requester Pays buckets.
         */
        public static CreateHmacKeyOption userProject(String userProject) {
            return new CreateHmacKeyOption(StorageRpc.Option.USER_PROJECT, userProject);
        }

        /**
         * Returns an option to specify the Project ID for this request. If not specified, defaults to
         * Application Default Credentials.
         */
        public static CreateHmacKeyOption projectId(String projectId) {
            return new CreateHmacKeyOption(StorageRpc.Option.PROJECT_ID, projectId);
        }
    }

    /**
     * Class for specifying getHmacKey options
     */
    class GetHmacKeyOption extends Option {
        private GetHmacKeyOption(StorageRpc.Option rpcOption, Object value) {
            super(rpcOption, value);
        }

        /**
         * Returns an option to specify the project to be billed for this request. Required for
         * Requester Pays buckets.
         */
        public static GetHmacKeyOption userProject(String userProject) {
            return new GetHmacKeyOption(StorageRpc.Option.USER_PROJECT, userProject);
        }

        /**
         * Returns an option to specify the Project ID for this request. If not specified, defaults to
         * Application Default Credentials.
         */
        public static GetHmacKeyOption projectId(String projectId) {
            return new GetHmacKeyOption(StorageRpc.Option.PROJECT_ID, projectId);
        }
    }

    /**
     * Class for specifying deleteHmacKey options
     */
    class DeleteHmacKeyOption extends Option {
        private DeleteHmacKeyOption(StorageRpc.Option rpcOption, Object value) {
            super(rpcOption, value);
        }

        /**
         * Returns an option to specify the project to be billed for this request. Required for
         * Requester Pays buckets.
         */
        public static DeleteHmacKeyOption userProject(String userProject) {
            return new DeleteHmacKeyOption(StorageRpc.Option.USER_PROJECT, userProject);
        }
    }

    /**
     * Class for specifying updateHmacKey options
     */
    class UpdateHmacKeyOption extends Option {
        private UpdateHmacKeyOption(StorageRpc.Option rpcOption, Object value) {
            super(rpcOption, value);
        }

        /**
         * Returns an option to specify the project to be billed for this request. Required for
         * Requester Pays buckets.
         */
        public static UpdateHmacKeyOption userProject(String userProject) {
            return new UpdateHmacKeyOption(StorageRpc.Option.USER_PROJECT, userProject);
        }
    }

    /**
     * Class for specifying bucket get options.
     */
    class BucketGetOption extends Option {

        private static final long serialVersionUID = 1901844869484087395L;

        private BucketGetOption(StorageRpc.Option rpcOption, long metageneration) {
            super(rpcOption, metageneration);
        }

        private BucketGetOption(StorageRpc.Option rpcOption, String value) {
            super(rpcOption, value);
        }

        /**
         * Returns an option for bucket's metageneration match. If this option is used the request will
         * fail if bucket's metageneration does not match the provided value.
         */
        public static BucketGetOption metagenerationMatch(long metageneration) {
            return new BucketGetOption(StorageRpc.Option.IF_METAGENERATION_MATCH, metageneration);
        }

        /**
         * Returns an option for bucket's metageneration mismatch. If this option is used the request
         * will fail if bucket's metageneration matches the provided value.
         */
        public static BucketGetOption metagenerationNotMatch(long metageneration) {
            return new BucketGetOption(StorageRpc.Option.IF_METAGENERATION_NOT_MATCH, metageneration);
        }

        /**
         * Returns an option for bucket's billing user project. This option is only used by the buckets
         * with 'requester_pays' flag.
         */
        public static BucketGetOption userProject(String userProject) {
            return new BucketGetOption(StorageRpc.Option.USER_PROJECT, userProject);
        }

        /**
         * Returns an option to specify the bucket's fields to be returned by the RPC call. If this
         * option is not provided all bucket's fields are returned. {@code BucketGetOption.fields}) can
         * be used to specify only the fields of interest. Bucket name is always returned, even if not
         * specified.
         */
        public static BucketGetOption fields(BucketField... fields) {
            return new BucketGetOption(
                    StorageRpc.Option.FIELDS, Helper.selector(BucketField.REQUIRED_FIELDS, fields));
        }
    }

    /**
     * Class for specifying blob target options.
     */
    class BlobTargetOption extends Option {

        private static final long serialVersionUID = 214616862061934846L;

        private BlobTargetOption(StorageRpc.Option rpcOption, Object value) {
            super(rpcOption, value);
        }

        private BlobTargetOption(StorageRpc.Option rpcOption) {
            this(rpcOption, null);
        }

        /**
         * Returns an option for specifying blob's predefined ACL configuration.
         */
        public static BlobTargetOption predefinedAcl(PredefinedAcl acl) {
            return new BlobTargetOption(StorageRpc.Option.PREDEFINED_ACL, acl.getEntry());
        }

        /**
         * Returns an option that causes an operation to succeed only if the target blob does not exist.
         */
        public static BlobTargetOption doesNotExist() {
            return new BlobTargetOption(StorageRpc.Option.IF_GENERATION_MATCH, 0L);
        }

        /**
         * Returns an option for blob's data generation match. If this option is used the request will
         * fail if generation does not match.
         */
        public static BlobTargetOption generationMatch() {
            return new BlobTargetOption(StorageRpc.Option.IF_GENERATION_MATCH);
        }

        /**
         * Returns an option for blob's data generation mismatch. If this option is used the request
         * will fail if generation matches.
         */
        public static BlobTargetOption generationNotMatch() {
            return new BlobTargetOption(StorageRpc.Option.IF_GENERATION_NOT_MATCH);
        }

        /**
         * Returns an option for blob's metageneration match. If this option is used the request will
         * fail if metageneration does not match.
         */
        public static BlobTargetOption metagenerationMatch() {
            return new BlobTargetOption(StorageRpc.Option.IF_METAGENERATION_MATCH);
        }

        /**
         * Returns an option for blob's metageneration mismatch. If this option is used the request will
         * fail if metageneration matches.
         */
        public static BlobTargetOption metagenerationNotMatch() {
            return new BlobTargetOption(StorageRpc.Option.IF_METAGENERATION_NOT_MATCH);
        }

        /**
         * Returns an option for blob's data disabledGzipContent. If this option is used, the request
         * will create a blob with disableGzipContent; at present, this is only for upload.
         */
        public static BlobTargetOption disableGzipContent() {
            return new BlobTargetOption(StorageRpc.Option.IF_DISABLE_GZIP_CONTENT, true);
        }

        /**
         * Returns an option to set a customer-supplied AES256 key for server-side encryption of the
         * blob.
         */
        public static BlobTargetOption encryptionKey(Key key) {
            String base64Key = BaseEncoding.base64().encode(key.getEncoded());
            return new BlobTargetOption(StorageRpc.Option.CUSTOMER_SUPPLIED_KEY, base64Key);
        }

        /**
         * Returns an option for blob's billing user project. This option is only used by the buckets
         * with 'requester_pays' flag.
         */
        public static BlobTargetOption userProject(String userProject) {
            return new BlobTargetOption(StorageRpc.Option.USER_PROJECT, userProject);
        }

        /**
         * Returns an option to set a customer-supplied AES256 key for server-side encryption of the
         * blob.
         *
         * @param key the AES256 encoded in base64
         */
        public static BlobTargetOption encryptionKey(String key) {
            return new BlobTargetOption(StorageRpc.Option.CUSTOMER_SUPPLIED_KEY, key);
        }

        /**
         * Returns an option to set a customer-managed key for server-side encryption of the blob.
         */
        public static BlobTargetOption kmsKeyName(String kmsKeyName) {
            return new BlobTargetOption(StorageRpc.Option.KMS_KEY_NAME, kmsKeyName);
        }

        static Tuple<BlobInfo, BlobTargetOption[]> convert(BlobInfo info, BlobWriteOption... options) {
            BlobInfo.Builder infoBuilder = info.toBuilder().setCrc32c(null).setMd5(null);
            List<BlobTargetOption> targetOptions = Lists.newArrayListWithCapacity(options.length);
            for (BlobWriteOption option : options) {
                switch (option.option) {
                    case IF_CRC32C_MATCH:
                        infoBuilder.setCrc32c(info.getCrc32c());
                        break;
                    case IF_MD5_MATCH:
                        infoBuilder.setMd5(info.getMd5());
                        break;
                    default:
                        targetOptions.add(option.toTargetOption());
                        break;
                }
            }
            return Tuple.of(
                    infoBuilder.build(), targetOptions.toArray(new BlobTargetOption[targetOptions.size()]));
        }
    }

    /**
     * Class for specifying blob write options.
     */
    class BlobWriteOption implements Serializable {

        private static final long serialVersionUID = -3880421670966224580L;

        private final Option option;
        private final Object value;

        enum Option {
            PREDEFINED_ACL,
            IF_GENERATION_MATCH,
            IF_GENERATION_NOT_MATCH,
            IF_METAGENERATION_MATCH,
            IF_METAGENERATION_NOT_MATCH,
            IF_MD5_MATCH,
            IF_CRC32C_MATCH,
            CUSTOMER_SUPPLIED_KEY,
            KMS_KEY_NAME,
            USER_PROJECT,
            IF_DISABLE_GZIP_CONTENT;

            StorageRpc.Option toRpcOption() {
                return StorageRpc.Option.valueOf(this.name());
            }
        }

        BlobTargetOption toTargetOption() {
            return new BlobTargetOption(this.option.toRpcOption(), this.value);
        }

        private BlobWriteOption(Option option, Object value) {
            this.option = option;
            this.value = value;
        }

        private BlobWriteOption(Option option) {
            this(option, null);
        }

        @Override
        public int hashCode() {
            return Objects.hash(option, value);
        }

        @Override
        public boolean equals(Object obj) {
            if (obj == null) {
                return false;
            }
            if (!(obj instanceof BlobWriteOption)) {
                return false;
            }
            final BlobWriteOption other = (BlobWriteOption) obj;
            return this.option == other.option && Objects.equals(this.value, other.value);
        }

        /**
         * Returns an option for specifying blob's predefined ACL configuration.
         */
        public static BlobWriteOption predefinedAcl(PredefinedAcl acl) {
            return new BlobWriteOption(Option.PREDEFINED_ACL, acl.getEntry());
        }

        /**
         * Returns an option that causes an operation to succeed only if the target blob does not exist.
         */
        public static BlobWriteOption doesNotExist() {
            return new BlobWriteOption(Option.IF_GENERATION_MATCH, 0L);
        }

        /**
         * Returns an option for blob's data generation match. If this option is used the request will
         * fail if generation does not match.
         */
        public static BlobWriteOption generationMatch() {
            return new BlobWriteOption(Option.IF_GENERATION_MATCH);
        }

        /**
         * Returns an option for blob's data generation mismatch. If this option is used the request
         * will fail if generation matches.
         */
        public static BlobWriteOption generationNotMatch() {
            return new BlobWriteOption(Option.IF_GENERATION_NOT_MATCH);
        }

        /**
         * Returns an option for blob's metageneration match. If this option is used the request will
         * fail if metageneration does not match.
         */
        public static BlobWriteOption metagenerationMatch() {
            return new BlobWriteOption(Option.IF_METAGENERATION_MATCH);
        }

        /**
         * Returns an option for blob's metageneration mismatch. If this option is used the request will
         * fail if metageneration matches.
         */
        public static BlobWriteOption metagenerationNotMatch() {
            return new BlobWriteOption(Option.IF_METAGENERATION_NOT_MATCH);
        }

        /**
         * Returns an option for blob's data MD5 hash match. If this option is used the request will
         * fail if blobs' data MD5 hash does not match.
         */
        public static BlobWriteOption md5Match() {
            return new BlobWriteOption(Option.IF_MD5_MATCH, true);
        }

        /**
         * Returns an option for blob's data CRC32C checksum match. If this option is used the request
         * will fail if blobs' data CRC32C checksum does not match.
         */
        public static BlobWriteOption crc32cMatch() {
            return new BlobWriteOption(Option.IF_CRC32C_MATCH, true);
        }

        /**
         * Returns an option to set a customer-supplied AES256 key for server-side encryption of the
         * blob.
         */
        public static BlobWriteOption encryptionKey(Key key) {
            String base64Key = BaseEncoding.base64().encode(key.getEncoded());
            return new BlobWriteOption(Option.CUSTOMER_SUPPLIED_KEY, base64Key);
        }

        /**
         * Returns an option to set a customer-supplied AES256 key for server-side encryption of the
         * blob.
         *
         * @param key the AES256 encoded in base64
         */
        public static BlobWriteOption encryptionKey(String key) {
            return new BlobWriteOption(Option.CUSTOMER_SUPPLIED_KEY, key);
        }

        /**
         * Returns an option to set a customer-managed KMS key for server-side encryption of the blob.
         *
         * @param kmsKeyName the KMS key resource id
         */
        public static BlobWriteOption kmsKeyName(String kmsKeyName) {
            return new BlobWriteOption(Option.KMS_KEY_NAME, kmsKeyName);
        }

        /**
         * Returns an option for blob's billing user project. This option is only used by the buckets
         * with 'requester_pays' flag.
         */
        public static BlobWriteOption userProject(String userProject) {
            return new BlobWriteOption(Option.USER_PROJECT, userProject);
        }

        /**
         * Returns an option that signals automatic gzip compression should not be performed en route to
         * the bucket.
         */
        public static BlobWriteOption disableGzipContent() {
            return new BlobWriteOption(Option.IF_DISABLE_GZIP_CONTENT, true);
        }
    }

    /**
     * Class for specifying blob source options.
     */
    class BlobSourceOption extends Option {

        private static final long serialVersionUID = -3712768261070182991L;

        private BlobSourceOption(StorageRpc.Option rpcOption, Object value) {
            super(rpcOption, value);
        }

        /**
         * Returns an option for blob's data generation match. If this option is used the request will
         * fail if blob's generation does not match. The generation value to compare with the actual
         * blob's generation is taken from a source {@link BlobId} object. When this option is passed to
         * a {@link Storage} method and {@link BlobId#getGeneration()} is {@code null} or no {@link
         * BlobId} is provided an exception is thrown.
         */
        public static BlobSourceOption generationMatch() {
            return new BlobSourceOption(StorageRpc.Option.IF_GENERATION_MATCH, null);
        }

        /**
         * Returns an option for blob's data generation match. If this option is used the request will
         * fail if blob's generation does not match the provided value.
         */
        public static BlobSourceOption generationMatch(long generation) {
            return new BlobSourceOption(StorageRpc.Option.IF_GENERATION_MATCH, generation);
        }

        /**
         * Returns an option for blob's data generation mismatch. If this option is used the request
         * will fail if blob's generation matches. The generation value to compare with the actual
         * blob's generation is taken from a source {@link BlobId} object. When this option is passed to
         * a {@link Storage} method and {@link BlobId#getGeneration()} is {@code null} or no {@link
         * BlobId} is provided an exception is thrown.
         */
        public static BlobSourceOption generationNotMatch() {
            return new BlobSourceOption(StorageRpc.Option.IF_GENERATION_NOT_MATCH, null);
        }

        /**
         * Returns an option for blob's data generation mismatch. If this option is used the request
         * will fail if blob's generation matches the provided value.
         */
        public static BlobSourceOption generationNotMatch(long generation) {
            return new BlobSourceOption(StorageRpc.Option.IF_GENERATION_NOT_MATCH, generation);
        }

        /**
         * Returns an option for blob's metageneration match. If this option is used the request will
         * fail if blob's metageneration does not match the provided value.
         */
        public static BlobSourceOption metagenerationMatch(long metageneration) {
            return new BlobSourceOption(StorageRpc.Option.IF_METAGENERATION_MATCH, metageneration);
        }

        /**
         * Returns an option for blob's metageneration mismatch. If this option is used the request will
         * fail if blob's metageneration matches the provided value.
         */
        public static BlobSourceOption metagenerationNotMatch(long metageneration) {
            return new BlobSourceOption(StorageRpc.Option.IF_METAGENERATION_NOT_MATCH, metageneration);
        }

        /**
         * Returns an option to set a customer-supplied AES256 key for server-side encryption of the
         * blob.
         */
        public static BlobSourceOption decryptionKey(Key key) {
            String base64Key = BaseEncoding.base64().encode(key.getEncoded());
            return new BlobSourceOption(StorageRpc.Option.CUSTOMER_SUPPLIED_KEY, base64Key);
        }

        /**
         * Returns an option to set a customer-supplied AES256 key for server-side encryption of the
         * blob.
         *
         * @param key the AES256 encoded in base64
         */
        public static BlobSourceOption decryptionKey(String key) {
            return new BlobSourceOption(StorageRpc.Option.CUSTOMER_SUPPLIED_KEY, key);
        }

        /**
         * Returns an option for blob's billing user project. This option is only used by the buckets
         * with 'requester_pays' flag.
         */
        public static BlobSourceOption userProject(String userProject) {
            return new BlobSourceOption(StorageRpc.Option.USER_PROJECT, userProject);
        }
    }

    /**
     * Class for specifying blob get options.
     */
    class BlobGetOption extends Option {

        private static final long serialVersionUID = 803817709703661480L;

        private BlobGetOption(StorageRpc.Option rpcOption, Long value) {
            super(rpcOption, value);
        }

        private BlobGetOption(StorageRpc.Option rpcOption, String value) {
            super(rpcOption, value);
        }

        /**
         * Returns an option for blob's data generation match. If this option is used the request will
         * fail if blob's generation does not match. The generation value to compare with the actual
         * blob's generation is taken from a source {@link BlobId} object. When this option is passed to
         * a {@link Storage} method and {@link BlobId#getGeneration()} is {@code null} or no {@link
         * BlobId} is provided an exception is thrown.
         */
        public static BlobGetOption generationMatch() {
            return new BlobGetOption(StorageRpc.Option.IF_GENERATION_MATCH, (Long) null);
        }

        /**
         * Returns an option for blob's data generation match. If this option is used the request will
         * fail if blob's generation does not match the provided value.
         */
        public static BlobGetOption generationMatch(long generation) {
            return new BlobGetOption(StorageRpc.Option.IF_GENERATION_MATCH, generation);
        }

        /**
         * Returns an option for blob's data generation mismatch. If this option is used the request
         * will fail if blob's generation matches. The generation value to compare with the actual
         * blob's generation is taken from a source {@link BlobId} object. When this option is passed to
         * a {@link Storage} method and {@link BlobId#getGeneration()} is {@code null} or no {@link
         * BlobId} is provided an exception is thrown.
         */
        public static BlobGetOption generationNotMatch() {
            return new BlobGetOption(StorageRpc.Option.IF_GENERATION_NOT_MATCH, (Long) null);
        }

        /**
         * Returns an option for blob's data generation mismatch. If this option is used the request
         * will fail if blob's generation matches the provided value.
         */
        public static BlobGetOption generationNotMatch(long generation) {
            return new BlobGetOption(StorageRpc.Option.IF_GENERATION_NOT_MATCH, generation);
        }

        /**
         * Returns an option for blob's metageneration match. If this option is used the request will
         * fail if blob's metageneration does not match the provided value.
         */
        public static BlobGetOption metagenerationMatch(long metageneration) {
            return new BlobGetOption(StorageRpc.Option.IF_METAGENERATION_MATCH, metageneration);
        }

        /**
         * Returns an option for blob's metageneration mismatch. If this option is used the request will
         * fail if blob's metageneration matches the provided value.
         */
        public static BlobGetOption metagenerationNotMatch(long metageneration) {
            return new BlobGetOption(StorageRpc.Option.IF_METAGENERATION_NOT_MATCH, metageneration);
        }

        /**
         * Returns an option to specify the blob's fields to be returned by the RPC call. If this option
         * is not provided all blob's fields are returned. {@code BlobGetOption.fields}) can be used to
         * specify only the fields of interest. Blob name and bucket are always returned, even if not
         * specified.
         */
        public static BlobGetOption fields(BlobField... fields) {
            return new BlobGetOption(
                    StorageRpc.Option.FIELDS, Helper.selector(BlobField.REQUIRED_FIELDS, fields));
        }

        /**
         * Returns an option for blob's billing user project. This option is only used by the buckets
         * with 'requester_pays' flag.
         */
        public static BlobGetOption userProject(String userProject) {
            return new BlobGetOption(StorageRpc.Option.USER_PROJECT, userProject);
        }

        /**
         * Returns an option to set a customer-supplied AES256 key for server-side decryption of the
         * blob.
         */
        public static BlobGetOption decryptionKey(Key key) {
            String base64Key = BaseEncoding.base64().encode(key.getEncoded());
            return new BlobGetOption(StorageRpc.Option.CUSTOMER_SUPPLIED_KEY, base64Key);
        }

        /**
         * Returns an option to set a customer-supplied AES256 key for server-side decryption of the
         * blob.
         *
         * @param key the AES256 encoded in base64
         */
        public static BlobGetOption decryptionKey(String key) {
            return new BlobGetOption(StorageRpc.Option.CUSTOMER_SUPPLIED_KEY, key);
        }
    }

    /**
     * Class for specifying bucket list options.
     */
    class BucketListOption extends Option {

        private static final long serialVersionUID = 8754017079673290353L;

        private BucketListOption(StorageRpc.Option option, Object value) {
            super(option, value);
        }

        /**
         * Returns an option to specify the maximum number of buckets returned per page.
         */
        public static BucketListOption pageSize(long pageSize) {
            return new BucketListOption(StorageRpc.Option.MAX_RESULTS, pageSize);
        }

        /**
         * Returns an option to specify the page token from which to start listing buckets.
         */
        public static BucketListOption pageToken(String pageToken) {
            return new BucketListOption(StorageRpc.Option.PAGE_TOKEN, pageToken);
        }

        /**
         * Returns an option to set a prefix to filter results to buckets whose names begin with this
         * prefix.
         */
        public static BucketListOption prefix(String prefix) {
            return new BucketListOption(StorageRpc.Option.PREFIX, prefix);
        }

        /**
         * Returns an option for bucket's billing user project. This option is only used by the buckets
         * with 'requester_pays' flag.
         */
        public static BucketListOption userProject(String userProject) {
            return new BucketListOption(StorageRpc.Option.USER_PROJECT, userProject);
        }

        /**
         * Returns an option to specify the bucket's fields to be returned by the RPC call. If this
         * option is not provided all bucket's fields are returned. {@code BucketListOption.fields}) can
         * be used to specify only the fields of interest. Bucket name is always returned, even if not
         * specified.
         */
        public static BucketListOption fields(BucketField... fields) {
            return new BucketListOption(
                    StorageRpc.Option.FIELDS,
                    Helper.listSelector("items", BucketField.REQUIRED_FIELDS, fields));
        }
    }

    /**
     * Class for specifying blob list options.
     */
    class BlobListOption extends Option {

        private static final String[] TOP_LEVEL_FIELDS = {"prefixes"};
        private static final long serialVersionUID = 9083383524788661294L;

        private BlobListOption(StorageRpc.Option option, Object value) {
            super(option, value);
        }

        /**
         * Returns an option to specify the maximum number of blobs returned per page.
         */
        public static BlobListOption pageSize(long pageSize) {
            return new BlobListOption(StorageRpc.Option.MAX_RESULTS, pageSize);
        }

        /**
         * Returns an option to specify the page token from which to start listing blobs.
         */
        public static BlobListOption pageToken(String pageToken) {
            return new BlobListOption(StorageRpc.Option.PAGE_TOKEN, pageToken);
        }

        /**
         * Returns an option to set a prefix to filter results to blobs whose names begin with this
         * prefix.
         */
        public static BlobListOption prefix(String prefix) {
            return new BlobListOption(StorageRpc.Option.PREFIX, prefix);
        }

        /**
         * If specified, results are returned in a directory-like mode. Blobs whose names, after a
         * possible {@link #prefix(String)}, do not contain the '/' delimiter are returned as is. Blobs
         * whose names, after a possible {@link #prefix(String)}, contain the '/' delimiter, will have
         * their name truncated after the delimiter and will be returned as {@link Blob} objects where
         * only {@link Blob#getBlobId()}, {@link Blob#getSize()} and {@link Blob#isDirectory()} are set.
         * For such directory blobs, ({@link BlobId#getGeneration()} returns {@code null}), {@link
         * Blob#getSize()} returns {@code 0} while {@link Blob#isDirectory()} returns {@code true}.
         * Duplicate directory blobs are omitted.
         */
        public static BlobListOption currentDirectory() {
            return new BlobListOption(StorageRpc.Option.DELIMITER, true);
        }

        /**
         * Returns an option to set a delimiter.
         *
         * @param delimiter generally '/' is the one used most often, but you can used other delimiters
         *                  as well.
         */
        public static BlobListOption delimiter(String delimiter) {
            return new BlobListOption(StorageRpc.Option.DELIMITER, delimiter);
        }

        /**
         * Returns an option to define the billing user project. This option is required by buckets with
         * `requester_pays` flag enabled to assign operation costs.
         *
         * @param userProject projectId of the billing user project.
         */
        public static BlobListOption userProject(String userProject) {
            return new BlobListOption(StorageRpc.Option.USER_PROJECT, userProject);
        }

        /**
         * If set to {@code true}, lists all versions of a blob. The default is {@code false}.
         *
         * @see <a href="https://cloud.google.com/storage/docs/object-versioning">Object Versioning</a>
         */
        public static BlobListOption versions(boolean versions) {
            return new BlobListOption(StorageRpc.Option.VERSIONS, versions);
        }

        /**
         * Returns an option to specify the blob's fields to be returned by the RPC call. If this option
         * is not provided all blob's fields are returned. {@code BlobListOption.fields}) can be used to
         * specify only the fields of interest. Blob name and bucket are always returned, even if not
         * specified.
         */
        public static BlobListOption fields(BlobField... fields) {
            return new BlobListOption(
                    StorageRpc.Option.FIELDS,
                    Helper.listSelector(TOP_LEVEL_FIELDS, "items", BlobField.REQUIRED_FIELDS, fields));
        }
    }

    /**
     * Class for specifying Post Policy V4 options. *
     */
    class PostPolicyV4Option implements Serializable {
        private static final long serialVersionUID = 8150867146534084543L;
        private final PostPolicyV4Option.Option option;
        private final Object value;

        enum Option {
            PATH_STYLE,
            VIRTUAL_HOSTED_STYLE,
            BUCKET_BOUND_HOST_NAME,
            SERVICE_ACCOUNT_CRED
        }

        private PostPolicyV4Option(Option option, Object value) {
            this.option = option;
            this.value = value;
        }

        PostPolicyV4Option.Option getOption() {
            return option;
        }

        Object getValue() {
            return value;
        }

        /**
         * Provides a service account signer to sign the policy. If not provided an attempt is made to
         * get it from the environment.
         *
         * @see <a href="https://cloud.google.com/storage/docs/authentication#service_accounts">Service
         * Accounts</a>
         */
        public static PostPolicyV4Option signWith(ServiceAccountSigner signer) {
            return new PostPolicyV4Option(PostPolicyV4Option.Option.SERVICE_ACCOUNT_CRED, signer);
        }

        /**
         * Use a virtual hosted-style hostname, which adds the bucket into the host portion of the URI
         * rather than the path, e.g. 'https://mybucket.storage.googleapis.com/...'. The bucket name is
         * obtained from the resource passed in.
         *
         * @see <a href="https://cloud.google.com/storage/docs/request-endpoints">Request Endpoints</a>
         */
        public static PostPolicyV4Option withVirtualHostedStyle() {
            return new PostPolicyV4Option(PostPolicyV4Option.Option.VIRTUAL_HOSTED_STYLE, "");
        }

        /**
         * Generates a path-style URL, which places the bucket name in the path portion of the URL
         * instead of in the hostname, e.g 'https://storage.googleapis.com/mybucket/...'. Note that this
         * cannot be used alongside {@code withVirtualHostedStyle()}. Virtual hosted-style URLs, which
         * can be used via the {@code withVirtualHostedStyle()} method, should generally be preferred
         * instead of path-style URLs.
         *
         * @see <a href="https://cloud.google.com/storage/docs/request-endpoints">Request Endpoints</a>
         */
        public static PostPolicyV4Option withPathStyle() {
            return new PostPolicyV4Option(PostPolicyV4Option.Option.PATH_STYLE, "");
        }

        /**
         * Use a bucket-bound hostname, which replaces the storage.googleapis.com host with the name of
         * a CNAME bucket, e.g. a bucket named 'gcs-subdomain.my.domain.tld', or a Google Cloud Load
         * Balancer which routes to a bucket you own, e.g. 'my-load-balancer-domain.tld'. Note that this
         * cannot be used alongside {@code withVirtualHostedStyle()} or {@code withPathStyle()}. This
         * method signature uses HTTP for the URI scheme, and is equivalent to calling {@code
         * withBucketBoundHostname("...", UriScheme.HTTP).}
         *
         * @see <a href="https://cloud.google.com/storage/docs/request-endpoints#cname">CNAME
         * Redirects</a>
         * @see <a
         * href="https://cloud.google.com/load-balancing/docs/https/adding-backend-buckets-to-load-balancers">
         * GCLB Redirects</a>
         */
        public static PostPolicyV4Option withBucketBoundHostname(String bucketBoundHostname) {
            return withBucketBoundHostname(bucketBoundHostname, Storage.UriScheme.HTTP);
        }

        /**
         * Use a bucket-bound hostname, which replaces the storage.googleapis.com host with the name of
         * a CNAME bucket, e.g. a bucket named 'gcs-subdomain.my.domain.tld', or a Google Cloud Load
         * Balancer which routes to a bucket you own, e.g. 'my-load-balancer-domain.tld'. Note that this
         * cannot be used alongside {@code withVirtualHostedStyle()} or {@code withPathStyle()}. The
         * bucket name itself should not include the URI scheme (http or https), so it is specified via
         * a local enum.
         *
         * @see <a href="https://cloud.google.com/storage/docs/request-endpoints#cname">CNAME
         * Redirects</a>
         * @see <a
         * href="https://cloud.google.com/load-balancing/docs/https/adding-backend-buckets-to-load-balancers">
         * GCLB Redirects</a>
         */
        public static PostPolicyV4Option withBucketBoundHostname(
                String bucketBoundHostname, Storage.UriScheme uriScheme) {
            return new PostPolicyV4Option(
                    PostPolicyV4Option.Option.BUCKET_BOUND_HOST_NAME,
                    uriScheme.getScheme() + "://" + bucketBoundHostname);
        }
    }

    /**
     * Class for specifying signed URL options.
     */
    class SignUrlOption implements Serializable {

        private static final long serialVersionUID = 7850569877451099267L;

        private final Option option;
        private final Object value;

        enum Option {
            HTTP_METHOD,
            CONTENT_TYPE,
            MD5,
            EXT_HEADERS,
            SERVICE_ACCOUNT_CRED,
            SIGNATURE_VERSION,
            HOST_NAME,
            PATH_STYLE,
            VIRTUAL_HOSTED_STYLE,
            BUCKET_BOUND_HOST_NAME,
            QUERY_PARAMS
        }

        enum SignatureVersion {
            V2,
            V4
        }

        private SignUrlOption(Option option, Object value) {
            this.option = option;
            this.value = value;
        }

        Option getOption() {
            return option;
        }

        Object getValue() {
            return value;
        }

        /**
         * The HTTP method to be used with the signed URL. If this method is not called, defaults to
         * GET.
         */
        public static SignUrlOption httpMethod(HttpMethod httpMethod) {
            return new SignUrlOption(Option.HTTP_METHOD, httpMethod);
        }

        /**
         * Use it if signature should include the blob's content-type. When used, users of the signed
         * URL should include the blob's content-type with their request. If using this URL from a
         * browser, you must include a content type that matches what the browser will send.
         */
        public static SignUrlOption withContentType() {
            return new SignUrlOption(Option.CONTENT_TYPE, true);
        }

        /**
         * Use it if signature should include the blob's md5. When used, users of the signed URL should
         * include the blob's md5 with their request.
         */
        public static SignUrlOption withMd5() {
            return new SignUrlOption(Option.MD5, true);
        }

        /**
         * Use it if signature should include the blob's canonicalized extended headers. When used,
         * users of the signed URL should include the canonicalized extended headers with their request.
         *
         * @see <a href="https://cloud.google.com/storage/docs/xml-api/reference-headers">Request
         * Headers</a>
         */
        public static SignUrlOption withExtHeaders(Map<String, String> extHeaders) {
            return new SignUrlOption(Option.EXT_HEADERS, extHeaders);
        }

        /**
         * Use if signature version should be V2. This is the default if neither this or {@code
         * withV4Signature()} is called.
         */
        public static SignUrlOption withV2Signature() {
            return new SignUrlOption(Option.SIGNATURE_VERSION, SignatureVersion.V2);
        }

        /**
         * Use if signature version should be V4. Note that V4 Signed URLs can't have an expiration
         * longer than 7 days. V2 will be the default if neither this or {@code withV2Signature()} is
         * called.
         */
        public static SignUrlOption withV4Signature() {
            return new SignUrlOption(Option.SIGNATURE_VERSION, SignatureVersion.V4);
        }

        /**
         * Provides a service account signer to sign the URL. If not provided an attempt is made to get
         * it from the environment.
         *
         * @see <a href="https://cloud.google.com/storage/docs/authentication#service_accounts">Service
         * Accounts</a>
         */
        public static SignUrlOption signWith(ServiceAccountSigner signer) {
            return new SignUrlOption(Option.SERVICE_ACCOUNT_CRED, signer);
        }

        /**
         * Use a different host name than the default host name 'storage.googleapis.com'. This option is
         * particularly useful for developers to point requests to an alternate endpoint (e.g. a staging
         * environment or sending requests through VPC). If using this with the {@code
         * withVirtualHostedStyle()} method, you should omit the bucket name from the hostname, as it
         * automatically gets prepended to the hostname for virtual hosted-style URLs.
         */
        public static SignUrlOption withHostName(String hostName) {
            return new SignUrlOption(Option.HOST_NAME, hostName);
        }

        /**
         * Use a virtual hosted-style hostname, which adds the bucket into the host portion of the URI
         * rather than the path, e.g. 'https://mybucket.storage.googleapis.com/...'. The bucket name is
         * obtained from the resource passed in. For V4 signing, this also sets the "host" header in the
         * canonicalized extension headers to the virtual hosted-style host, unless that header is
         * supplied via the {@code withExtHeaders()} method.
         *
         * @see <a href="https://cloud.google.com/storage/docs/request-endpoints">Request Endpoints</a>
         */
        public static SignUrlOption withVirtualHostedStyle() {
            return new SignUrlOption(Option.VIRTUAL_HOSTED_STYLE, "");
        }

        /**
         * Generates a path-style URL, which places the bucket name in the path portion of the URL
         * instead of in the hostname, e.g 'https://storage.googleapis.com/mybucket/...'. This cannot be
         * used alongside {@code withVirtualHostedStyle()}. Virtual hosted-style URLs, which can be used
         * via the {@code withVirtualHostedStyle()} method, should generally be preferred instead of
         * path-style URLs.
         *
         * @see <a href="https://cloud.google.com/storage/docs/request-endpoints">Request Endpoints</a>
         */
        public static SignUrlOption withPathStyle() {
            return new SignUrlOption(Option.PATH_STYLE, "");
        }

        /**
         * Use a bucket-bound hostname, which replaces the storage.googleapis.com host with the name of
         * a CNAME bucket, e.g. a bucket named 'gcs-subdomain.my.domain.tld', or a Google Cloud Load
         * Balancer which routes to a bucket you own, e.g. 'my-load-balancer-domain.tld'. This cannot be
         * used alongside {@code withVirtualHostedStyle()} or {@code withPathStyle()}. This method
         * signature uses HTTP for the URI scheme, and is equivalent to calling {@code
         * withBucketBoundHostname("...", UriScheme.HTTP).}
         *
         * @see <a href="https://cloud.google.com/storage/docs/request-endpoints#cname">CNAME
         * Redirects</a>
         * @see <a
         * href="https://cloud.google.com/load-balancing/docs/https/adding-backend-buckets-to-load-balancers">
         * GCLB Redirects</a>
         */
        public static SignUrlOption withBucketBoundHostname(String bucketBoundHostname) {
            return withBucketBoundHostname(bucketBoundHostname, UriScheme.HTTP);
        }

        /**
         * Use a bucket-bound hostname, which replaces the storage.googleapis.com host with the name of
         * a CNAME bucket, e.g. a bucket named 'gcs-subdomain.my.domain.tld', or a Google Cloud Load
         * Balancer which routes to a bucket you own, e.g. 'my-load-balancer-domain.tld'. Note that this
         * cannot be used alongside {@code withVirtualHostedStyle()} or {@code withPathStyle()}. The
         * bucket name itself should not include the URI scheme (http or https), so it is specified via
         * a local enum.
         *
         * @see <a href="https://cloud.google.com/storage/docs/request-endpoints#cname">CNAME
         * Redirects</a>
         * @see <a
         * href="https://cloud.google.com/load-balancing/docs/https/adding-backend-buckets-to-load-balancers">
         * GCLB Redirects</a>
         */
        public static SignUrlOption withBucketBoundHostname(
                String bucketBoundHostname, UriScheme uriScheme) {
            return new SignUrlOption(
                    Option.BUCKET_BOUND_HOST_NAME, uriScheme.getScheme() + "://" + bucketBoundHostname);
        }

        /**
         * Use if the URL should contain additional query parameters.
         *
         * <p>Warning: For V2 Signed URLs, it is possible for query parameters to be altered after the
         * URL has been signed, as the parameters are not used to compute the signature. The V4 signing
         * method should be preferred when supplying additional query parameters, as the parameters
         * cannot be added, removed, or otherwise altered after a V4 signature is generated.
         *
         * @see <a href="https://cloud.google.com/storage/docs/authentication/canonical-requests">
         * Canonical Requests</a>
         * @see <a href="https://cloud.google.com/storage/docs/access-control/signed-urls-v2">V2 Signing
         * Process</a>
         */
        public static SignUrlOption withQueryParams(Map<String, String> queryParams) {
            return new SignUrlOption(Option.QUERY_PARAMS, queryParams);
        }
    }

    /**
     * A class to contain all information needed for a Google Cloud Storage Compose operation.
     *
     * @see <a href="https://cloud.google.com/storage/docs/composite-objects#_Compose">Compose
     * Operation</a>
     */
    class ComposeRequest implements Serializable {

        private static final long serialVersionUID = -7385681353748590911L;

        private final List<SourceBlob> sourceBlobs;
        private final BlobInfo target;
        private final List<BlobTargetOption> targetOptions;

        /**
         * Class for Compose source blobs.
         */
        public static class SourceBlob implements Serializable {

            private static final long serialVersionUID = 4094962795951990439L;

            final String name;
            final Long generation;

            SourceBlob(String name) {
                this(name, null);
            }

            SourceBlob(String name, Long generation) {
                this.name = name;
                this.generation = generation;
            }

            public String getName() {
                return name;
            }

            public Long getGeneration() {
                return generation;
            }
        }

        public static class Builder {

            private final List<SourceBlob> sourceBlobs = new LinkedList<>();
            private final Set<BlobTargetOption> targetOptions = new LinkedHashSet<>();
            private BlobInfo target;

            /**
             * Add source blobs for compose operation.
             */
            public Builder addSource(Iterable<String> blobs) {
                for (String blob : blobs) {
                    sourceBlobs.add(new SourceBlob(blob));
                }
                return this;
            }

            /**
             * Add source blobs for compose operation.
             */
            public Builder addSource(String... blobs) {
                return addSource(Arrays.asList(blobs));
            }

            /**
             * Add a source with a specific generation to match.
             */
            public Builder addSource(String blob, long generation) {
                sourceBlobs.add(new SourceBlob(blob, generation));
                return this;
            }

            /**
             * Sets compose operation's target blob.
             */
            public Builder setTarget(BlobInfo target) {
                this.target = target;
                return this;
            }

            /**
             * Sets compose operation's target blob options.
             */
            public Builder setTargetOptions(BlobTargetOption... options) {
                Collections.addAll(targetOptions, options);
                return this;
            }

            /**
             * Sets compose operation's target blob options.
             */
            public Builder setTargetOptions(Iterable<BlobTargetOption> options) {
                Iterables.addAll(targetOptions, options);
                return this;
            }

            /**
             * Creates a {@code ComposeRequest} object.
             */
            public ComposeRequest build() {
                checkArgument(!sourceBlobs.isEmpty());
                checkNotNull(target);
                return new ComposeRequest(this);
            }
        }

        private ComposeRequest(Builder builder) {
            sourceBlobs = ImmutableList.copyOf(builder.sourceBlobs);
            target = builder.target;
            targetOptions = ImmutableList.copyOf(builder.targetOptions);
        }

        /**
         * Returns compose operation's source blobs.
         */
        public List<SourceBlob> getSourceBlobs() {
            return sourceBlobs;
        }

        /**
         * Returns compose operation's target blob.
         */
        public BlobInfo getTarget() {
            return target;
        }

        /**
         * Returns compose operation's target blob's options.
         */
        public List<BlobTargetOption> getTargetOptions() {
            return targetOptions;
        }

        /**
         * Creates a {@code ComposeRequest} object.
         *
         * @param sources source blobs names
         * @param target  target blob
         */
        public static ComposeRequest of(Iterable<String> sources, BlobInfo target) {
            return newBuilder().setTarget(target).addSource(sources).build();
        }

        /**
         * Creates a {@code ComposeRequest} object.
         *
         * @param bucket  name of the bucket where the compose operation takes place
         * @param sources source blobs names
         * @param target  target blob name
         */
        public static ComposeRequest of(String bucket, Iterable<String> sources, String target) {
            return of(sources, BlobInfo.newBuilder(BlobId.of(bucket, target)).build());
        }

        /**
         * Returns a {@code ComposeRequest} builder.
         */
        public static Builder newBuilder() {
            return new Builder();
        }
    }

    /**
     * A class to contain all information needed for a Google Cloud Storage Copy operation.
     */
    class CopyRequest implements Serializable {

        private static final long serialVersionUID = -4498650529476219937L;

        private final BlobId source;
        private final List<BlobSourceOption> sourceOptions;
        private final boolean overrideInfo;
        private final BlobInfo target;
        private final List<BlobTargetOption> targetOptions;
        private final Long megabytesCopiedPerChunk;

        public static class Builder {

            private final Set<BlobSourceOption> sourceOptions = new LinkedHashSet<>();
            private final Set<BlobTargetOption> targetOptions = new LinkedHashSet<>();
            private BlobId source;
            private boolean overrideInfo;
            private BlobInfo target;
            private Long megabytesCopiedPerChunk;

            /**
             * Sets the blob to copy given bucket and blob name.
             *
             * @return the builder
             */
            public Builder setSource(String bucket, String blob) {
                this.source = BlobId.of(bucket, blob);
                return this;
            }

            /**
             * Sets the blob to copy given a {@link BlobId}.
             *
             * @return the builder
             */
            public Builder setSource(BlobId source) {
                this.source = source;
                return this;
            }

            /**
             * Sets blob's source options.
             *
             * @return the builder
             */
            public Builder setSourceOptions(BlobSourceOption... options) {
                Collections.addAll(sourceOptions, options);
                return this;
            }

            /**
             * Sets blob's source options.
             *
             * @return the builder
             */
            public Builder setSourceOptions(Iterable<BlobSourceOption> options) {
                Iterables.addAll(sourceOptions, options);
                return this;
            }

            /**
             * Sets the copy target. Target blob information is copied from source.
             *
             * @return the builder
             */
            public Builder setTarget(BlobId targetId) {
                this.overrideInfo = false;
                this.target = BlobInfo.newBuilder(targetId).build();
                return this;
            }

            /**
             * Sets the copy target. Target blob information is copied from source, except for those
             * options specified in {@code options}.
             *
             * @return the builder
             */
            public Builder setTarget(BlobId targetId, BlobTargetOption... options) {
                this.overrideInfo = false;
                this.target = BlobInfo.newBuilder(targetId).build();
                Collections.addAll(targetOptions, options);
                return this;
            }

            /**
             * Sets the copy target and target options. {@code target} parameter is used to override
             * source blob information (e.g. {@code contentType}, {@code contentLanguage}). Target blob
             * information is set exactly to {@code target}, no information is inherited from the source
             * blob.
             *
             * @return the builder
             */
            public Builder setTarget(BlobInfo target, BlobTargetOption... options) {
                this.overrideInfo = true;
                this.target = checkNotNull(target);
                Collections.addAll(targetOptions, options);
                return this;
            }

            /**
             * Sets the copy target and target options. {@code target} parameter is used to override
             * source blob information (e.g. {@code contentType}, {@code contentLanguage}). Target blob
             * information is set exactly to {@code target}, no information is inherited from the source
             * blob.
             *
             * @return the builder
             */
            public Builder setTarget(BlobInfo target, Iterable<BlobTargetOption> options) {
                this.overrideInfo = true;
                this.target = checkNotNull(target);
                Iterables.addAll(targetOptions, options);
                return this;
            }

            /**
             * Sets the copy target and target options. Target blob information is copied from source,
             * except for those options specified in {@code options}.
             *
             * @return the builder
             */
            public Builder setTarget(BlobId targetId, Iterable<BlobTargetOption> options) {
                this.overrideInfo = false;
                this.target = BlobInfo.newBuilder(targetId).build();
                Iterables.addAll(targetOptions, options);
                return this;
            }

            /**
             * Sets the maximum number of megabytes to copy for each RPC call. This parameter is ignored
             * if source and target blob share the same location and storage class as copy is made with
             * one single RPC.
             *
             * @return the builder
             */
            public Builder setMegabytesCopiedPerChunk(Long megabytesCopiedPerChunk) {
                this.megabytesCopiedPerChunk = megabytesCopiedPerChunk;
                return this;
            }

            /**
             * Creates a {@code CopyRequest} object.
             */
            public CopyRequest build() {
                return new CopyRequest(this);
            }
        }

        private CopyRequest(Builder builder) {
            source = checkNotNull(builder.source);
            sourceOptions = ImmutableList.copyOf(builder.sourceOptions);
            overrideInfo = builder.overrideInfo;
            target = checkNotNull(builder.target);
            targetOptions = ImmutableList.copyOf(builder.targetOptions);
            megabytesCopiedPerChunk = builder.megabytesCopiedPerChunk;
        }

        /**
         * Returns the blob to copy, as a {@link BlobId}.
         */
        public BlobId getSource() {
            return source;
        }

        /**
         * Returns blob's source options.
         */
        public List<BlobSourceOption> getSourceOptions() {
            return sourceOptions;
        }

        /**
         * Returns the {@link BlobInfo} for the target blob.
         */
        public BlobInfo getTarget() {
            return target;
        }

        /**
         * Returns whether to override the target blob information with {@link #getTarget()}. If {@code
         * true}, the value of {@link #getTarget()} is used to replace source blob information (e.g.
         * {@code contentType}, {@code contentLanguage}). Target blob information is set exactly to this
         * value, no information is inherited from the source blob. If {@code false}, target blob
         * information is inherited from the source blob.
         */
        public boolean overrideInfo() {
            return overrideInfo;
        }

        /**
         * Returns blob's target options.
         */
        public List<BlobTargetOption> getTargetOptions() {
            return targetOptions;
        }

        /**
         * Returns the maximum number of megabytes to copy for each RPC call. This parameter is ignored
         * if source and target blob share the same location and storage class as copy is made with one
         * single RPC.
         */
        public Long getMegabytesCopiedPerChunk() {
            return megabytesCopiedPerChunk;
        }

        /**
         * Creates a copy request. {@code target} parameter is used to override source blob information
         * (e.g. {@code contentType}, {@code contentLanguage}).
         *
         * @param sourceBucket name of the bucket containing the source blob
         * @param sourceBlob   name of the source blob
         * @param target       a {@code BlobInfo} object for the target blob
         * @return a copy request
         */
        public static CopyRequest of(String sourceBucket, String sourceBlob, BlobInfo target) {
            return newBuilder().setSource(sourceBucket, sourceBlob).setTarget(target).build();
        }

        /**
         * Creates a copy request. {@code target} parameter is used to replace source blob information
         * (e.g. {@code contentType}, {@code contentLanguage}). Target blob information is set exactly
         * to {@code target}, no information is inherited from the source blob.
         *
         * @param sourceBlobId a {@code BlobId} object for the source blob
         * @param target       a {@code BlobInfo} object for the target blob
         * @return a copy request
         */
        public static CopyRequest of(BlobId sourceBlobId, BlobInfo target) {
            return newBuilder().setSource(sourceBlobId).setTarget(target).build();
        }

        /**
         * Creates a copy request. Target blob information is copied from source.
         *
         * @param sourceBucket name of the bucket containing both the source and the target blob
         * @param sourceBlob   name of the source blob
         * @param targetBlob   name of the target blob
         * @return a copy request
         */
        public static CopyRequest of(String sourceBucket, String sourceBlob, String targetBlob) {
            return CopyRequest.newBuilder()
                    .setSource(sourceBucket, sourceBlob)
                    .setTarget(BlobId.of(sourceBucket, targetBlob))
                    .build();
        }

        /**
         * Creates a copy request. Target blob information is copied from source.
         *
         * @param sourceBucket name of the bucket containing the source blob
         * @param sourceBlob   name of the source blob
         * @param target       a {@code BlobId} object for the target blob
         * @return a copy request
         */
        public static CopyRequest of(String sourceBucket, String sourceBlob, BlobId target) {
            return newBuilder().setSource(sourceBucket, sourceBlob).setTarget(target).build();
        }

        /**
         * Creates a copy request. Target blob information is copied from source.
         *
         * @param sourceBlobId a {@code BlobId} object for the source blob
         * @param targetBlob   name of the target blob, in the same bucket of the source blob
         * @return a copy request
         */
        public static CopyRequest of(BlobId sourceBlobId, String targetBlob) {
            return CopyRequest.newBuilder()
                    .setSource(sourceBlobId)
                    .setTarget(BlobId.of(sourceBlobId.getBucket(), targetBlob))
                    .build();
        }

        /**
         * Creates a copy request. Target blob information is copied from source.
         *
         * @param sourceBlobId a {@code BlobId} object for the source blob
         * @param targetBlobId a {@code BlobId} object for the target blob
         * @return a copy request
         */
        public static CopyRequest of(BlobId sourceBlobId, BlobId targetBlobId) {
            return CopyRequest.newBuilder().setSource(sourceBlobId).setTarget(targetBlobId).build();
        }

        /**
         * Creates a builder for {@code CopyRequest} objects.
         */
        public static Builder newBuilder() {
            return new Builder();
        }
    }

    /**
     * Creates a new bucket.
     *
     * <p>Accepts an optional userProject {@link BucketTargetOption} option which defines the project
     * id to assign operational costs.
     *
     * <p>Example of creating a bucket.
     *
     * <pre>{@code
     * String bucketName = "my-unique-bucket";
     * Bucket bucket = storage.create(BucketInfo.of(bucketName));
     * }</pre>
     *
     * <p>Example of creating a bucket with storage class and location.
     *
     * <pre>{@code
     * String bucketName = "my-unique-bucket";
     * Bucket bucket = storage.create(BucketInfo.newBuilder(bucketName)
     *     // See here for possible values: http://g.co/cloud/storage/docs/storage-classes
     *     .setStorageClass(StorageClass.COLDLINE)
     *     // Possible values: http://g.co/cloud/storage/docs/bucket-locations#location-mr
     *     .setLocation("asia")
     *     .build());
     * }</pre>
     *
     * @return a complete bucket
     * @throws StorageException upon failure
     */
    Bucket create(BucketInfo bucketInfo, BucketTargetOption... options);

    /**
     * Creates a new blob with no content.
     *
     * <p>Example of creating a blob with no content.
     *
     * <pre>{@code
     * String bucketName = "my-unique-bucket";
     * String blobName = "my-blob-name";
     * BlobId blobId = BlobId.of(bucketName, blobName);
     * BlobInfo blobInfo = BlobInfo.newBuilder(blobId).setContentType("text/plain").build();
     * Blob blob = storage.create(blobInfo);
     * }</pre>
     *
     * @return a [@code Blob} with complete information
     * @throws StorageException upon failure
     */
    Blob create(BlobInfo blobInfo, BlobTargetOption... options);

    /**
     * Creates a new blob. Direct upload is used to upload {@code content}. For large content, {@link
     * #writer} is recommended as it uses resumable upload. MD5 and CRC32C hashes of {@code content}
     * are computed and used for validating transferred data. Accepts an optional userProject {@link
     * BlobGetOption} option which defines the project id to assign operational costs.
     *
     * <p>Example of creating a blob from a byte array.
     *
     * <pre>{@code
     * String bucketName = "my-unique-bucket";
     * String blobName = "my-blob-name";
     * BlobId blobId = BlobId.of(bucketName, blobName);
     * BlobInfo blobInfo = BlobInfo.newBuilder(blobId).setContentType("text/plain").build();
     * Blob blob = storage.create(blobInfo, "Hello, World!".getBytes(UTF_8));
     * }</pre>
     *
     * @return a [@code Blob} with complete information
     * @throws StorageException upon failure
     * @see <a href="https://cloud.google.com/storage/docs/hashes-etags">Hashes and ETags</a>
     */
    Blob create(BlobInfo blobInfo, byte[] content, BlobTargetOption... options);

    /**
     * Creates a new blob with the sub array of the given byte array. Direct upload is used to upload
     * {@code content}. For large content, {@link #writer} is recommended as it uses resumable upload.
     * MD5 and CRC32C hashes of {@code content} are computed and used for validating transferred data.
     * Accepts a userProject {@link BlobGetOption} option, which defines the project id to assign
     * operational costs.
     *
     * <p>Example of creating a blob from a byte array.
     *
     * <pre>{@code
     * String bucketName = "my-unique-bucket";
     * String blobName = "my-blob-name";
     * BlobId blobId = BlobId.of(bucketName, blobName);
     * BlobInfo blobInfo = BlobInfo.newBuilder(blobId).setContentType("text/plain").build();
     * Blob blob = storage.create(blobInfo, "Hello, World!".getBytes(UTF_8), 7, 5);
     * }</pre>
     *
     * @return a [@code Blob} with complete information
     * @throws StorageException upon failure
     * @see <a href="https://cloud.google.com/storage/docs/hashes-etags">Hashes and ETags</a>
     */
    Blob create(
            BlobInfo blobInfo, byte[] content, int offset, int length, BlobTargetOption... options);

    /**
     * Creates a new blob. Direct upload is used to upload {@code content}. For large content, {@link
     * #writer} is recommended as it uses resumable upload. By default any md5 and crc32c values in
     * the given {@code blobInfo} are ignored unless requested via the {@code
     * BlobWriteOption.md5Match} and {@code BlobWriteOption.crc32cMatch} options. The given input
     * stream is closed upon success.
     *
     * <p>This method is marked as {@link Deprecated} because it cannot safely retry, given that it
     * accepts an {@link InputStream} which can only be consumed once.
     *
     * <p>Example of creating a blob from an input stream.
     *
     * <pre>{@code
     * String bucketName = "my-unique-bucket";
     * String blobName = "my-blob-name";
     * InputStream content = new ByteArrayInputStream("Hello, World!".getBytes(UTF_8));
     * BlobId blobId = BlobId.of(bucketName, blobName);
     * BlobInfo blobInfo = BlobInfo.newBuilder(blobId).setContentType("text/plain").build();
     * Blob blob = storage.create(blobInfo, content);
     * }</pre>
     *
     * <p>Example of uploading an encrypted blob.
     *
     * <pre>{@code
     * String bucketName = "my-unique-bucket";
     * String blobName = "my-blob-name";
     * String encryptionKey = "my_encryption_key";
     * InputStream content = new ByteArrayInputStream("Hello, World!".getBytes(UTF_8));
     *
     * BlobId blobId = BlobId.of(bucketName, blobName);
     * BlobInfo blobInfo = BlobInfo.newBuilder(blobId)
     *     .setContentType("text/plain")
     *     .build();
     * Blob blob = storage.create(blobInfo, content, BlobWriteOption.encryptionKey(encryptionKey));
     * }</pre>
     *
     * @return a [@code Blob} with complete information
     * @throws StorageException upon failure
     */
    @Deprecated
    Blob create(BlobInfo blobInfo, InputStream content, BlobWriteOption... options);

    /**
     * Returns the requested bucket or {@code null} if not found.
     *
     * <p>Accepts an optional userProject {@link BucketGetOption} option which defines the project id
     * to assign operational costs.
     *
     * <p>Example of getting information on a bucket, only if its metageneration matches a value,
     * otherwise a {@link StorageException} is thrown.
     *
     * <pre>{@code
     * String bucketName = "my-unique-bucket";
     * long bucketMetageneration = 42;
     * Bucket bucket = storage.get(bucketName,
     *     BucketGetOption.metagenerationMatch(bucketMetageneration));
     * }</pre>
     *
     * @throws StorageException upon failure
     */
    Bucket get(String bucket, BucketGetOption... options);

    /**
     * Locks bucket retention policy. Requires a local metageneration value in the request. Review
     * example below.
     *
     * <p>Accepts an optional userProject {@link BucketTargetOption} option which defines the project
     * id to assign operational costs.
     *
     * <p>Warning: Once a retention policy is locked, it can't be unlocked, removed, or shortened.
     *
     * <p>Example of locking a retention policy on a bucket, only if its local metageneration value
     * matches the bucket's service metageneration otherwise a {@link StorageException} is thrown.
     *
     * <pre>{@code
     * String bucketName = "my-unique-bucket";
     * Bucket bucket = storage.get(bucketName, BucketGetOption.fields(BucketField.METAGENERATION));
     * storage.lockRetentionPolicy(bucket, BucketTargetOption.metagenerationMatch());
     * }</pre>
     *
     * @return a {@code Bucket} object of the locked bucket
     * @throws StorageException upon failure
     */
    Bucket lockRetentionPolicy(BucketInfo bucket, BucketTargetOption... options);

    /**
     * Returns the requested blob or {@code null} if not found.
     *
     * <p>Accepts an optional userProject {@link BlobGetOption} option which defines the project id to
     * assign operational costs.
     *
     * <p>Example of getting information on a blob, only if its metageneration matches a value,
     * otherwise a {@link StorageException} is thrown.
     *
     * <pre>{@code
     * String bucketName = "my-unique-bucket";
     * String blobName = "my-blob-name";
     * long blobMetageneration = 42;
     * Blob blob = storage.get(bucketName, blobName,
     *     BlobGetOption.metagenerationMatch(blobMetageneration));
     * }</pre>
     *
     * @throws StorageException upon failure
     */
    Blob get(String bucket, String blob, BlobGetOption... options);

    /**
     * Returns the requested blob or {@code null} if not found.
     *
     * <p>Accepts an optional userProject {@link BlobGetOption} option which defines the project id to
     * assign operational costs.
     *
     * <p>Example of getting information on a blob, only if its metageneration matches a value,
     * otherwise a {@link StorageException} is thrown.
     *
     * <pre>{@code
     * String bucketName = "my-unique-bucket";
     * String blobName = "my-blob-name";
     * long blobMetageneration = 42;
     * BlobId blobId = BlobId.of(bucketName, blobName);
     * Blob blob = storage.get(blobId, BlobGetOption.metagenerationMatch(blobMetageneration));
     * }</pre>
     *
     * <p>Example of getting information on a blob encrypted using Customer Supplied Encryption Keys,
     * only if supplied Decrpytion Key decrypts the blob successfully, otherwise a {@link
     * StorageException} is thrown. For more information review
     *
     * @throws StorageException upon failure
     * @see <a
     * href="https://cloud.google.com/storage/docs/encryption/customer-supplied-keys#encrypted-elements">Encrypted
     * Elements</a>
     * <pre>{@code
     * String bucketName = "my-unique-bucket";
     * String blobName = "my-blob-name";
     * String blobEncryptionKey = "";
     * BlobId blobId = BlobId.of(bucketName, blobName);
     * Blob blob = storage.get(blobId, BlobGetOption.decryptionKey(blobEncryptionKey));
     * }</pre>
     */
    Blob get(BlobId blob, BlobGetOption... options);

    /**
     * Returns the requested blob or {@code null} if not found.
     *
     * <p>Example of getting information on a blob.
     *
     * <pre>{@code
     * String bucketName = "my-unique-bucket";
     * String blobName = "my-blob-name";
     * BlobId blobId = BlobId.of(bucketName, blobName);
     * Blob blob = storage.get(blobId);
     * }</pre>
     *
     * @throws StorageException upon failure
     */
    Blob get(BlobId blob);

    /**
     * Lists the project's buckets.
     *
     * <p>Example of listing buckets, specifying the page size and a name prefix.
     *
     * <pre>{@code
     * String prefix = "bucket_";
     * Page<Bucket> buckets = storage.list(BucketListOption.pageSize(100),
     *     BucketListOption.prefix(prefix));
     * Iterator<Bucket> bucketIterator = buckets.iterateAll().iterator();
     * while (bucketIterator.hasNext()) {
     *   Bucket bucket = bucketIterator.next();
     *   // do something with the bucket
     * }
     * }</pre>
     *
     * @throws StorageException upon failure
     */
    Page<Bucket> list(BucketListOption... options);

    /**
     * Lists the bucket's blobs. If the {@link BlobListOption#currentDirectory()} option is provided,
     * results are returned in a directory-like mode.
     *
     * <p>Example of listing blobs in a provided directory.
     *
     * <pre>{@code
     * String bucketName = "my-unique-bucket";
     * String directory = "my_directory/";
     * Page<Blob> blobs = storage.list(bucketName, BlobListOption.currentDirectory(),
     *     BlobListOption.prefix(directory));
     * Iterator<Blob> blobIterator = blobs.iterateAll().iterator();
     * while (blobIterator.hasNext()) {
     *   Blob blob = blobIterator.next();
     *   // do something with the blob
     * }
     * }</pre>
     *
     * @throws StorageException upon failure
     */
    Page<Blob> list(String bucket, BlobListOption... options);

    /**
     * Updates bucket information.
     *
     * <p>Accepts an optional userProject {@link BucketTargetOption} option which defines the project
     * id to assign operational costs.
     *
     * <p>Example of updating bucket information.
     *
     * <pre>{@code
     * String bucketName = "my-unique-bucket";
     * BucketInfo bucketInfo = BucketInfo.newBuilder(bucketName).setVersioningEnabled(true).build();
     * Bucket bucket = storage.update(bucketInfo);
     * }</pre>
     *
     * @return the updated bucket
     * @throws StorageException upon failure
     */
    Bucket update(BucketInfo bucketInfo, BucketTargetOption... options);

    /**
     * Updates blob information. Original metadata are merged with metadata in the provided {@code
     * blobInfo}. To replace metadata instead you first have to unset them. Unsetting metadata can be
     * done by setting the provided {@code blobInfo}'s metadata to {@code null}. Accepts an optional
     * userProject {@link BlobTargetOption} option which defines the project id to assign operational
     * costs.
     *
     * <p>Example of udating a blob, only if the blob's metageneration matches a value, otherwise a
     * {@link StorageException} is thrown.
     *
     * <pre>{@code
     * String bucketName = "my-unique-bucket";
     * String blobName = "my-blob-name";
     * Blob blob = storage.get(bucketName, blobName);
     * BlobInfo updatedInfo = blob.toBuilder().setContentType("text/plain").build();
     * storage.update(updatedInfo, BlobTargetOption.metagenerationMatch());
     * }</pre>
     *
     * @return the updated blob
     * @throws StorageException upon failure
     */
    Blob update(BlobInfo blobInfo, BlobTargetOption... options);

    /**
     * Updates blob information. Original metadata are merged with metadata in the provided {@code
     * blobInfo}. If the original metadata already contains a key specified in the provided {@code
     * blobInfo's} metadata map, it will be replaced by the new value. Removing metadata can be done
     * by setting that metadata's value to {@code null}.
     *
     * <p>Example of adding new metadata values or updating existing ones.
     *
     * <pre>{@code
     * String bucketName = "my-unique-bucket";
     * String blobName = "my-blob-name";
     * Map<String, String> newMetadata = new HashMap<>();
     * newMetadata.put("keyToAddOrUpdate", "value");
     * Blob blob = storage.update(BlobInfo.newBuilder(bucketName, blobName)
     *     .setMetadata(newMetadata)
     *     .build());
     * }</pre>
     *
     * <p>Example of removing metadata values.
     *
     * <pre>{@code
     * String bucketName = "my-unique-bucket";
     * String blobName = "my-blob-name";
     * Map<String, String> newMetadata = new HashMap<>();
     * newMetadata.put("keyToRemove", null);
     * Blob blob = storage.update(BlobInfo.newBuilder(bucketName, blobName)
     *     .setMetadata(newMetadata)
     *     .build());
     * }</pre>
     *
     * @return the updated blob
     * @throws StorageException upon failure
     */
    Blob update(BlobInfo blobInfo);

    /**
     * Deletes the requested bucket.
     *
     * <p>Accepts an optional userProject {@link BucketSourceOption} option which defines the project
     * id to assign operational costs.
     *
     * <p>Example of deleting a bucket, only if its metageneration matches a value, otherwise a {@link
     * StorageException} is thrown.
     *
     * <pre>{@code
     * String bucketName = "my-unique-bucket";
     * long bucketMetageneration = 42;
     * boolean deleted = storage.delete(bucketName,
     *     BucketSourceOption.metagenerationMatch(bucketMetageneration));
     * if (deleted) {
     *   // the bucket was deleted
     * } else {
     *   // the bucket was not found
     * }
     * }</pre>
     *
     * @return {@code true} if bucket was deleted, {@code false} if it was not found
     * @throws StorageException upon failure
     */
    boolean delete(String bucket, BucketSourceOption... options);

    /**
     * Deletes the requested blob.
     *
     * <p>Example of deleting a blob, only if its generation matches a value, otherwise a {@link
     * StorageException} is thrown.
     *
     * <pre>{@code
     * String bucketName = "my-unique-bucket";
     * String blobName = "my-blob-name";
     * long blobGeneration = 42;
     * boolean deleted = storage.delete(bucketName, blobName,
     *     BlobSourceOption.generationMatch(blobGeneration));
     * if (deleted) {
     *   // the blob was deleted
     * } else {
     *   // the blob was not found
     * }
     * }</pre>
     *
     * @return {@code true} if blob was deleted, {@code false} if it was not found
     * @throws StorageException upon failure
     */
    boolean delete(String bucket, String blob, BlobSourceOption... options);

    /**
     * Deletes the requested blob.
     *
     * <p>Accepts an optional userProject {@link BlobSourceOption} option which defines the project id
     * to assign operational costs.
     *
     * <p>Example of deleting a blob, only if its generation matches a value, otherwise a {@link
     * StorageException} is thrown.
     *
     * <pre>{@code
     * String bucketName = "my-unique-bucket";
     * String blobName = "my-blob-name";
     * long blobGeneration = 42;
     * BlobId blobId = BlobId.of(bucketName, blobName);
     * boolean deleted = storage.delete(blobId, BlobSourceOption.generationMatch(blobGeneration));
     * if (deleted) {
     *   // the blob was deleted
     * } else {
     *   // the blob was not found
     * }
     * }</pre>
     *
     * @return {@code true} if blob was deleted, {@code false} if it was not found
     * @throws StorageException upon failure
     */
    boolean delete(BlobId blob, BlobSourceOption... options);

    /**
     * Deletes the requested blob.
     *
     * <p>Example of deleting a blob.
     *
     * <pre>{@code
     * String bucketName = "my-unique-bucket";
     * String blobName = "my-blob-name";
     * BlobId blobId = BlobId.of(bucketName, blobName);
     * boolean deleted = storage.delete(blobId);
     * if (deleted) {
     *   // the blob was deleted
     * } else {
     *   // the blob was not found
     * }
     * }</pre>
     *
     * @return {@code true} if blob was deleted, {@code false} if it was not found
     * @throws StorageException upon failure
     */
    boolean delete(BlobId blob);

    /**
     * Sends a compose request.
     *
     * <p>Accepts an optional userProject {@link BlobTargetOption} option which defines the project id
     * to assign operational costs.
     *
     * <p>Example of composing two blobs.
     *
     * <pre>{@code
     * String bucketName = "my-unique-bucket";
     * String blobName = "my-blob-name";
     * String sourceBlob1 = "source_blob_1";
     * String sourceBlob2 = "source_blob_2";
     * BlobId blobId = BlobId.of(bucketName, blobName);
     * BlobInfo blobInfo = BlobInfo.newBuilder(blobId).setContentType("text/plain").build();
     * ComposeRequest request = ComposeRequest.newBuilder()
     *     .setTarget(blobInfo)
     *     .addSource(sourceBlob1)
     *     .addSource(sourceBlob2)
     *     .build();
     * Blob blob = storage.compose(request);
     * }</pre>
     *
     * @return the composed blob
     * @throws StorageException upon failure
     */
    Blob compose(ComposeRequest composeRequest);

    /**
     * Sends a copy request. This method copies both blob's data and information. To override source
     * blob's information supply a {@code BlobInfo} to the {@code CopyRequest} using either {@link
     * Storage.CopyRequest.Builder#setTarget(BlobInfo, Storage.BlobTargetOption...)} or {@link
     * Storage.CopyRequest.Builder#setTarget(BlobInfo, Iterable)}.
     *
     * <p>This method returns a {@link CopyWriter} object for the provided {@code CopyRequest}. If
     * source and destination objects share the same location and storage class the source blob is
     * copied with one request and {@link CopyWriter#getResult()} immediately returns, regardless of
     * the {@link CopyRequest#megabytesCopiedPerChunk} parameter. If source and destination have
     * different location or storage class {@link CopyWriter#getResult()} might issue multiple RPC
     * calls depending on blob's size.
     *
     * <p>Example of copying a blob.
     *
     * <pre>{@code
     * String bucketName = "my-unique-bucket";
     * String blobName = "my-blob-name";
     * String copyBlobName = "copy_blob_name";
     * CopyRequest request = CopyRequest.newBuilder()
     *     .setSource(BlobId.of(bucketName, blobName))
     *     .setTarget(BlobId.of(bucketName, copyBlobName))
     *     .build();
     * Blob blob = storage.copy(request).getResult();
     * }</pre>
     *
     * <p>Example of copying a blob in chunks.
     *
     * <pre>{@code
     * String bucketName = "my-unique-bucket";
     * String blobName = "my-blob-name";
     * String copyBlobName = "copy_blob_name";
     * CopyRequest request = CopyRequest.newBuilder()
     *     .setSource(BlobId.of(bucketName, blobName))
     *     .setTarget(BlobId.of(bucketName, copyBlobName))
     *     .build();
     * CopyWriter copyWriter = storage.copy(request);
     * while (!copyWriter.isDone()) {
     *   copyWriter.copyChunk();
     * }
     * Blob blob = copyWriter.getResult();
     * }</pre>
     *
     * <p>Example of rotating the encryption key of a blob.
     *
     * <pre>{@code
     * String bucketName = "my-unique-bucket";
     * String blobName = "my-blob-name";
     * String oldEncryptionKey = "old_encryption_key";
     * String newEncryptionKey = "new_encryption_key";
     * BlobId blobId = BlobId.of(bucketName, blobName);
     * CopyRequest request = CopyRequest.newBuilder()
     *     .setSource(blobId)
     *     .setSourceOptions(BlobSourceOption.decryptionKey(oldEncryptionKey))
     *     .setTarget(blobId, BlobTargetOption.encryptionKey(newEncryptionKey))
     *     .build();
     * Blob blob = storage.copy(request).getResult();
     * }</pre>
     *
     * @return a {@link CopyWriter} object that can be used to get information on the newly created
     * blob or to complete the copy if more than one RPC request is needed
     * @throws StorageException upon failure
     * @see <a href="https://cloud.google.com/storage/docs/json_api/v1/objects/rewrite">Rewrite</a>
     */
    CopyWriter copy(CopyRequest copyRequest);

    /**
     * Reads all the bytes from a blob.
     *
     * <p>Example of reading all bytes of a blob, if generation matches a value, otherwise a {@link
     * StorageException} is thrown.
     *
     * <pre>{@code
     * String bucketName = "my-unique-bucket";
     * String blobName = "my-blob-name";
     * long blobGeneration = 42";
     * byte[] content = storage.readAllBytes(bucketName, blobName,
     *     BlobSourceOption.generationMatch(blobGeneration));
     * }</pre>
     *
     * @return the blob's content
     * @throws StorageException upon failure
     */
    byte[] readAllBytes(String bucket, String blob, BlobSourceOption... options);

    /**
     * Reads all the bytes from a blob.
     *
     * <p>Example of reading all bytes of a blob's specific generation, otherwise a {@link
     * StorageException} is thrown.
     *
     * <pre>{@code
     * String bucketName = "my-unique-bucket";
     * String blobName = "my-blob-name";
     * long blobGeneration = 42;
     * BlobId blobId = BlobId.of(bucketName, blobName, blobGeneration);
     * byte[] content = storage.readAllBytes(blobId);
     * }</pre>
     *
     * <p>Example of reading all bytes of an encrypted blob.
     *
     * <pre>{@code
     * String bucketName = "my-unique-bucket";
     * String blobName = "my-blob-name";
     * String decryptionKey = "my_encryption_key";
     * byte[] content = storage.readAllBytes(
     *     bucketName, blobName, BlobSourceOption.decryptionKey(decryptionKey));
     * }</pre>
     *
     * @return the blob's content
     * @throws StorageException upon failure
     */
    byte[] readAllBytes(BlobId blob, BlobSourceOption... options);

    /**
     * Creates a new empty batch for grouping multiple service calls in one underlying RPC call.
     *
     * <p>Example of using a batch request to delete, update and get a blob.
     *
     * <pre>{@code
     * String bucketName = "my-unique-bucket";
     * String blobName1 = "my-blob-name1";
     * String blobName2 = "my-blob-name2";
     * StorageBatch batch = storage.batch();
     * BlobId firstBlob = BlobId.of(bucketName, blobName1);
     * BlobId secondBlob = BlobId.of(bucketName, blobName2);
     * batch.delete(firstBlob).notify(new BatchResult.Callback<Boolean, StorageException>() {
     *   public void success(Boolean result) {
     *     // deleted successfully
     *   }
     *
     *   public void error(StorageException exception) {
     *     // delete failed
     *   }
     * });
     * batch.update(BlobInfo.newBuilder(secondBlob).setContentType("text/plain").build());
     * StorageBatchResult<Blob> result = batch.get(secondBlob);
     * batch.submit();
     * Blob blob = result.get(); // returns get result or throws StorageException
     * }</pre>
     */
    StorageBatch batch();

    /**
     * Returns a channel for reading the blob's content. The blob's latest generation is read. If the
     * blob changes while reading (i.e. {@link BlobInfo#getEtag()} changes), subsequent calls to
     * {@code blobReadChannel.read(ByteBuffer)} may throw {@link StorageException}.
     *
     * <p>Example of reading a blob's content through a reader.
     *
     * <pre>{@code
     * String bucketName = "my-unique-bucket";
     * String blobName = "my-blob-name";
     * try (ReadChannel reader = storage.reader(bucketName, blobName)) {
     *   ByteBuffer bytes = ByteBuffer.allocate(64 * 1024);
     *   while (reader.read(bytes) > 0) {
     *     bytes.flip();
     *     // do something with bytes
     *     bytes.clear();
     *   }
     * }
     * }</pre>
     *
     * @throws StorageException upon failure
     */
    ReadChannel reader(String bucket, String blob, BlobSourceOption... options);

    /**
     * Returns a channel for reading the blob's content. If {@code blob.generation()} is set data
     * corresponding to that generation is read. If {@code blob.generation()} is {@code null} the
     * blob's latest generation is read. If the blob changes while reading (i.e. {@link
     * BlobInfo#getEtag()} changes), subsequent calls to {@code blobReadChannel.read(ByteBuffer)} may
     * throw {@link StorageException}.
     *
     * <p>The {@link BlobSourceOption#generationMatch()} and {@link
     * BlobSourceOption#generationMatch(long)} options can be used to ensure that {@code
     * blobReadChannel.read(ByteBuffer)} calls will throw {@link StorageException} if the blob`s
     * generation differs from the expected one.
     *
     * <p>Example of reading a blob's content through a reader.
     *
     * <pre>{@code
     * String bucketName = "my-unique-bucket";
     * String blobName = "my-blob-name";
     * BlobId blobId = BlobId.of(bucketName, blobName);
     * try (ReadChannel reader = storage.reader(blobId)) {
     *   ByteBuffer bytes = ByteBuffer.allocate(64 * 1024);
     *   while (reader.read(bytes) > 0) {
     *     bytes.flip();
     *     // do something with bytes
     *     bytes.clear();
     *   }
     * }
     * }</pre>
     *
     * @throws StorageException upon failure
     */
    ReadChannel reader(BlobId blob, BlobSourceOption... options);

    /**
     * Creates a blob and return a channel for writing its content. By default any md5 and crc32c
     * values in the given {@code blobInfo} are ignored unless requested via the {@code
     * BlobWriteOption.md5Match} and {@code BlobWriteOption.crc32cMatch} options.
     *
     * <p>Example of writing a blob's content through a writer.
     *
     * <pre>{@code
     * String bucketName = "my-unique-bucket";
     * String blobName = "my-blob-name";
     * BlobId blobId = BlobId.of(bucketName, blobName);
     * byte[] content = "Hello, World!".getBytes(UTF_8);
     * BlobInfo blobInfo = BlobInfo.newBuilder(blobId).setContentType("text/plain").build();
     * try (WriteChannel writer = storage.writer(blobInfo)) {
     *   try {
     *     writer.write(ByteBuffer.wrap(content, 0, content.length));
     *   } catch (Exception ex) {
     *     // handle exception
     *   }
     * }
     * }</pre>
     *
     * @throws StorageException upon failure
     */
    WriteChannel writer(BlobInfo blobInfo, BlobWriteOption... options);

    /**
     * Accepts signed URL and return a channel for writing content.
     *
     * <p>Example of writing content through a writer using signed URL.
     *
     * <pre>{@code
     * String bucketName = "my-unique-bucket";
     * String blobName = "my-blob-name";
     * BlobId blobId = BlobId.of(bucketName, blobName);
     * byte[] content = "Hello, World!".getBytes(UTF_8);
     * BlobInfo blobInfo = BlobInfo.newBuilder(blobId).setContentType("text/plain").build();
     * URL signedURL = storage.signUrl(
     *     blobInfo,
     *     1, TimeUnit.HOURS,
     *     Storage.SignUrlOption.httpMethod(HttpMethod.POST));
     * try (WriteChannel writer = storage.writer(signedURL)) {
     *    writer.write(ByteBuffer.wrap(content, 0, content.length));
     * }
     * }</pre>
     *
     * @throws StorageException upon failure
     */
    WriteChannel writer(URL signedURL);

    /**
     * Generates a signed URL for a blob. If you have a blob that you want to allow access to for a
     * fixed amount of time, you can use this method to generate a URL that is only valid within a
     * certain time period. This is particularly useful if you don't want publicly accessible blobs,
     * but also don't want to require users to explicitly log in. Signing a URL requires a service
     * account signer. If an instance of {@link com.google.auth.ServiceAccountSigner} was passed to
     * {@link StorageOptions}' builder via {@code setCredentials(Credentials)} or the default
     * credentials are being used and the environment variable {@code GOOGLE_APPLICATION_CREDENTIALS}
     * is set or your application is running in App Engine, then {@code signUrl} will use that
     * credentials to sign the URL. If the credentials passed to {@link StorageOptions} do not
     * implement {@link ServiceAccountSigner} (this is the case, for instance, for Google Cloud SDK
     * credentials) then {@code signUrl} will throw an {@link IllegalStateException} unless an
     * implementation of {@link ServiceAccountSigner} is passed using the {@link
     * SignUrlOption#signWith(ServiceAccountSigner)} option.
     *
     * <p>A service account signer is looked for in the following order:
     *
     * <ol>
     *   <li>The signer passed with the option {@link SignUrlOption#signWith(ServiceAccountSigner)}
     *   <li>The credentials passed to {@link StorageOptions}
     *   <li>The default credentials, if no credentials were passed to {@link StorageOptions}
     * </ol>
     *
     * <p>Example of creating a signed URL that is valid for 1 week, using the default credentials for
     * signing the URL, the default signing method (V2), and the default URL style (path-style):
     *
     * <pre>{@code
     * String bucketName = "my-unique-bucket";
     * String blobName = "my-blob-name";
     * URL signedUrl = storage.signUrl(
     *     BlobInfo.newBuilder(bucketName, blobName).build(),
     *     7, TimeUnit.DAYS);
     * }</pre>
     *
     * <p>Example of creating a signed URL passing the {@link SignUrlOption#withV4Signature()} option,
     * which enables V4 signing:
     *
     * <pre>{@code
     * String bucketName = "my-unique-bucket";
     * String blobName = "my-blob-name";
     * URL signedUrl = storage.signUrl(
     *     BlobInfo.newBuilder(bucketName, blobName).build(),
     *     7, TimeUnit.DAYS,
     *     Storage.SignUrlOption.withV4Signature());
     * }</pre>
     *
     * <p>Example of creating a signed URL passing the {@link SignUrlOption#withVirtualHostedStyle()}
     * option, which specifies the bucket name in the hostname of the URI, rather than in the path:
     *
     * <pre>{@code
     * URL signedUrl = storage.signUrl(
     *     BlobInfo.newBuilder(bucketName, blobName).build(),
     *     1, TimeUnit.DAYS,
     *     Storage.SignUrlOption.withVirtualHostedStyle());
     * }</pre>
     *
     * <p>Example of creating a signed URL passing the {@link SignUrlOption#withPathStyle()} option,
     * which specifies the bucket name in path portion of the URI, rather than in the hostname:
     *
     * <pre>{@code
     * URL signedUrl = storage.signUrl(
     *     BlobInfo.newBuilder(bucketName, blobName).build(),
     *     1, TimeUnit.DAYS,
     *     Storage.SignUrlOption.withPathStyle());
     * }</pre>
     *
     * <p>Example of creating a signed URL passing the {@link
     * SignUrlOption#signWith(ServiceAccountSigner)} option, that will be used for signing the URL:
     *
     * <pre>{@code
     * String bucketName = "my-unique-bucket";
     * String blobName = "my-blob-name";
     * String kfPath = "/path/to/keyfile.json";
     * URL signedUrl = storage.signUrl(
     *     BlobInfo.newBuilder(bucketName, blobName).build(),
     *     7, TimeUnit.DAYS,
     *     SignUrlOption.signWith(ServiceAccountCredentials.fromStream(new FileInputStream(kfPath))));
     * }</pre>
     *
     * <p>Note that the {@link ServiceAccountSigner} may require additional configuration to enable
     * URL signing. See the documentation for the implementation for more details.
     *
     * <p>Example of creating a signed URL for a blob with generation:
     *
     * <pre>{@code
     * String bucketName = "my-unique-bucket";
     * String blobName = "my-blob-name";
     * long generation = 1576656755290328L;
     *
     * URL signedUrl = storage.signUrl(
     *     BlobInfo.newBuilder(bucketName, blobName, generation).build(),
     *     7, TimeUnit.DAYS,
     *     SignUrlOption.withQueryParams(ImmutableMap.of("generation", String.valueOf(generation))));
     * }</pre>
     *
     * @param blobInfo the blob associated with the signed URL
     * @param duration time until the signed URL expires, expressed in {@code unit}. The finest
     *                 granularity supported is 1 second, finer granularities will be truncated
     * @param unit     time unit of the {@code duration} parameter
     * @param options  optional URL signing options
     * @throws IllegalStateException    if {@link SignUrlOption#signWith(ServiceAccountSigner)} was not
     *                                  used and no implementation of {@link ServiceAccountSigner} was provided to {@link
     *                                  StorageOptions}
     * @throws IllegalArgumentException if {@code SignUrlOption.withMd5()} option is used and {@code
     *                                  blobInfo.md5()} is {@code null}
     * @throws IllegalArgumentException if {@code SignUrlOption.withContentType()} option is used and
     *                                  {@code blobInfo.contentType()} is {@code null}
     * @throws SigningException         if the attempt to sign the URL failed
     * @see <a href="https://cloud.google.com/storage/docs/access-control#Signed-URLs">Signed-URLs</a>
     */
    URL signUrl(BlobInfo blobInfo, long duration, TimeUnit unit, SignUrlOption... options);

    /**
     * Generates a URL and a map of fields that can be specified in an HTML form to submit a POST
     * request. The returned map includes a signature which must be provided with the request.
     * Generating a presigned POST policy requires a service account signer. If an instance of {@link
     * com.google.auth.ServiceAccountSigner} was passed to {@link StorageOptions}' builder via {@code
     * setCredentials(Credentials)} or the default credentials are being used and the environment
     * variable {@code GOOGLE_APPLICATION_CREDENTIALS} is set, generatPresignedPostPolicyV4 will use
     * that credentials to sign the URL. If the credentials passed to {@link StorageOptions} do not
     * implement {@link ServiceAccountSigner} (this is the case, for instance, for Google Cloud SDK
     * credentials) then {@code signUrl} will throw an {@link IllegalStateException} unless an
     * implementation of {@link ServiceAccountSigner} is passed using the {@link
     * PostPolicyV4Option#signWith(ServiceAccountSigner)} option.
     *
     * <p>Example of generating a presigned post policy which has the condition that only jpeg images
     * can be uploaded, and applies the public read acl to each image uploaded, and making the POST
     * request:
     *
     * <pre>{@code
     * PostFieldsV4 fields = PostFieldsV4.newBuilder().setAcl("public-read").build();
     * PostConditionsV4 conditions = PostConditionsV4.newBuilder().addContentTypeCondition(ConditionV4Type.MATCHES, "image/jpeg").build();
     *
     * PostPolicyV4 policy = storage.generateSignedPostPolicyV4(
     *     BlobInfo.newBuilder("my-bucket", "my-object").build(),
     *     7, TimeUnit.DAYS, fields, conditions);
     *
     * HttpClient client = HttpClientBuilder.create().build();
     * HttpPost request = new HttpPost(policy.getUrl());
     * MultipartEntityBuilder builder = MultipartEntityBuilder.create();
     *
     * for (Map.Entry<String, String> entry : policy.getFields().entrySet()) {
     *     builder.addTextBody(entry.getKey(), entry.getValue());
     * }
     * File file = new File("path/to/your/file/to/upload");
     * builder.addBinaryBody("file", new FileInputStream(file), ContentType.APPLICATION_OCTET_STREAM, file.getName());
     * request.setEntity(builder.build());
     * client.execute(request);
     * }
     * </pre>
     *
     * @param blobInfo   the blob uploaded in the form
     * @param fields     the fields specified in the form
     * @param conditions which conditions every upload must satisfy
     * @param duration   how long until the form expires, in milliseconds
     * @param options    optional post policy options
     * @see <a href="https://cloud.google.com/storage/docs/xml-api/post-object#usage_and_examples">POST Object</a>
     */
    PostPolicyV4 generateSignedPostPolicyV4(
            BlobInfo blobInfo,
            long duration,
            TimeUnit unit,
            PostFieldsV4 fields,
            PostConditionsV4 conditions,
            PostPolicyV4Option... options);

    /**
     * Generates a presigned post policy without any conditions. Automatically creates required
     * conditions. See full documentation for generateSignedPostPolicyV4( BlobInfo blobInfo, long
     * duration, TimeUnit unit, PostFieldsV4 fields, PostConditionsV4 conditions,
     * PostPolicyV4Option... options) above.
     */
    PostPolicyV4 generateSignedPostPolicyV4(
            BlobInfo blobInfo,
            long duration,
            TimeUnit unit,
            PostFieldsV4 fields,
            PostPolicyV4Option... options);

    /**
     * Generates a presigned post policy without any fields. Automatically creates required fields.
     * See full documentation for generateSignedPostPolicyV4( BlobInfo blobInfo, long duration,
     * TimeUnit unit, PostFieldsV4 fields, PostConditionsV4 conditions, PostPolicyV4Option... options)
     * above.
     */
    PostPolicyV4 generateSignedPostPolicyV4(
            BlobInfo blobInfo,
            long duration,
            TimeUnit unit,
            PostConditionsV4 conditions,
            PostPolicyV4Option... options);

    /**
     * Generates a presigned post policy without any fields or conditions. Automatically creates
     * required fields and conditions. See full documentation for generateSignedPostPolicyV4( BlobInfo
     * blobInfo, long duration, TimeUnit unit, PostFieldsV4 fields, PostConditionsV4 conditions,
     * PostPolicyV4Option... options) above.
     */
    PostPolicyV4 generateSignedPostPolicyV4(
            BlobInfo blobInfo, long duration, TimeUnit unit, PostPolicyV4Option... options);

    /**
     * Gets the requested blobs. A batch request is used to perform this call.
     *
     * <p>Example of getting information on several blobs using a single batch request.
     *
     * <pre>{@code
     * String bucketName = "my-unique-bucket";
     * String blobName1 = "my-blob-name1";
     * String blobName2 = "my-blob-name2";
     * BlobId firstBlob = BlobId.of(bucketName, blobName1);
     * BlobId secondBlob = BlobId.of(bucketName, blobName2);
     * List<Blob> blobs = storage.get(firstBlob, secondBlob);
     * }</pre>
     *
     * @param blobIds blobs to get
     * @return an immutable list of {@code Blob} objects. If a blob does not exist or access to it has
     * been denied the corresponding item in the list is {@code null}.
     * @throws StorageException upon failure
     */
    List<Blob> get(BlobId... blobIds);

    /**
     * Gets the requested blobs. A batch request is used to perform this call.
     *
     * <p>Example of getting information on several blobs using a single batch request.
     *
     * <pre>{@code
     * String bucketName = "my-unique-bucket";
     * String blobName1 = "my-blob-name1";
     * String blobName2 = "my-blob-name2";
     * List<BlobId> blobIds = new LinkedList<>();
     * blobIds.add(BlobId.of(bucketName, blobName1));
     * blobIds.add(BlobId.of(bucketName, blobName2));
     * List<Blob> blobs = storage.get(blobIds);
     * }</pre>
     *
     * @param blobIds blobs to get
     * @return an immutable list of {@code Blob} objects. If a blob does not exist or access to it has
     * been denied the corresponding item in the list is {@code null}.
     * @throws StorageException upon failure
     */
    List<Blob> get(Iterable<BlobId> blobIds);

    /**
     * Updates the requested blobs. A batch request is used to perform this call. Original metadata
     * are merged with metadata in the provided {@code BlobInfo} objects. To replace metadata instead
     * you first have to unset them. Unsetting metadata can be done by setting the provided {@code
     * BlobInfo} objects metadata to {@code null}. See {@link #update(BlobInfo)} for a code example.
     *
     * <p>Example of updating information on several blobs using a single batch request.
     *
     * <pre>{@code
     * String bucketName = "my-unique-bucket";
     * String blobName1 = "my-blob-name1";
     * String blobName2 = "my-blob-name2";
     * Blob firstBlob = storage.get(bucketName, blobName1);
     * Blob secondBlob = storage.get(bucketName, blobName2);
     * List<Blob> updatedBlobs = storage.update(
     *     firstBlob.toBuilder().setContentType("text/plain").build(),
     *     secondBlob.toBuilder().setContentType("text/plain").build());
     * }</pre>
     *
     * @param blobInfos blobs to update
     * @return an immutable list of {@code Blob} objects. If a blob does not exist or access to it has
     * been denied the corresponding item in the list is {@code null}.
     * @throws StorageException upon failure
     */
    List<Blob> update(BlobInfo... blobInfos);

    /**
     * Updates the requested blobs. A batch request is used to perform this call. Original metadata
     * are merged with metadata in the provided {@code BlobInfo} objects. To replace metadata instead
     * you first have to unset them. Unsetting metadata can be done by setting the provided {@code
     * BlobInfo} objects metadata to {@code null}. See {@link #update(BlobInfo)} for a code example.
     *
     * <p>Example of updating information on several blobs using a single batch request.
     *
     * <pre>{@code
     * String bucketName = "my-unique-bucket";
     * String blobName1 = "my-blob-name1";
     * String blobName2 = "my-blob-name2";
     * Blob firstBlob = storage.get(bucketName, blobName1);
     * Blob secondBlob = storage.get(bucketName, blobName2);
     * List<BlobInfo> blobs = new LinkedList<>();
     * blobs.add(firstBlob.toBuilder().setContentType("text/plain").build());
     * blobs.add(secondBlob.toBuilder().setContentType("text/plain").build());
     * List<Blob> updatedBlobs = storage.update(blobs);
     * }</pre>
     *
     * @param blobInfos blobs to update
     * @return an immutable list of {@code Blob} objects. If a blob does not exist or access to it has
     * been denied the corresponding item in the list is {@code null}.
     * @throws StorageException upon failure
     */
    List<Blob> update(Iterable<BlobInfo> blobInfos);

    /**
     * Deletes the requested blobs. A batch request is used to perform this call.
     *
     * <p>Example of deleting several blobs using a single batch request.
     *
     * <pre>{@code
     * String bucketName = "my-unique-bucket";
     * String blobName1 = "my-blob-name1";
     * String blobName2 = "my-blob-name2";
     * BlobId firstBlob = BlobId.of(bucketName, blobName1);
     * BlobId secondBlob = BlobId.of(bucketName, blobName2);
     * List<Boolean> deleted = storage.delete(firstBlob, secondBlob);
     * }</pre>
     *
     * @param blobIds blobs to delete
     * @return an immutable list of booleans. If a blob has been deleted the corresponding item in the
     * list is {@code true}. If a blob was not found, deletion failed or access to the resource
     * was denied the corresponding item is {@code false}.
     * @throws StorageException upon failure
     */
    List<Boolean> delete(BlobId... blobIds);

    /**
     * Deletes the requested blobs. A batch request is used to perform this call.
     *
     * <p>Example of deleting several blobs using a single batch request.
     *
     * <pre>{@code
     * String bucketName = "my-unique-bucket";
     * String blobName1 = "my-blob-name1";
     * String blobName2 = "my-blob-name2";
     * List<BlobId> blobIds = new LinkedList<>();
     * blobIds.add(BlobId.of(bucketName, blobName1));
     * blobIds.add(BlobId.of(bucketName, blobName2));
     * List<Boolean> deleted = storage.delete(blobIds);
     * }</pre>
     *
     * @param blobIds blobs to delete
     * @return an immutable list of booleans. If a blob has been deleted the corresponding item in the
     * list is {@code true}. If a blob was not found, deletion failed or access to the resource
     * was denied the corresponding item is {@code false}.
     * @throws StorageException upon failure
     */
    List<Boolean> delete(Iterable<BlobId> blobIds);

    /**
     * Returns the ACL entry for the specified entity on the specified bucket or {@code null} if not
     * found.
     *
     * <p>Example of getting the ACL entry for an entity on a bucket.
     *
     * <pre>{@code
     * String bucketName = "my-unique-bucket";
     * Acl acl = storage.getAcl(bucketName, User.ofAllAuthenticatedUsers());
     * }</pre>
     *
     * <p>Example of getting the ACL entry for a specific user on a requester_pays bucket with a
     * user_project option.
     *
     * <pre>{@code
     * String bucketName = "my-unique-bucket";
     * String userEmail = "google-cloud-java-tests@java-docs-samples-tests.iam.gserviceaccount.com";
     * BucketSourceOption userProjectOption = BucketSourceOption.userProject("myProject");
     * Acl acl = storage.getAcl(bucketName, new User(userEmail), userProjectOption);
     * }</pre>
     *
     * @param bucket  name of the bucket where the getAcl operation takes place
     * @param entity  ACL entity to fetch
     * @param options extra parameters to apply to this operation
     * @throws StorageException upon failure
     */
    Acl getAcl(String bucket, Entity entity, BucketSourceOption... options);

    /**
     * @see #getAcl(String, Entity, BucketSourceOption...)
     */
    Acl getAcl(String bucket, Entity entity);

    /**
     * Deletes the ACL entry for the specified entity on the specified bucket.
     *
     * <p>Example of deleting the ACL entry for an entity on a bucket.
     *
     * <pre>{@code
     * String bucketName = "my-unique-bucket";
     * boolean deleted = storage.deleteAcl(bucketName, User.ofAllAuthenticatedUsers());
     * if (deleted) {
     *   // the acl entry was deleted
     * } else {
     *   // the acl entry was not found
     * }
     * }</pre>
     *
     * <p>Example of deleting the ACL entry for a specific user on a requester_pays bucket with a
     * user_project option.
     *
     * <pre>{@code
     * String bucketName = "my-unique-bucket";
     * BucketSourceOption userProject = BucketSourceOption.userProject("myProject");
     * boolean deleted = storage.deleteAcl(bucketName, User.ofAllAuthenticatedUsers(), userProject);
     * }</pre>
     *
     * @param bucket  name of the bucket to delete an ACL from
     * @param entity  ACL entity to delete
     * @param options extra parameters to apply to this operation
     * @return {@code true} if the ACL was deleted, {@code false} if it was not found
     * @throws StorageException upon failure
     */
    boolean deleteAcl(String bucket, Entity entity, BucketSourceOption... options);

    /**
     * @see #deleteAcl(String, Entity, BucketSourceOption...)
     */
    boolean deleteAcl(String bucket, Entity entity);

    /**
     * Creates a new ACL entry on the specified bucket.
     *
     * <p>Example of creating a new ACL entry on a bucket.
     *
     * <pre>{@code
     * String bucketName = "my-unique-bucket";
     * Acl acl = storage.createAcl(bucketName, Acl.of(User.ofAllAuthenticatedUsers(), Role.READER));
     * }</pre>
     *
     * <p>Example of creating a new ACL entry on a requester_pays bucket with a user_project option.
     *
     * <pre>{@code
     * String bucketName = "my-unique-bucket";
     * Acl acl = storage.createAcl(bucketName, Acl.of(User.ofAllAuthenticatedUsers(), Role.READER),
     *     BucketSourceOption.userProject("myProject"));
     * }</pre>
     *
     * @param bucket  name of the bucket for which an ACL should be created
     * @param acl     ACL to create
     * @param options extra parameters to apply to this operation
     * @throws StorageException upon failure
     */
    Acl createAcl(String bucket, Acl acl, BucketSourceOption... options);

    /**
     * @see #createAcl(String, Acl, BucketSourceOption...)
     */
    Acl createAcl(String bucket, Acl acl);

    /**
     * Updates an ACL entry on the specified bucket.
     *
     * <p>Example of updating a new ACL entry on a bucket.
     *
     * <pre>{@code
     * String bucketName = "my-unique-bucket";
     * Acl acl = storage.updateAcl(bucketName, Acl.of(User.ofAllAuthenticatedUsers(), Role.OWNER));
     * }</pre>
     *
     * <p>Example of updating a new ACL entry on a requester_pays bucket with a user_project option.
     *
     * <pre>{@code
     * String bucketName = "my-unique-bucket";
     * Acl acl = storage.updateAcl(bucketName, Acl.of(User.ofAllAuthenticatedUsers(), Role.OWNER),
     *     BucketSourceOption.userProject("myProject"));
     * }</pre>
     *
     * @param bucket  name of the bucket where the updateAcl operation takes place
     * @param acl     ACL to update
     * @param options extra parameters to apply to this operation
     * @throws StorageException upon failure
     */
    Acl updateAcl(String bucket, Acl acl, BucketSourceOption... options);

    /**
     * @see #updateAcl(String, Acl, BucketSourceOption...)
     */
    Acl updateAcl(String bucket, Acl acl);

    /**
     * Lists the ACL entries for the provided bucket.
     *
     * <p>Example of listing the ACL entries for a blob.
     *
     * <pre>{@code
     * String bucketName = "my-unique-bucket";
     * List<Acl> acls = storage.listAcls(bucketName);
     * for (Acl acl : acls) {
     *   // do something with ACL entry
     * }
     * }</pre>
     *
     * <p>Example of listing the ACL entries for a blob in a requester_pays bucket with a user_project
     * option.
     *
     * <pre>{@code
     * String bucketName = "my-unique-bucket";
     * List<Acl> acls = storage.listAcls(bucketName, BucketSourceOption.userProject("myProject"));
     * for (Acl acl : acls) {
     *   // do something with ACL entry
     * }
     * }</pre>
     *
     * @param bucket  the name of the bucket to list ACLs for
     * @param options any number of BucketSourceOptions to apply to this operation
     * @throws StorageException upon failure
     */
    List<Acl> listAcls(String bucket, BucketSourceOption... options);

    /**
     * @see #listAcls(String, BucketSourceOption...)
     */
    List<Acl> listAcls(String bucket);

    /**
     * Returns the default object ACL entry for the specified entity on the specified bucket or {@code
     * null} if not found.
     *
     * <p>Default ACLs are applied to a new blob within the bucket when no ACL was provided for that
     * blob.
     *
     * <p>Example of getting the default ACL entry for an entity on a bucket.
     *
     * <pre>{@code
     * String bucketName = "my-unique-bucket";
     * Acl acl = storage.getDefaultAcl(bucketName, User.ofAllAuthenticatedUsers());
     * }</pre>
     *
     * @throws StorageException upon failure
     */
    Acl getDefaultAcl(String bucket, Entity entity);

    /**
     * Deletes the default object ACL entry for the specified entity on the specified bucket.
     *
     * <p>Default ACLs are applied to a new blob within the bucket when no ACL was provided for that
     * blob.
     *
     * <p>Example of deleting the default ACL entry for an entity on a bucket.
     *
     * <pre>{@code
     * String bucketName = "my-unique-bucket";
     * boolean deleted = storage.deleteDefaultAcl(bucketName, User.ofAllAuthenticatedUsers());
     * if (deleted) {
     *   // the acl entry was deleted
     * } else {
     *   // the acl entry was not found
     * }
     * }</pre>
     *
     * @return {@code true} if the ACL was deleted, {@code false} if it was not found
     * @throws StorageException upon failure
     */
    boolean deleteDefaultAcl(String bucket, Entity entity);

    /**
     * Creates a new default blob ACL entry on the specified bucket.
     *
     * <p>Default ACLs are applied to a new blob within the bucket when no ACL was provided for that
     * blob.
     *
     * <p>Example of creating a new default ACL entry on a bucket.
     *
     * <pre>{@code
     * String bucketName = "my-unique-bucket";
     * Acl acl =
     *     storage.createDefaultAcl(bucketName, Acl.of(User.ofAllAuthenticatedUsers(), Role.READER));
     * }</pre>
     *
     * @throws StorageException upon failure
     */
    Acl createDefaultAcl(String bucket, Acl acl);

    /**
     * Updates a default blob ACL entry on the specified bucket.
     *
     * <p>Default ACLs are applied to a new blob within the bucket when no ACL was provided for that
     * blob.
     *
     * <p>Example of updating a new default ACL entry on a bucket.
     *
     * <pre>{@code
     * String bucketName = "my-unique-bucket";
     * Acl acl =
     *     storage.updateDefaultAcl(bucketName, Acl.of(User.ofAllAuthenticatedUsers(), Role.OWNER));
     * }</pre>
     *
     * @throws StorageException upon failure
     */
    Acl updateDefaultAcl(String bucket, Acl acl);

    /**
     * Lists the default blob ACL entries for the provided bucket.
     *
     * <p>Default ACLs are applied to a new blob within the bucket when no ACL was provided for that
     * blob.
     *
     * <p>Example of listing the default ACL entries for a blob.
     *
     * <pre>{@code
     * String bucketName = "my-unique-bucket";
     * List<Acl> acls = storage.listDefaultAcls(bucketName);
     * for (Acl acl : acls) {
     *   // do something with ACL entry
     * }
     * }</pre>
     *
     * @throws StorageException upon failure
     */
    List<Acl> listDefaultAcls(String bucket);

    /**
     * Returns the ACL entry for the specified entity on the specified blob or {@code null} if not
     * found.
     *
     * <p>Example of getting the ACL entry for an entity on a blob.
     *
     * <pre>{@code
     * String bucketName = "my-unique-bucket";
     * String blobName = "my-blob-name";
     * long blobGeneration = 42;
     * BlobId blobId = BlobId.of(bucketName, blobName, blobGeneration);
     * Acl acl = storage.getAcl(blobId, User.ofAllAuthenticatedUsers());
     * }</pre>
     *
     * <p>Example of getting the ACL entry for a specific user on a blob.
     *
     * <pre>{@code
     * String bucketName = "my-unique-bucket";
     * String blobName = "my-blob-name";
     * String userEmail = "google-cloud-java-tests@java-docs-samples-tests.iam.gserviceaccount.com";
     * BlobId blobId = BlobId.of(bucketName, blobName);
     * Acl acl = storage.getAcl(blobId, new User(userEmail));
     * }</pre>
     *
     * @throws StorageException upon failure
     */
    Acl getAcl(BlobId blob, Entity entity);

    /**
     * Deletes the ACL entry for the specified entity on the specified blob.
     *
     * <p>Example of deleting the ACL entry for an entity on a blob.
     *
     * <pre>{@code
     * String bucketName = "my-unique-bucket";
     * String blobName = "my-blob-name";
     * long blobGeneration = 42;
     * BlobId blobId = BlobId.of(bucketName, blobName, blobGeneration);
     * boolean deleted = storage.deleteAcl(blobId, User.ofAllAuthenticatedUsers());
     * if (deleted) {
     *   // the acl entry was deleted
     * } else {
     *   // the acl entry was not found
     * }
     * }</pre>
     *
     * @return {@code true} if the ACL was deleted, {@code false} if it was not found
     * @throws StorageException upon failure
     */
    boolean deleteAcl(BlobId blob, Entity entity);

    /**
     * Creates a new ACL entry on the specified blob.
     *
     * <p>Example of creating a new ACL entry on a blob.
     *
     * <pre>{@code
     * String bucketName = "my-unique-bucket";
     * String blobName = "my-blob-name";
     * long blobGeneration = 42;
     * BlobId blobId = BlobId.of(bucketName, blobName, blobGeneration);
     * Acl acl = storage.createAcl(blobId, Acl.of(User.ofAllAuthenticatedUsers(), Role.READER));
     * }</pre>
     *
     * <p>Example of updating a blob to be public-read.
     *
     * <pre>{@code
     * String bucketName = "my-unique-bucket";
     * String blobName = "my-blob-name";
     * long blobGeneration = 42;
     * BlobId blobId = BlobId.of(bucketName, blobName, blobGeneration);
     * Acl acl = storage.createAcl(blobId, Acl.of(User.ofAllUsers(), Role.READER));
     * }</pre>
     *
     * @throws StorageException upon failure
     */
    Acl createAcl(BlobId blob, Acl acl);

    /**
     * Updates an ACL entry on the specified blob.
     *
     * <p>Example of updating a new ACL entry on a blob.
     *
     * <pre>{@code
     * String bucketName = "my-unique-bucket";
     * String blobName = "my-blob-name";
     * long blobGeneration = 42;
     * BlobId blobId = BlobId.of(bucketName, blobName, blobGeneration);
     * Acl acl = storage.updateAcl(blobId, Acl.of(User.ofAllAuthenticatedUsers(), Role.OWNER));
     * }</pre>
     *
     * @throws StorageException upon failure
     */
    Acl updateAcl(BlobId blob, Acl acl);

    /**
     * Lists the ACL entries for the provided blob.
     *
     * <p>Example of listing the ACL entries for a blob.
     *
     * <pre>{@code
     * String bucketName = "my-unique-bucket";
     * String blobName = "my-blob-name";
     * long blobGeneration = 42;
     * BlobId blobId = BlobId.of(bucketName, blobName, blobGeneration);
     * List<Acl> acls = storage.listAcls(blobId);
     * for (Acl acl : acls) {
     *   // do something with ACL entry
     * }
     * }</pre>
     *
     * @throws StorageException upon failure
     */
    List<Acl> listAcls(BlobId blob);

    /**
     * Creates a new HMAC Key for the provided service account, including the secret key. Note that
     * the secret key is only returned upon creation via this method.
     *
     * <p>Example of creating a new HMAC Key.
     *
     * <pre>{@code
     * ServiceAccount serviceAccount = ServiceAccount.of("my-service-account@google.com");
     *
     * HmacKey hmacKey = storage.createHmacKey(serviceAccount);
     *
     * String secretKey = hmacKey.getSecretKey();
     * HmacKey.HmacKeyMetadata metadata = hmacKey.getMetadata();
     * }</pre>
     *
     * @throws StorageException upon failure
     */
    HmacKey createHmacKey(ServiceAccount serviceAccount, CreateHmacKeyOption... options);

    /**
     * Lists HMAC keys for a given service account. Note this returns {@code HmacKeyMetadata} objects,
     * which do not contain secret keys.
     *
     * <p>Example of listing HMAC keys, specifying project id.
     *
     * <pre>{@code
     * Page<HmacKey.HmacKeyMetadata> metadataPage = storage.listHmacKeys(
     *     Storage.ListHmacKeysOption.projectId("my-project-id"));
     * for (HmacKey.HmacKeyMetadata hmacKeyMetadata : metadataPage.getValues()) {
     *     //do something with the metadata
     * }
     * }</pre>
     *
     * <p>Example of listing HMAC keys, specifying max results and showDeletedKeys. Since projectId is
     * not specified, the same project ID as the storage client instance will be used
     *
     * <pre>{@code
     * ServiceAccount serviceAccount = ServiceAccount.of("my-service-account@google.com");
     *
     * Page<HmacKey.HmacKeyMetadata> metadataPage = storage.listHmacKeys(
     *     Storage.ListHmacKeysOption.serviceAccount(serviceAccount),
     *     Storage.ListHmacKeysOption.maxResults(10L),
     *     Storage.ListHmacKeysOption.showDeletedKeys(true));
     * for (HmacKey.HmacKeyMetadata hmacKeyMetadata : metadataPage.getValues()) {
     *     //do something with the metadata
     * }
     * }</pre>
     *
     * @param options the options to apply to this operation
     * @throws StorageException upon failure
     */
    Page<HmacKeyMetadata> listHmacKeys(ListHmacKeysOption... options);

    /**
     * Gets an HMAC key given its access id. Note that this returns a {@code HmacKeyMetadata} object,
     * which does not contain the secret key.
     *
     * <p>Example of getting an HMAC key. Since projectId isn't specified, the same project ID as the
     * storage client instance will be used.
     *
     * <pre>{@code
     * String hmacKeyAccessId = "my-access-id";
     * HmacKey.HmackeyMetadata hmacKeyMetadata = storage.getHmacKey(hmacKeyAccessId);
     * }</pre>
     *
     * @throws StorageException upon failure
     */
    HmacKeyMetadata getHmacKey(String accessId, GetHmacKeyOption... options);

    /**
     * Deletes an HMAC key. Note that only an {@code INACTIVE} key can be deleted. Attempting to
     * delete a key whose {@code HmacKey.HmacKeyState} is anything other than {@code INACTIVE} will
     * fail.
     *
     * <p>Example of updating an HMAC key's state to INACTIVE and then deleting it.
     *
     * <pre>{@code
     * String hmacKeyAccessId = "my-access-id";
     * HmacKey.HmacKeyMetadata hmacKeyMetadata = storage.getHmacKey(hmacKeyAccessId);
     *
     * storage.updateHmacKeyState(hmacKeyMetadata, HmacKey.HmacKeyState.INACTIVE);
     * storage.deleteHmacKey(hmacKeyMetadata);
     * }</pre>
     *
     * @throws StorageException upon failure
     */
    void deleteHmacKey(HmacKeyMetadata hmacKeyMetadata, DeleteHmacKeyOption... options);

    /**
     * Updates the state of an HMAC key and returns the updated metadata.
     *
     * <p>Example of updating the state of an HMAC key.
     *
     * <pre>{@code
     * String hmacKeyAccessId = "my-access-id";
     * HmacKey.HmacKeyMetadata hmacKeyMetadata = storage.getHmacKey(hmacKeyAccessId);
     *
     * storage.updateHmacKeyState(hmacKeyMetadata, HmacKey.HmacKeyState.INACTIVE);
     * }</pre>
     *
     * @throws StorageException upon failure
     */
    HmacKeyMetadata updateHmacKeyState(
            final HmacKeyMetadata hmacKeyMetadata,
            final HmacKey.HmacKeyState state,
            UpdateHmacKeyOption... options);

    /**
     * Gets the IAM policy for the provided bucket.
     *
     * <p>Example of getting the IAM policy for a bucket.
     *
     * <pre>{@code
     * String bucketName = "my-unique-bucket";
     * Policy policy = storage.getIamPolicy(bucketName);
     * }</pre>
     *
     * @param bucket  name of the bucket where the getIamPolicy operation takes place
     * @param options extra parameters to apply to this operation
     * @throws StorageException upon failure
     */
    Policy getIamPolicy(String bucket, BucketSourceOption... options);

    /**
     * Updates the IAM policy on the specified bucket.
     *
     * <p>Example of updating the IAM policy on a bucket.
     *
     * <pre>{@code
     * // We want to make all objects in our bucket publicly readable.
     * String bucketName = "my-unique-bucket";
     * Policy currentPolicy = storage.getIamPolicy(bucketName);
     * Policy updatedPolicy =
     *     storage.setIamPolicy(
     *         bucketName,
     *         currentPolicy.toBuilder()
     *             .addIdentity(StorageRoles.objectViewer(), Identity.allUsers())
     *             .build());
     * }</pre>
     *
     * @param bucket  name of the bucket where the setIamPolicy operation takes place
     * @param policy  policy to be set on the specified bucket
     * @param options extra parameters to apply to this operation
     * @throws StorageException upon failure
     */
    Policy setIamPolicy(String bucket, Policy policy, BucketSourceOption... options);

    /**
     * Tests whether the caller holds the permissions on the specified bucket. Returns a list of
     * booleans in the same placement and order in which the permissions were specified.
     *
     * <p>Example of testing permissions on a bucket.
     *
     * <pre>{@code
     * String bucketName = "my-unique-bucket";
     * List<Boolean> response =
     *     storage.testIamPermissions(
     *         bucket,
     *         ImmutableList.of("storage.buckets.get", "storage.buckets.getIamPolicy"));
     * for (boolean hasPermission : response) {
     *   // Do something with permission test response
     * }
     * }</pre>
     *
     * @param bucket      name of the bucket where the testIamPermissions operation takes place
     * @param permissions list of permissions to test on the bucket
     * @param options     extra parameters to apply to this operation
     * @throws StorageException upon failure
     */
    List<Boolean> testIamPermissions(
            String bucket, List<String> permissions, BucketSourceOption... options);

<<<<<<< HEAD
    /**
     * Returns the service account associated with the given project.
     *
     * <p>Example of getting a service account.
     *
     * <pre>{@code
     * String projectId = "test@gmail.com";
     * ServiceAccount account = storage.getServiceAccount(projectId);
     * }</pre>
     *
     * @param projectId the ID of the project for which the service account should be fetched.
     * @return the service account associated with this project
     * @throws StorageException upon failure
     */
    ServiceAccount getServiceAccount(String projectId);
=======
    /** Creates a builder for {@code CopyRequest} objects. */
    public static Builder newBuilder() {
      return new Builder();
    }
  }

  /**
   * Creates a new bucket.
   *
   * <p>Accepts an optional userProject {@link BucketTargetOption} option which defines the project
   * id to assign operational costs.
   *
   * <p>Example of creating a bucket.
   *
   * <pre>{@code
   * String bucketName = "my-unique-bucket";
   * Bucket bucket = storage.create(BucketInfo.of(bucketName));
   * }</pre>
   *
   * <p>Example of creating a bucket with storage class and location.
   *
   * <pre>{@code
   * String bucketName = "my-unique-bucket";
   * Bucket bucket = storage.create(BucketInfo.newBuilder(bucketName)
   *     // See here for possible values: http://g.co/cloud/storage/docs/storage-classes
   *     .setStorageClass(StorageClass.COLDLINE)
   *     // Possible values: http://g.co/cloud/storage/docs/bucket-locations#location-mr
   *     .setLocation("asia")
   *     .build());
   * }</pre>
   *
   * @return a complete bucket
   * @throws StorageException upon failure
   */
  Bucket create(BucketInfo bucketInfo, BucketTargetOption... options);

  /**
   * Creates a new blob with no content.
   *
   * <p>Example of creating a blob with no content.
   *
   * <pre>{@code
   * String bucketName = "my-unique-bucket";
   * String blobName = "my-blob-name";
   * BlobId blobId = BlobId.of(bucketName, blobName);
   * BlobInfo blobInfo = BlobInfo.newBuilder(blobId).setContentType("text/plain").build();
   * Blob blob = storage.create(blobInfo);
   * }</pre>
   *
   * @return a [@code Blob} with complete information
   * @throws StorageException upon failure
   */
  Blob create(BlobInfo blobInfo, BlobTargetOption... options);

  /**
   * Creates a new blob. Direct upload is used to upload {@code content}. For large content, {@link
   * #writer} is recommended as it uses resumable upload. MD5 and CRC32C hashes of {@code content}
   * are computed and used for validating transferred data. Accepts an optional userProject {@link
   * BlobGetOption} option which defines the project id to assign operational costs.
   *
   * <p>Example of creating a blob from a byte array.
   *
   * <pre>{@code
   * String bucketName = "my-unique-bucket";
   * String blobName = "my-blob-name";
   * BlobId blobId = BlobId.of(bucketName, blobName);
   * BlobInfo blobInfo = BlobInfo.newBuilder(blobId).setContentType("text/plain").build();
   * Blob blob = storage.create(blobInfo, "Hello, World!".getBytes(UTF_8));
   * }</pre>
   *
   * @return a [@code Blob} with complete information
   * @throws StorageException upon failure
   * @see <a href="https://cloud.google.com/storage/docs/hashes-etags">Hashes and ETags</a>
   */
  Blob create(BlobInfo blobInfo, byte[] content, BlobTargetOption... options);

  /**
   * Creates a new blob with the sub array of the given byte array. Direct upload is used to upload
   * {@code content}. For large content, {@link #writer} is recommended as it uses resumable upload.
   * MD5 and CRC32C hashes of {@code content} are computed and used for validating transferred data.
   * Accepts a userProject {@link BlobGetOption} option, which defines the project id to assign
   * operational costs.
   *
   * <p>Example of creating a blob from a byte array.
   *
   * <pre>{@code
   * String bucketName = "my-unique-bucket";
   * String blobName = "my-blob-name";
   * BlobId blobId = BlobId.of(bucketName, blobName);
   * BlobInfo blobInfo = BlobInfo.newBuilder(blobId).setContentType("text/plain").build();
   * Blob blob = storage.create(blobInfo, "Hello, World!".getBytes(UTF_8), 7, 5);
   * }</pre>
   *
   * @return a [@code Blob} with complete information
   * @throws StorageException upon failure
   * @see <a href="https://cloud.google.com/storage/docs/hashes-etags">Hashes and ETags</a>
   */
  Blob create(
      BlobInfo blobInfo, byte[] content, int offset, int length, BlobTargetOption... options);

  /**
   * Creates a new blob. Direct upload is used to upload {@code content}. For large content, {@link
   * #writer} is recommended as it uses resumable upload. By default any md5 and crc32c values in
   * the given {@code blobInfo} are ignored unless requested via the {@code
   * BlobWriteOption.md5Match} and {@code BlobWriteOption.crc32cMatch} options. The given input
   * stream is closed upon success.
   *
   * <p>This method is marked as {@link Deprecated} because it cannot safely retry, given that it
   * accepts an {@link InputStream} which can only be consumed once.
   *
   * <p>Example of creating a blob from an input stream.
   *
   * <pre>{@code
   * String bucketName = "my-unique-bucket";
   * String blobName = "my-blob-name";
   * InputStream content = new ByteArrayInputStream("Hello, World!".getBytes(UTF_8));
   * BlobId blobId = BlobId.of(bucketName, blobName);
   * BlobInfo blobInfo = BlobInfo.newBuilder(blobId).setContentType("text/plain").build();
   * Blob blob = storage.create(blobInfo, content);
   * }</pre>
   *
   * <p>Example of uploading an encrypted blob.
   *
   * <pre>{@code
   * String bucketName = "my-unique-bucket";
   * String blobName = "my-blob-name";
   * String encryptionKey = "my_encryption_key";
   * InputStream content = new ByteArrayInputStream("Hello, World!".getBytes(UTF_8));
   *
   * BlobId blobId = BlobId.of(bucketName, blobName);
   * BlobInfo blobInfo = BlobInfo.newBuilder(blobId)
   *     .setContentType("text/plain")
   *     .build();
   * Blob blob = storage.create(blobInfo, content, BlobWriteOption.encryptionKey(encryptionKey));
   * }</pre>
   *
   * @return a [@code Blob} with complete information
   * @throws StorageException upon failure
   */
  @Deprecated
  Blob create(BlobInfo blobInfo, InputStream content, BlobWriteOption... options);

  /**
   * Returns the requested bucket or {@code null} if not found.
   *
   * <p>Accepts an optional userProject {@link BucketGetOption} option which defines the project id
   * to assign operational costs.
   *
   * <p>Example of getting information on a bucket, only if its metageneration matches a value,
   * otherwise a {@link StorageException} is thrown.
   *
   * <pre>{@code
   * String bucketName = "my-unique-bucket";
   * long bucketMetageneration = 42;
   * Bucket bucket = storage.get(bucketName,
   *     BucketGetOption.metagenerationMatch(bucketMetageneration));
   * }</pre>
   *
   * @throws StorageException upon failure
   */
  Bucket get(String bucket, BucketGetOption... options);

  /**
   * Locks bucket retention policy. Requires a local metageneration value in the request. Review
   * example below.
   *
   * <p>Accepts an optional userProject {@link BucketTargetOption} option which defines the project
   * id to assign operational costs.
   *
   * <p>Warning: Once a retention policy is locked, it can't be unlocked, removed, or shortened.
   *
   * <p>Example of locking a retention policy on a bucket, only if its local metageneration value
   * matches the bucket's service metageneration otherwise a {@link StorageException} is thrown.
   *
   * <pre>{@code
   * String bucketName = "my-unique-bucket";
   * Bucket bucket = storage.get(bucketName, BucketGetOption.fields(BucketField.METAGENERATION));
   * storage.lockRetentionPolicy(bucket, BucketTargetOption.metagenerationMatch());
   * }</pre>
   *
   * @return a {@code Bucket} object of the locked bucket
   * @throws StorageException upon failure
   */
  Bucket lockRetentionPolicy(BucketInfo bucket, BucketTargetOption... options);

  /**
   * Returns the requested blob or {@code null} if not found.
   *
   * <p>Accepts an optional userProject {@link BlobGetOption} option which defines the project id to
   * assign operational costs.
   *
   * <p>Example of getting information on a blob, only if its metageneration matches a value,
   * otherwise a {@link StorageException} is thrown.
   *
   * <pre>{@code
   * String bucketName = "my-unique-bucket";
   * String blobName = "my-blob-name";
   * long blobMetageneration = 42;
   * Blob blob = storage.get(bucketName, blobName,
   *     BlobGetOption.metagenerationMatch(blobMetageneration));
   * }</pre>
   *
   * @throws StorageException upon failure
   */
  Blob get(String bucket, String blob, BlobGetOption... options);

  /**
   * Returns the requested blob or {@code null} if not found.
   *
   * <p>Accepts an optional userProject {@link BlobGetOption} option which defines the project id to
   * assign operational costs.
   *
   * <p>Example of getting information on a blob, only if its metageneration matches a value,
   * otherwise a {@link StorageException} is thrown.
   *
   * <pre>{@code
   * String bucketName = "my-unique-bucket";
   * String blobName = "my-blob-name";
   * long blobMetageneration = 42;
   * BlobId blobId = BlobId.of(bucketName, blobName);
   * Blob blob = storage.get(blobId, BlobGetOption.metagenerationMatch(blobMetageneration));
   * }</pre>
   *
   * <p>Example of getting information on a blob encrypted using Customer Supplied Encryption Keys,
   * only if supplied Decrpytion Key decrypts the blob successfully, otherwise a {@link
   * StorageException} is thrown. For more information review
   *
   * @see <a
   *     href="https://cloud.google.com/storage/docs/encryption/customer-supplied-keys#encrypted-elements">Encrypted
   *     Elements</a>
   *     <pre>{@code
   * String bucketName = "my-unique-bucket";
   * String blobName = "my-blob-name";
   * String blobEncryptionKey = "";
   * BlobId blobId = BlobId.of(bucketName, blobName);
   * Blob blob = storage.get(blobId, BlobGetOption.decryptionKey(blobEncryptionKey));
   * }</pre>
   *
   * @throws StorageException upon failure
   */
  Blob get(BlobId blob, BlobGetOption... options);

  /**
   * Returns the requested blob or {@code null} if not found.
   *
   * <p>Example of getting information on a blob.
   *
   * <pre>{@code
   * String bucketName = "my-unique-bucket";
   * String blobName = "my-blob-name";
   * BlobId blobId = BlobId.of(bucketName, blobName);
   * Blob blob = storage.get(blobId);
   * }</pre>
   *
   * @throws StorageException upon failure
   */
  Blob get(BlobId blob);

  /**
   * Lists the project's buckets.
   *
   * <p>Example of listing buckets, specifying the page size and a name prefix.
   *
   * <pre>{@code
   * String prefix = "bucket_";
   * Page<Bucket> buckets = storage.list(BucketListOption.pageSize(100),
   *     BucketListOption.prefix(prefix));
   * Iterator<Bucket> bucketIterator = buckets.iterateAll().iterator();
   * while (bucketIterator.hasNext()) {
   *   Bucket bucket = bucketIterator.next();
   *   // do something with the bucket
   * }
   * }</pre>
   *
   * @throws StorageException upon failure
   */
  Page<Bucket> list(BucketListOption... options);

  /**
   * Lists the bucket's blobs. If the {@link BlobListOption#currentDirectory()} option is provided,
   * results are returned in a directory-like mode.
   *
   * <p>Example of listing blobs in a provided directory.
   *
   * <pre>{@code
   * String bucketName = "my-unique-bucket";
   * String directory = "my_directory/";
   * Page<Blob> blobs = storage.list(bucketName, BlobListOption.currentDirectory(),
   *     BlobListOption.prefix(directory));
   * Iterator<Blob> blobIterator = blobs.iterateAll().iterator();
   * while (blobIterator.hasNext()) {
   *   Blob blob = blobIterator.next();
   *   // do something with the blob
   * }
   * }</pre>
   *
   * @throws StorageException upon failure
   */
  Page<Blob> list(String bucket, BlobListOption... options);

  /**
   * Updates bucket information.
   *
   * <p>Accepts an optional userProject {@link BucketTargetOption} option which defines the project
   * id to assign operational costs.
   *
   * <p>Example of updating bucket information.
   *
   * <pre>{@code
   * String bucketName = "my-unique-bucket";
   * BucketInfo bucketInfo = BucketInfo.newBuilder(bucketName).setVersioningEnabled(true).build();
   * Bucket bucket = storage.update(bucketInfo);
   * }</pre>
   *
   * @return the updated bucket
   * @throws StorageException upon failure
   */
  Bucket update(BucketInfo bucketInfo, BucketTargetOption... options);

  /**
   * Updates the blob properties if the preconditions specified by {@code options} are met. The
   * property update works as described in {@link #update(BlobInfo)}.
   *
   * <p>{@code options} parameter can contain the preconditions for applying the update. E.g. update
   * of the blob properties might be required only if the properties have not been updated
   * externally. {@code StorageException} with the code {@code 412} is thrown if preconditions fail.
   *
   * <p>Example of updating the content type only if the properties are not updated externally:
   *
   * <pre>{@code
   * BlobId blobId = BlobId.of(bucketName, blobName);
   * BlobInfo blobInfo = BlobInfo.newBuilder(blobId).setContentType("text/plain").build();
   * Blob blob = storage.create(blobInfo);
   *
   * doSomething();
   *
   * BlobInfo update = blob.toBuilder().setContentType("multipart/form-data").build();
   * Storage.BlobTargetOption option = Storage.BlobTargetOption.metagenerationMatch();
   * try {
   *   storage.update(update, option);
   * } catch (StorageException e) {
   *   if (e.getCode() == 412) {
   *     // the properties were updated externally
   *   } else {
   *     throw e;
   *   }
   * }
   * }</pre>
   *
   * @param blobInfo information to update
   * @param options preconditions to apply the update
   * @return the updated blob
   * @throws StorageException upon failure
   * @see <a
   *     href="https://cloud.google.com/storage/docs/json_api/v1/objects/update">https://cloud.google.com/storage/docs/json_api/v1/objects/update</a>
   */
  Blob update(BlobInfo blobInfo, BlobTargetOption... options);

  /**
   * Updates the properties of the blob. This method issues an RPC request to merge the current blob
   * properties with the properties in the provided {@code blobInfo}. Properties not defined in
   * {@code blobInfo} will not be updated. To unset a blob property this property in {@code
   * blobInfo} should be explicitly set to {@code null}.
   *
   * <p>Bucket or blob's name cannot be changed by this method. If you want to rename the blob or
   * move it to a different bucket use the {@link Blob#copyTo} and {@link #delete} operations.
   *
   * <p>Property update alters the blob metadata generation and doesn't alter the blob generation.
   *
   * <p>Example of how to update blob's user provided metadata and unset the content type:
   *
   * <pre>{@code
   * Map<String, String> metadataUpdate = new HashMap<>();
   * metadataUpdate.put("keyToAdd", "new value");
   * metadataUpdate.put("keyToRemove", null);
   * BlobInfo blobUpdate = BlobInfo.newBuilder(bucketName, blobName)
   *     .setMetadata(metadataUpdate)
   *     .setContentType(null)
   *     .build();
   * Blob blob = storage.update(blobUpdate);
   * }</pre>
   *
   * @param blobInfo information to update
   * @return the updated blob
   * @throws StorageException upon failure
   * @see <a
   *     href="https://cloud.google.com/storage/docs/json_api/v1/objects/update">https://cloud.google.com/storage/docs/json_api/v1/objects/update</a>
   */
  Blob update(BlobInfo blobInfo);

  /**
   * Deletes the requested bucket.
   *
   * <p>Accepts an optional userProject {@link BucketSourceOption} option which defines the project
   * id to assign operational costs.
   *
   * <p>Example of deleting a bucket, only if its metageneration matches a value, otherwise a {@link
   * StorageException} is thrown.
   *
   * <pre>{@code
   * String bucketName = "my-unique-bucket";
   * long bucketMetageneration = 42;
   * boolean deleted = storage.delete(bucketName,
   *     BucketSourceOption.metagenerationMatch(bucketMetageneration));
   * if (deleted) {
   *   // the bucket was deleted
   * } else {
   *   // the bucket was not found
   * }
   * }</pre>
   *
   * @return {@code true} if bucket was deleted, {@code false} if it was not found
   * @throws StorageException upon failure
   */
  boolean delete(String bucket, BucketSourceOption... options);

  /**
   * Deletes the requested blob.
   *
   * <p>Example of deleting a blob, only if its generation matches a value, otherwise a {@link
   * StorageException} is thrown.
   *
   * <pre>{@code
   * String bucketName = "my-unique-bucket";
   * String blobName = "my-blob-name";
   * long blobGeneration = 42;
   * boolean deleted = storage.delete(bucketName, blobName,
   *     BlobSourceOption.generationMatch(blobGeneration));
   * if (deleted) {
   *   // the blob was deleted
   * } else {
   *   // the blob was not found
   * }
   * }</pre>
   *
   * @return {@code true} if blob was deleted, {@code false} if it was not found
   * @throws StorageException upon failure
   */
  boolean delete(String bucket, String blob, BlobSourceOption... options);

  /**
   * Deletes the requested blob.
   *
   * <p>Accepts an optional userProject {@link BlobSourceOption} option which defines the project id
   * to assign operational costs.
   *
   * <p>Example of deleting a blob, only if its generation matches a value, otherwise a {@link
   * StorageException} is thrown.
   *
   * <pre>{@code
   * String bucketName = "my-unique-bucket";
   * String blobName = "my-blob-name";
   * long blobGeneration = 42;
   * BlobId blobId = BlobId.of(bucketName, blobName);
   * boolean deleted = storage.delete(blobId, BlobSourceOption.generationMatch(blobGeneration));
   * if (deleted) {
   *   // the blob was deleted
   * } else {
   *   // the blob was not found
   * }
   * }</pre>
   *
   * @return {@code true} if blob was deleted, {@code false} if it was not found
   * @throws StorageException upon failure
   */
  boolean delete(BlobId blob, BlobSourceOption... options);

  /**
   * Deletes the requested blob.
   *
   * <p>Example of deleting a blob.
   *
   * <pre>{@code
   * String bucketName = "my-unique-bucket";
   * String blobName = "my-blob-name";
   * BlobId blobId = BlobId.of(bucketName, blobName);
   * boolean deleted = storage.delete(blobId);
   * if (deleted) {
   *   // the blob was deleted
   * } else {
   *   // the blob was not found
   * }
   * }</pre>
   *
   * @return {@code true} if blob was deleted, {@code false} if it was not found
   * @throws StorageException upon failure
   */
  boolean delete(BlobId blob);

  /**
   * Sends a compose request.
   *
   * <p>Accepts an optional userProject {@link BlobTargetOption} option which defines the project id
   * to assign operational costs.
   *
   * <p>Example of composing two blobs.
   *
   * <pre>{@code
   * String bucketName = "my-unique-bucket";
   * String blobName = "my-blob-name";
   * String sourceBlob1 = "source_blob_1";
   * String sourceBlob2 = "source_blob_2";
   * BlobId blobId = BlobId.of(bucketName, blobName);
   * BlobInfo blobInfo = BlobInfo.newBuilder(blobId).setContentType("text/plain").build();
   * ComposeRequest request = ComposeRequest.newBuilder()
   *     .setTarget(blobInfo)
   *     .addSource(sourceBlob1)
   *     .addSource(sourceBlob2)
   *     .build();
   * Blob blob = storage.compose(request);
   * }</pre>
   *
   * @return the composed blob
   * @throws StorageException upon failure
   */
  Blob compose(ComposeRequest composeRequest);

  /**
   * Sends a copy request. This method copies both blob's data and information. To override source
   * blob's information supply a {@code BlobInfo} to the {@code CopyRequest} using either {@link
   * Storage.CopyRequest.Builder#setTarget(BlobInfo, Storage.BlobTargetOption...)} or {@link
   * Storage.CopyRequest.Builder#setTarget(BlobInfo, Iterable)}.
   *
   * <p>This method returns a {@link CopyWriter} object for the provided {@code CopyRequest}. If
   * source and destination objects share the same location and storage class the source blob is
   * copied with one request and {@link CopyWriter#getResult()} immediately returns, regardless of
   * the {@link CopyRequest#megabytesCopiedPerChunk} parameter. If source and destination have
   * different location or storage class {@link CopyWriter#getResult()} might issue multiple RPC
   * calls depending on blob's size.
   *
   * <p>Example of copying a blob.
   *
   * <pre>{@code
   * String bucketName = "my-unique-bucket";
   * String blobName = "my-blob-name";
   * String copyBlobName = "copy_blob_name";
   * CopyRequest request = CopyRequest.newBuilder()
   *     .setSource(BlobId.of(bucketName, blobName))
   *     .setTarget(BlobId.of(bucketName, copyBlobName))
   *     .build();
   * Blob blob = storage.copy(request).getResult();
   * }</pre>
   *
   * <p>Example of copying a blob in chunks.
   *
   * <pre>{@code
   * String bucketName = "my-unique-bucket";
   * String blobName = "my-blob-name";
   * String copyBlobName = "copy_blob_name";
   * CopyRequest request = CopyRequest.newBuilder()
   *     .setSource(BlobId.of(bucketName, blobName))
   *     .setTarget(BlobId.of(bucketName, copyBlobName))
   *     .build();
   * CopyWriter copyWriter = storage.copy(request);
   * while (!copyWriter.isDone()) {
   *   copyWriter.copyChunk();
   * }
   * Blob blob = copyWriter.getResult();
   * }</pre>
   *
   * <p>Example of rotating the encryption key of a blob.
   *
   * <pre>{@code
   * String bucketName = "my-unique-bucket";
   * String blobName = "my-blob-name";
   * String oldEncryptionKey = "old_encryption_key";
   * String newEncryptionKey = "new_encryption_key";
   * BlobId blobId = BlobId.of(bucketName, blobName);
   * CopyRequest request = CopyRequest.newBuilder()
   *     .setSource(blobId)
   *     .setSourceOptions(BlobSourceOption.decryptionKey(oldEncryptionKey))
   *     .setTarget(blobId, BlobTargetOption.encryptionKey(newEncryptionKey))
   *     .build();
   * Blob blob = storage.copy(request).getResult();
   * }</pre>
   *
   * @return a {@link CopyWriter} object that can be used to get information on the newly created
   *     blob or to complete the copy if more than one RPC request is needed
   * @throws StorageException upon failure
   * @see <a href="https://cloud.google.com/storage/docs/json_api/v1/objects/rewrite">Rewrite</a>
   */
  CopyWriter copy(CopyRequest copyRequest);

  /**
   * Reads all the bytes from a blob.
   *
   * <p>Example of reading all bytes of a blob, if generation matches a value, otherwise a {@link
   * StorageException} is thrown.
   *
   * <pre>{@code
   * String bucketName = "my-unique-bucket";
   * String blobName = "my-blob-name";
   * long blobGeneration = 42";
   * byte[] content = storage.readAllBytes(bucketName, blobName,
   *     BlobSourceOption.generationMatch(blobGeneration));
   * }</pre>
   *
   * @return the blob's content
   * @throws StorageException upon failure
   */
  byte[] readAllBytes(String bucket, String blob, BlobSourceOption... options);

  /**
   * Reads all the bytes from a blob.
   *
   * <p>Example of reading all bytes of a blob's specific generation, otherwise a {@link
   * StorageException} is thrown.
   *
   * <pre>{@code
   * String bucketName = "my-unique-bucket";
   * String blobName = "my-blob-name";
   * long blobGeneration = 42;
   * BlobId blobId = BlobId.of(bucketName, blobName, blobGeneration);
   * byte[] content = storage.readAllBytes(blobId);
   * }</pre>
   *
   * <p>Example of reading all bytes of an encrypted blob.
   *
   * <pre>{@code
   * String bucketName = "my-unique-bucket";
   * String blobName = "my-blob-name";
   * String decryptionKey = "my_encryption_key";
   * byte[] content = storage.readAllBytes(
   *     bucketName, blobName, BlobSourceOption.decryptionKey(decryptionKey));
   * }</pre>
   *
   * @return the blob's content
   * @throws StorageException upon failure
   */
  byte[] readAllBytes(BlobId blob, BlobSourceOption... options);

  /**
   * Creates a new empty batch for grouping multiple service calls in one underlying RPC call.
   *
   * <p>Example of using a batch request to delete, update and get a blob.
   *
   * <pre>{@code
   * String bucketName = "my-unique-bucket";
   * String blobName1 = "my-blob-name1";
   * String blobName2 = "my-blob-name2";
   * StorageBatch batch = storage.batch();
   * BlobId firstBlob = BlobId.of(bucketName, blobName1);
   * BlobId secondBlob = BlobId.of(bucketName, blobName2);
   * batch.delete(firstBlob).notify(new BatchResult.Callback<Boolean, StorageException>() {
   *   public void success(Boolean result) {
   *     // deleted successfully
   *   }
   *
   *   public void error(StorageException exception) {
   *     // delete failed
   *   }
   * });
   * batch.update(BlobInfo.newBuilder(secondBlob).setContentType("text/plain").build());
   * StorageBatchResult<Blob> result = batch.get(secondBlob);
   * batch.submit();
   * Blob blob = result.get(); // returns get result or throws StorageException
   * }</pre>
   */
  StorageBatch batch();

  /**
   * Returns a channel for reading the blob's content. The blob's latest generation is read. If the
   * blob changes while reading (i.e. {@link BlobInfo#getEtag()} changes), subsequent calls to
   * {@code blobReadChannel.read(ByteBuffer)} may throw {@link StorageException}.
   *
   * <p>Example of reading a blob's content through a reader.
   *
   * <pre>{@code
   * String bucketName = "my-unique-bucket";
   * String blobName = "my-blob-name";
   * try (ReadChannel reader = storage.reader(bucketName, blobName)) {
   *   ByteBuffer bytes = ByteBuffer.allocate(64 * 1024);
   *   while (reader.read(bytes) > 0) {
   *     bytes.flip();
   *     // do something with bytes
   *     bytes.clear();
   *   }
   * }
   * }</pre>
   *
   * @throws StorageException upon failure
   */
  ReadChannel reader(String bucket, String blob, BlobSourceOption... options);

  /**
   * Returns a channel for reading the blob's content. If {@code blob.generation()} is set data
   * corresponding to that generation is read. If {@code blob.generation()} is {@code null} the
   * blob's latest generation is read. If the blob changes while reading (i.e. {@link
   * BlobInfo#getEtag()} changes), subsequent calls to {@code blobReadChannel.read(ByteBuffer)} may
   * throw {@link StorageException}.
   *
   * <p>The {@link BlobSourceOption#generationMatch()} and {@link
   * BlobSourceOption#generationMatch(long)} options can be used to ensure that {@code
   * blobReadChannel.read(ByteBuffer)} calls will throw {@link StorageException} if the blob`s
   * generation differs from the expected one.
   *
   * <p>Example of reading a blob's content through a reader.
   *
   * <pre>{@code
   * String bucketName = "my-unique-bucket";
   * String blobName = "my-blob-name";
   * BlobId blobId = BlobId.of(bucketName, blobName);
   * try (ReadChannel reader = storage.reader(blobId)) {
   *   ByteBuffer bytes = ByteBuffer.allocate(64 * 1024);
   *   while (reader.read(bytes) > 0) {
   *     bytes.flip();
   *     // do something with bytes
   *     bytes.clear();
   *   }
   * }
   * }</pre>
   *
   * @throws StorageException upon failure
   */
  ReadChannel reader(BlobId blob, BlobSourceOption... options);

  /**
   * Creates a blob and return a channel for writing its content. By default any md5 and crc32c
   * values in the given {@code blobInfo} are ignored unless requested via the {@code
   * BlobWriteOption.md5Match} and {@code BlobWriteOption.crc32cMatch} options.
   *
   * <p>Example of writing a blob's content through a writer.
   *
   * <pre>{@code
   * String bucketName = "my-unique-bucket";
   * String blobName = "my-blob-name";
   * BlobId blobId = BlobId.of(bucketName, blobName);
   * byte[] content = "Hello, World!".getBytes(UTF_8);
   * BlobInfo blobInfo = BlobInfo.newBuilder(blobId).setContentType("text/plain").build();
   * try (WriteChannel writer = storage.writer(blobInfo)) {
   *   try {
   *     writer.write(ByteBuffer.wrap(content, 0, content.length));
   *   } catch (Exception ex) {
   *     // handle exception
   *   }
   * }
   * }</pre>
   *
   * @throws StorageException upon failure
   */
  WriteChannel writer(BlobInfo blobInfo, BlobWriteOption... options);

  /**
   * Accepts signed URL and return a channel for writing content.
   *
   * <p>Example of writing content through a writer using signed URL.
   *
   * <pre>{@code
   * String bucketName = "my-unique-bucket";
   * String blobName = "my-blob-name";
   * BlobId blobId = BlobId.of(bucketName, blobName);
   * byte[] content = "Hello, World!".getBytes(UTF_8);
   * BlobInfo blobInfo = BlobInfo.newBuilder(blobId).setContentType("text/plain").build();
   * URL signedURL = storage.signUrl(
   *     blobInfo,
   *     1, TimeUnit.HOURS,
   *     Storage.SignUrlOption.httpMethod(HttpMethod.POST));
   * try (WriteChannel writer = storage.writer(signedURL)) {
   *    writer.write(ByteBuffer.wrap(content, 0, content.length));
   * }
   * }</pre>
   *
   * @throws StorageException upon failure
   */
  WriteChannel writer(URL signedURL);

  /**
   * Generates a signed URL for a blob. If you have a blob that you want to allow access to for a
   * fixed amount of time, you can use this method to generate a URL that is only valid within a
   * certain time period. This is particularly useful if you don't want publicly accessible blobs,
   * but also don't want to require users to explicitly log in. Signing a URL requires a service
   * account signer. If an instance of {@link com.google.auth.ServiceAccountSigner} was passed to
   * {@link StorageOptions}' builder via {@code setCredentials(Credentials)} or the default
   * credentials are being used and the environment variable {@code GOOGLE_APPLICATION_CREDENTIALS}
   * is set or your application is running in App Engine, then {@code signUrl} will use that
   * credentials to sign the URL. If the credentials passed to {@link StorageOptions} do not
   * implement {@link ServiceAccountSigner} (this is the case, for instance, for Google Cloud SDK
   * credentials) then {@code signUrl} will throw an {@link IllegalStateException} unless an
   * implementation of {@link ServiceAccountSigner} is passed using the {@link
   * SignUrlOption#signWith(ServiceAccountSigner)} option.
   *
   * <p>A service account signer is looked for in the following order:
   *
   * <ol>
   *   <li>The signer passed with the option {@link SignUrlOption#signWith(ServiceAccountSigner)}
   *   <li>The credentials passed to {@link StorageOptions}
   *   <li>The default credentials, if no credentials were passed to {@link StorageOptions}
   * </ol>
   *
   * <p>Example of creating a signed URL that is valid for 1 week, using the default credentials for
   * signing the URL, the default signing method (V2), and the default URL style (path-style):
   *
   * <pre>{@code
   * String bucketName = "my-unique-bucket";
   * String blobName = "my-blob-name";
   * URL signedUrl = storage.signUrl(
   *     BlobInfo.newBuilder(bucketName, blobName).build(),
   *     7, TimeUnit.DAYS);
   * }</pre>
   *
   * <p>Example of creating a signed URL passing the {@link SignUrlOption#withV4Signature()} option,
   * which enables V4 signing:
   *
   * <pre>{@code
   * String bucketName = "my-unique-bucket";
   * String blobName = "my-blob-name";
   * URL signedUrl = storage.signUrl(
   *     BlobInfo.newBuilder(bucketName, blobName).build(),
   *     7, TimeUnit.DAYS,
   *     Storage.SignUrlOption.withV4Signature());
   * }</pre>
   *
   * <p>Example of creating a signed URL passing the {@link SignUrlOption#withVirtualHostedStyle()}
   * option, which specifies the bucket name in the hostname of the URI, rather than in the path:
   *
   * <pre>{@code
   * URL signedUrl = storage.signUrl(
   *     BlobInfo.newBuilder(bucketName, blobName).build(),
   *     1, TimeUnit.DAYS,
   *     Storage.SignUrlOption.withVirtualHostedStyle());
   * }</pre>
   *
   * <p>Example of creating a signed URL passing the {@link SignUrlOption#withPathStyle()} option,
   * which specifies the bucket name in path portion of the URI, rather than in the hostname:
   *
   * <pre>{@code
   * URL signedUrl = storage.signUrl(
   *     BlobInfo.newBuilder(bucketName, blobName).build(),
   *     1, TimeUnit.DAYS,
   *     Storage.SignUrlOption.withPathStyle());
   * }</pre>
   *
   * <p>Example of creating a signed URL passing the {@link
   * SignUrlOption#signWith(ServiceAccountSigner)} option, that will be used for signing the URL:
   *
   * <pre>{@code
   * String bucketName = "my-unique-bucket";
   * String blobName = "my-blob-name";
   * String kfPath = "/path/to/keyfile.json";
   * URL signedUrl = storage.signUrl(
   *     BlobInfo.newBuilder(bucketName, blobName).build(),
   *     7, TimeUnit.DAYS,
   *     SignUrlOption.signWith(ServiceAccountCredentials.fromStream(new FileInputStream(kfPath))));
   * }</pre>
   *
   * <p>Note that the {@link ServiceAccountSigner} may require additional configuration to enable
   * URL signing. See the documentation for the implementation for more details.
   *
   * <p>Example of creating a signed URL for a blob with generation:
   *
   * <pre>{@code
   * String bucketName = "my-unique-bucket";
   * String blobName = "my-blob-name";
   * long generation = 1576656755290328L;
   *
   * URL signedUrl = storage.signUrl(
   *     BlobInfo.newBuilder(bucketName, blobName, generation).build(),
   *     7, TimeUnit.DAYS,
   *     SignUrlOption.withQueryParams(ImmutableMap.of("generation", String.valueOf(generation))));
   * }</pre>
   *
   * @param blobInfo the blob associated with the signed URL
   * @param duration time until the signed URL expires, expressed in {@code unit}. The finest
   *     granularity supported is 1 second, finer granularities will be truncated
   * @param unit time unit of the {@code duration} parameter
   * @param options optional URL signing options
   * @throws IllegalStateException if {@link SignUrlOption#signWith(ServiceAccountSigner)} was not
   *     used and no implementation of {@link ServiceAccountSigner} was provided to {@link
   *     StorageOptions}
   * @throws IllegalArgumentException if {@code SignUrlOption.withMd5()} option is used and {@code
   *     blobInfo.md5()} is {@code null}
   * @throws IllegalArgumentException if {@code SignUrlOption.withContentType()} option is used and
   *     {@code blobInfo.contentType()} is {@code null}
   * @throws SigningException if the attempt to sign the URL failed
   * @see <a href="https://cloud.google.com/storage/docs/access-control#Signed-URLs">Signed-URLs</a>
   */
  URL signUrl(BlobInfo blobInfo, long duration, TimeUnit unit, SignUrlOption... options);

  /**
   * Gets the requested blobs. A batch request is used to perform this call.
   *
   * <p>Example of getting information on several blobs using a single batch request.
   *
   * <pre>{@code
   * String bucketName = "my-unique-bucket";
   * String blobName1 = "my-blob-name1";
   * String blobName2 = "my-blob-name2";
   * BlobId firstBlob = BlobId.of(bucketName, blobName1);
   * BlobId secondBlob = BlobId.of(bucketName, blobName2);
   * List<Blob> blobs = storage.get(firstBlob, secondBlob);
   * }</pre>
   *
   * @param blobIds blobs to get
   * @return an immutable list of {@code Blob} objects. If a blob does not exist or access to it has
   *     been denied the corresponding item in the list is {@code null}.
   * @throws StorageException upon failure
   */
  List<Blob> get(BlobId... blobIds);

  /**
   * Gets the requested blobs. A batch request is used to perform this call.
   *
   * <p>Example of getting information on several blobs using a single batch request.
   *
   * <pre>{@code
   * String bucketName = "my-unique-bucket";
   * String blobName1 = "my-blob-name1";
   * String blobName2 = "my-blob-name2";
   * List<BlobId> blobIds = new LinkedList<>();
   * blobIds.add(BlobId.of(bucketName, blobName1));
   * blobIds.add(BlobId.of(bucketName, blobName2));
   * List<Blob> blobs = storage.get(blobIds);
   * }</pre>
   *
   * @param blobIds blobs to get
   * @return an immutable list of {@code Blob} objects. If a blob does not exist or access to it has
   *     been denied the corresponding item in the list is {@code null}.
   * @throws StorageException upon failure
   */
  List<Blob> get(Iterable<BlobId> blobIds);

  /**
   * Updates the requested blobs. A batch request is used to perform this call. The original
   * properties are merged with the properties in the provided {@code BlobInfo} objects. Unsetting a
   * property can be done by setting the property of the provided {@code BlobInfo} objects to {@code
   * null}. See {@link #update(BlobInfo)} for a code example.
   *
   * <p>Example of updating information on several blobs using a single batch request.
   *
   * <pre>{@code
   * String bucketName = "my-unique-bucket";
   * String blobName1 = "my-blob-name1";
   * String blobName2 = "my-blob-name2";
   * Blob firstBlob = storage.get(bucketName, blobName1);
   * Blob secondBlob = storage.get(bucketName, blobName2);
   * List<Blob> updatedBlobs = storage.update(
   *     firstBlob.toBuilder().setContentType("text/plain").build(),
   *     secondBlob.toBuilder().setContentType("text/plain").build());
   * }</pre>
   *
   * @param blobInfos blobs to update
   * @return an immutable list of {@code Blob} objects. If a blob does not exist or access to it has
   *     been denied the corresponding item in the list is {@code null}.
   * @throws StorageException upon failure
   */
  List<Blob> update(BlobInfo... blobInfos);

  /**
   * Updates the requested blobs. A batch request is used to perform this call. The original
   * properties are merged with the properties in the provided {@code BlobInfo} objects. Unsetting a
   * property can be done by setting the property of the provided {@code BlobInfo} objects to {@code
   * null}. See {@link #update(BlobInfo)} for a code example.
   *
   * <p>Example of updating information on several blobs using a single batch request.
   *
   * <pre>{@code
   * String bucketName = "my-unique-bucket";
   * String blobName1 = "my-blob-name1";
   * String blobName2 = "my-blob-name2";
   * Blob firstBlob = storage.get(bucketName, blobName1);
   * Blob secondBlob = storage.get(bucketName, blobName2);
   * List<BlobInfo> blobs = new LinkedList<>();
   * blobs.add(firstBlob.toBuilder().setContentType("text/plain").build());
   * blobs.add(secondBlob.toBuilder().setContentType("text/plain").build());
   * List<Blob> updatedBlobs = storage.update(blobs);
   * }</pre>
   *
   * @param blobInfos blobs to update
   * @return an immutable list of {@code Blob} objects. If a blob does not exist or access to it has
   *     been denied the corresponding item in the list is {@code null}.
   * @throws StorageException upon failure
   */
  List<Blob> update(Iterable<BlobInfo> blobInfos);

  /**
   * Deletes the requested blobs. A batch request is used to perform this call.
   *
   * <p>Example of deleting several blobs using a single batch request.
   *
   * <pre>{@code
   * String bucketName = "my-unique-bucket";
   * String blobName1 = "my-blob-name1";
   * String blobName2 = "my-blob-name2";
   * BlobId firstBlob = BlobId.of(bucketName, blobName1);
   * BlobId secondBlob = BlobId.of(bucketName, blobName2);
   * List<Boolean> deleted = storage.delete(firstBlob, secondBlob);
   * }</pre>
   *
   * @param blobIds blobs to delete
   * @return an immutable list of booleans. If a blob has been deleted the corresponding item in the
   *     list is {@code true}. If a blob was not found, deletion failed or access to the resource
   *     was denied the corresponding item is {@code false}.
   * @throws StorageException upon failure
   */
  List<Boolean> delete(BlobId... blobIds);

  /**
   * Deletes the requested blobs. A batch request is used to perform this call.
   *
   * <p>Example of deleting several blobs using a single batch request.
   *
   * <pre>{@code
   * String bucketName = "my-unique-bucket";
   * String blobName1 = "my-blob-name1";
   * String blobName2 = "my-blob-name2";
   * List<BlobId> blobIds = new LinkedList<>();
   * blobIds.add(BlobId.of(bucketName, blobName1));
   * blobIds.add(BlobId.of(bucketName, blobName2));
   * List<Boolean> deleted = storage.delete(blobIds);
   * }</pre>
   *
   * @param blobIds blobs to delete
   * @return an immutable list of booleans. If a blob has been deleted the corresponding item in the
   *     list is {@code true}. If a blob was not found, deletion failed or access to the resource
   *     was denied the corresponding item is {@code false}.
   * @throws StorageException upon failure
   */
  List<Boolean> delete(Iterable<BlobId> blobIds);

  /**
   * Returns the ACL entry for the specified entity on the specified bucket or {@code null} if not
   * found.
   *
   * <p>Example of getting the ACL entry for an entity on a bucket.
   *
   * <pre>{@code
   * String bucketName = "my-unique-bucket";
   * Acl acl = storage.getAcl(bucketName, User.ofAllAuthenticatedUsers());
   * }</pre>
   *
   * <p>Example of getting the ACL entry for a specific user on a requester_pays bucket with a
   * user_project option.
   *
   * <pre>{@code
   * String bucketName = "my-unique-bucket";
   * String userEmail = "google-cloud-java-tests@java-docs-samples-tests.iam.gserviceaccount.com";
   * BucketSourceOption userProjectOption = BucketSourceOption.userProject("myProject");
   * Acl acl = storage.getAcl(bucketName, new User(userEmail), userProjectOption);
   * }</pre>
   *
   * @param bucket name of the bucket where the getAcl operation takes place
   * @param entity ACL entity to fetch
   * @param options extra parameters to apply to this operation
   * @throws StorageException upon failure
   */
  Acl getAcl(String bucket, Entity entity, BucketSourceOption... options);

  /** @see #getAcl(String, Entity, BucketSourceOption...) */
  Acl getAcl(String bucket, Entity entity);

  /**
   * Deletes the ACL entry for the specified entity on the specified bucket.
   *
   * <p>Example of deleting the ACL entry for an entity on a bucket.
   *
   * <pre>{@code
   * String bucketName = "my-unique-bucket";
   * boolean deleted = storage.deleteAcl(bucketName, User.ofAllAuthenticatedUsers());
   * if (deleted) {
   *   // the acl entry was deleted
   * } else {
   *   // the acl entry was not found
   * }
   * }</pre>
   *
   * <p>Example of deleting the ACL entry for a specific user on a requester_pays bucket with a
   * user_project option.
   *
   * <pre>{@code
   * String bucketName = "my-unique-bucket";
   * BucketSourceOption userProject = BucketSourceOption.userProject("myProject");
   * boolean deleted = storage.deleteAcl(bucketName, User.ofAllAuthenticatedUsers(), userProject);
   * }</pre>
   *
   * @param bucket name of the bucket to delete an ACL from
   * @param entity ACL entity to delete
   * @param options extra parameters to apply to this operation
   * @return {@code true} if the ACL was deleted, {@code false} if it was not found
   * @throws StorageException upon failure
   */
  boolean deleteAcl(String bucket, Entity entity, BucketSourceOption... options);

  /** @see #deleteAcl(String, Entity, BucketSourceOption...) */
  boolean deleteAcl(String bucket, Entity entity);

  /**
   * Creates a new ACL entry on the specified bucket.
   *
   * <p>Example of creating a new ACL entry on a bucket.
   *
   * <pre>{@code
   * String bucketName = "my-unique-bucket";
   * Acl acl = storage.createAcl(bucketName, Acl.of(User.ofAllAuthenticatedUsers(), Role.READER));
   * }</pre>
   *
   * <p>Example of creating a new ACL entry on a requester_pays bucket with a user_project option.
   *
   * <pre>{@code
   * String bucketName = "my-unique-bucket";
   * Acl acl = storage.createAcl(bucketName, Acl.of(User.ofAllAuthenticatedUsers(), Role.READER),
   *     BucketSourceOption.userProject("myProject"));
   * }</pre>
   *
   * @param bucket name of the bucket for which an ACL should be created
   * @param acl ACL to create
   * @param options extra parameters to apply to this operation
   * @throws StorageException upon failure
   */
  Acl createAcl(String bucket, Acl acl, BucketSourceOption... options);

  /** @see #createAcl(String, Acl, BucketSourceOption...) */
  Acl createAcl(String bucket, Acl acl);

  /**
   * Updates an ACL entry on the specified bucket.
   *
   * <p>Example of updating a new ACL entry on a bucket.
   *
   * <pre>{@code
   * String bucketName = "my-unique-bucket";
   * Acl acl = storage.updateAcl(bucketName, Acl.of(User.ofAllAuthenticatedUsers(), Role.OWNER));
   * }</pre>
   *
   * <p>Example of updating a new ACL entry on a requester_pays bucket with a user_project option.
   *
   * <pre>{@code
   * String bucketName = "my-unique-bucket";
   * Acl acl = storage.updateAcl(bucketName, Acl.of(User.ofAllAuthenticatedUsers(), Role.OWNER),
   *     BucketSourceOption.userProject("myProject"));
   * }</pre>
   *
   * @param bucket name of the bucket where the updateAcl operation takes place
   * @param acl ACL to update
   * @param options extra parameters to apply to this operation
   * @throws StorageException upon failure
   */
  Acl updateAcl(String bucket, Acl acl, BucketSourceOption... options);

  /** @see #updateAcl(String, Acl, BucketSourceOption...) */
  Acl updateAcl(String bucket, Acl acl);

  /**
   * Lists the ACL entries for the provided bucket.
   *
   * <p>Example of listing the ACL entries for a blob.
   *
   * <pre>{@code
   * String bucketName = "my-unique-bucket";
   * List<Acl> acls = storage.listAcls(bucketName);
   * for (Acl acl : acls) {
   *   // do something with ACL entry
   * }
   * }</pre>
   *
   * <p>Example of listing the ACL entries for a blob in a requester_pays bucket with a user_project
   * option.
   *
   * <pre>{@code
   * String bucketName = "my-unique-bucket";
   * List<Acl> acls = storage.listAcls(bucketName, BucketSourceOption.userProject("myProject"));
   * for (Acl acl : acls) {
   *   // do something with ACL entry
   * }
   * }</pre>
   *
   * @param bucket the name of the bucket to list ACLs for
   * @param options any number of BucketSourceOptions to apply to this operation
   * @throws StorageException upon failure
   */
  List<Acl> listAcls(String bucket, BucketSourceOption... options);

  /** @see #listAcls(String, BucketSourceOption...) */
  List<Acl> listAcls(String bucket);

  /**
   * Returns the default object ACL entry for the specified entity on the specified bucket or {@code
   * null} if not found.
   *
   * <p>Default ACLs are applied to a new blob within the bucket when no ACL was provided for that
   * blob.
   *
   * <p>Example of getting the default ACL entry for an entity on a bucket.
   *
   * <pre>{@code
   * String bucketName = "my-unique-bucket";
   * Acl acl = storage.getDefaultAcl(bucketName, User.ofAllAuthenticatedUsers());
   * }</pre>
   *
   * @throws StorageException upon failure
   */
  Acl getDefaultAcl(String bucket, Entity entity);

  /**
   * Deletes the default object ACL entry for the specified entity on the specified bucket.
   *
   * <p>Default ACLs are applied to a new blob within the bucket when no ACL was provided for that
   * blob.
   *
   * <p>Example of deleting the default ACL entry for an entity on a bucket.
   *
   * <pre>{@code
   * String bucketName = "my-unique-bucket";
   * boolean deleted = storage.deleteDefaultAcl(bucketName, User.ofAllAuthenticatedUsers());
   * if (deleted) {
   *   // the acl entry was deleted
   * } else {
   *   // the acl entry was not found
   * }
   * }</pre>
   *
   * @return {@code true} if the ACL was deleted, {@code false} if it was not found
   * @throws StorageException upon failure
   */
  boolean deleteDefaultAcl(String bucket, Entity entity);

  /**
   * Creates a new default blob ACL entry on the specified bucket.
   *
   * <p>Default ACLs are applied to a new blob within the bucket when no ACL was provided for that
   * blob.
   *
   * <p>Example of creating a new default ACL entry on a bucket.
   *
   * <pre>{@code
   * String bucketName = "my-unique-bucket";
   * Acl acl =
   *     storage.createDefaultAcl(bucketName, Acl.of(User.ofAllAuthenticatedUsers(), Role.READER));
   * }</pre>
   *
   * @throws StorageException upon failure
   */
  Acl createDefaultAcl(String bucket, Acl acl);

  /**
   * Updates a default blob ACL entry on the specified bucket.
   *
   * <p>Default ACLs are applied to a new blob within the bucket when no ACL was provided for that
   * blob.
   *
   * <p>Example of updating a new default ACL entry on a bucket.
   *
   * <pre>{@code
   * String bucketName = "my-unique-bucket";
   * Acl acl =
   *     storage.updateDefaultAcl(bucketName, Acl.of(User.ofAllAuthenticatedUsers(), Role.OWNER));
   * }</pre>
   *
   * @throws StorageException upon failure
   */
  Acl updateDefaultAcl(String bucket, Acl acl);

  /**
   * Lists the default blob ACL entries for the provided bucket.
   *
   * <p>Default ACLs are applied to a new blob within the bucket when no ACL was provided for that
   * blob.
   *
   * <p>Example of listing the default ACL entries for a blob.
   *
   * <pre>{@code
   * String bucketName = "my-unique-bucket";
   * List<Acl> acls = storage.listDefaultAcls(bucketName);
   * for (Acl acl : acls) {
   *   // do something with ACL entry
   * }
   * }</pre>
   *
   * @throws StorageException upon failure
   */
  List<Acl> listDefaultAcls(String bucket);

  /**
   * Returns the ACL entry for the specified entity on the specified blob or {@code null} if not
   * found.
   *
   * <p>Example of getting the ACL entry for an entity on a blob.
   *
   * <pre>{@code
   * String bucketName = "my-unique-bucket";
   * String blobName = "my-blob-name";
   * long blobGeneration = 42;
   * BlobId blobId = BlobId.of(bucketName, blobName, blobGeneration);
   * Acl acl = storage.getAcl(blobId, User.ofAllAuthenticatedUsers());
   * }</pre>
   *
   * <p>Example of getting the ACL entry for a specific user on a blob.
   *
   * <pre>{@code
   * String bucketName = "my-unique-bucket";
   * String blobName = "my-blob-name";
   * String userEmail = "google-cloud-java-tests@java-docs-samples-tests.iam.gserviceaccount.com";
   * BlobId blobId = BlobId.of(bucketName, blobName);
   * Acl acl = storage.getAcl(blobId, new User(userEmail));
   * }</pre>
   *
   * @throws StorageException upon failure
   */
  Acl getAcl(BlobId blob, Entity entity);

  /**
   * Deletes the ACL entry for the specified entity on the specified blob.
   *
   * <p>Example of deleting the ACL entry for an entity on a blob.
   *
   * <pre>{@code
   * String bucketName = "my-unique-bucket";
   * String blobName = "my-blob-name";
   * long blobGeneration = 42;
   * BlobId blobId = BlobId.of(bucketName, blobName, blobGeneration);
   * boolean deleted = storage.deleteAcl(blobId, User.ofAllAuthenticatedUsers());
   * if (deleted) {
   *   // the acl entry was deleted
   * } else {
   *   // the acl entry was not found
   * }
   * }</pre>
   *
   * @return {@code true} if the ACL was deleted, {@code false} if it was not found
   * @throws StorageException upon failure
   */
  boolean deleteAcl(BlobId blob, Entity entity);

  /**
   * Creates a new ACL entry on the specified blob.
   *
   * <p>Example of creating a new ACL entry on a blob.
   *
   * <pre>{@code
   * String bucketName = "my-unique-bucket";
   * String blobName = "my-blob-name";
   * long blobGeneration = 42;
   * BlobId blobId = BlobId.of(bucketName, blobName, blobGeneration);
   * Acl acl = storage.createAcl(blobId, Acl.of(User.ofAllAuthenticatedUsers(), Role.READER));
   * }</pre>
   *
   * <p>Example of updating a blob to be public-read.
   *
   * <pre>{@code
   * String bucketName = "my-unique-bucket";
   * String blobName = "my-blob-name";
   * long blobGeneration = 42;
   * BlobId blobId = BlobId.of(bucketName, blobName, blobGeneration);
   * Acl acl = storage.createAcl(blobId, Acl.of(User.ofAllUsers(), Role.READER));
   * }</pre>
   *
   * @throws StorageException upon failure
   */
  Acl createAcl(BlobId blob, Acl acl);

  /**
   * Updates an ACL entry on the specified blob.
   *
   * <p>Example of updating a new ACL entry on a blob.
   *
   * <pre>{@code
   * String bucketName = "my-unique-bucket";
   * String blobName = "my-blob-name";
   * long blobGeneration = 42;
   * BlobId blobId = BlobId.of(bucketName, blobName, blobGeneration);
   * Acl acl = storage.updateAcl(blobId, Acl.of(User.ofAllAuthenticatedUsers(), Role.OWNER));
   * }</pre>
   *
   * @throws StorageException upon failure
   */
  Acl updateAcl(BlobId blob, Acl acl);

  /**
   * Lists the ACL entries for the provided blob.
   *
   * <p>Example of listing the ACL entries for a blob.
   *
   * <pre>{@code
   * String bucketName = "my-unique-bucket";
   * String blobName = "my-blob-name";
   * long blobGeneration = 42;
   * BlobId blobId = BlobId.of(bucketName, blobName, blobGeneration);
   * List<Acl> acls = storage.listAcls(blobId);
   * for (Acl acl : acls) {
   *   // do something with ACL entry
   * }
   * }</pre>
   *
   * @throws StorageException upon failure
   */
  List<Acl> listAcls(BlobId blob);

  /**
   * Creates a new HMAC Key for the provided service account, including the secret key. Note that
   * the secret key is only returned upon creation via this method.
   *
   * <p>Example of creating a new HMAC Key.
   *
   * <pre>{@code
   * ServiceAccount serviceAccount = ServiceAccount.of("my-service-account@google.com");
   *
   * HmacKey hmacKey = storage.createHmacKey(serviceAccount);
   *
   * String secretKey = hmacKey.getSecretKey();
   * HmacKey.HmacKeyMetadata metadata = hmacKey.getMetadata();
   * }</pre>
   *
   * @throws StorageException upon failure
   */
  HmacKey createHmacKey(ServiceAccount serviceAccount, CreateHmacKeyOption... options);

  /**
   * Lists HMAC keys for a given service account. Note this returns {@code HmacKeyMetadata} objects,
   * which do not contain secret keys.
   *
   * <p>Example of listing HMAC keys, specifying project id.
   *
   * <pre>{@code
   * Page<HmacKey.HmacKeyMetadata> metadataPage = storage.listHmacKeys(
   *     Storage.ListHmacKeysOption.projectId("my-project-id"));
   * for (HmacKey.HmacKeyMetadata hmacKeyMetadata : metadataPage.getValues()) {
   *     //do something with the metadata
   * }
   * }</pre>
   *
   * <p>Example of listing HMAC keys, specifying max results and showDeletedKeys. Since projectId is
   * not specified, the same project ID as the storage client instance will be used
   *
   * <pre>{@code
   * ServiceAccount serviceAccount = ServiceAccount.of("my-service-account@google.com");
   *
   * Page<HmacKey.HmacKeyMetadata> metadataPage = storage.listHmacKeys(
   *     Storage.ListHmacKeysOption.serviceAccount(serviceAccount),
   *     Storage.ListHmacKeysOption.maxResults(10L),
   *     Storage.ListHmacKeysOption.showDeletedKeys(true));
   * for (HmacKey.HmacKeyMetadata hmacKeyMetadata : metadataPage.getValues()) {
   *     //do something with the metadata
   * }
   * }</pre>
   *
   * @param options the options to apply to this operation
   * @throws StorageException upon failure
   */
  Page<HmacKeyMetadata> listHmacKeys(ListHmacKeysOption... options);

  /**
   * Gets an HMAC key given its access id. Note that this returns a {@code HmacKeyMetadata} object,
   * which does not contain the secret key.
   *
   * <p>Example of getting an HMAC key. Since projectId isn't specified, the same project ID as the
   * storage client instance will be used.
   *
   * <pre>{@code
   * String hmacKeyAccessId = "my-access-id";
   * HmacKey.HmackeyMetadata hmacKeyMetadata = storage.getHmacKey(hmacKeyAccessId);
   * }</pre>
   *
   * @throws StorageException upon failure
   */
  HmacKeyMetadata getHmacKey(String accessId, GetHmacKeyOption... options);

  /**
   * Deletes an HMAC key. Note that only an {@code INACTIVE} key can be deleted. Attempting to
   * delete a key whose {@code HmacKey.HmacKeyState} is anything other than {@code INACTIVE} will
   * fail.
   *
   * <p>Example of updating an HMAC key's state to INACTIVE and then deleting it.
   *
   * <pre>{@code
   * String hmacKeyAccessId = "my-access-id";
   * HmacKey.HmacKeyMetadata hmacKeyMetadata = storage.getHmacKey(hmacKeyAccessId);
   *
   * storage.updateHmacKeyState(hmacKeyMetadata, HmacKey.HmacKeyState.INACTIVE);
   * storage.deleteHmacKey(hmacKeyMetadata);
   * }</pre>
   *
   * @throws StorageException upon failure
   */
  void deleteHmacKey(HmacKeyMetadata hmacKeyMetadata, DeleteHmacKeyOption... options);

  /**
   * Updates the state of an HMAC key and returns the updated metadata.
   *
   * <p>Example of updating the state of an HMAC key.
   *
   * <pre>{@code
   * String hmacKeyAccessId = "my-access-id";
   * HmacKey.HmacKeyMetadata hmacKeyMetadata = storage.getHmacKey(hmacKeyAccessId);
   *
   * storage.updateHmacKeyState(hmacKeyMetadata, HmacKey.HmacKeyState.INACTIVE);
   * }</pre>
   *
   * @throws StorageException upon failure
   */
  HmacKeyMetadata updateHmacKeyState(
      final HmacKeyMetadata hmacKeyMetadata,
      final HmacKey.HmacKeyState state,
      UpdateHmacKeyOption... options);
  /**
   * Gets the IAM policy for the provided bucket.
   *
   * <p>Example of getting the IAM policy for a bucket.
   *
   * <pre>{@code
   * String bucketName = "my-unique-bucket";
   * Policy policy = storage.getIamPolicy(bucketName);
   * }</pre>
   *
   * @param bucket name of the bucket where the getIamPolicy operation takes place
   * @param options extra parameters to apply to this operation
   * @throws StorageException upon failure
   */
  Policy getIamPolicy(String bucket, BucketSourceOption... options);

  /**
   * Updates the IAM policy on the specified bucket.
   *
   * <p>Example of updating the IAM policy on a bucket.
   *
   * <pre>{@code
   * // We want to make all objects in our bucket publicly readable.
   * String bucketName = "my-unique-bucket";
   * Policy currentPolicy = storage.getIamPolicy(bucketName);
   * Policy updatedPolicy =
   *     storage.setIamPolicy(
   *         bucketName,
   *         currentPolicy.toBuilder()
   *             .addIdentity(StorageRoles.objectViewer(), Identity.allUsers())
   *             .build());
   * }</pre>
   *
   * @param bucket name of the bucket where the setIamPolicy operation takes place
   * @param policy policy to be set on the specified bucket
   * @param options extra parameters to apply to this operation
   * @throws StorageException upon failure
   */
  Policy setIamPolicy(String bucket, Policy policy, BucketSourceOption... options);

  /**
   * Tests whether the caller holds the permissions on the specified bucket. Returns a list of
   * booleans in the same placement and order in which the permissions were specified.
   *
   * <p>Example of testing permissions on a bucket.
   *
   * <pre>{@code
   * String bucketName = "my-unique-bucket";
   * List<Boolean> response =
   *     storage.testIamPermissions(
   *         bucket,
   *         ImmutableList.of("storage.buckets.get", "storage.buckets.getIamPolicy"));
   * for (boolean hasPermission : response) {
   *   // Do something with permission test response
   * }
   * }</pre>
   *
   * @param bucket name of the bucket where the testIamPermissions operation takes place
   * @param permissions list of permissions to test on the bucket
   * @param options extra parameters to apply to this operation
   * @throws StorageException upon failure
   */
  List<Boolean> testIamPermissions(
      String bucket, List<String> permissions, BucketSourceOption... options);

  /**
   * Returns the service account associated with the given project.
   *
   * <p>Example of getting a service account.
   *
   * <pre>{@code
   * String projectId = "test@gmail.com";
   * ServiceAccount account = storage.getServiceAccount(projectId);
   * }</pre>
   *
   * @param projectId the ID of the project for which the service account should be fetched.
   * @return the service account associated with this project
   * @throws StorageException upon failure
   */
  ServiceAccount getServiceAccount(String projectId);
>>>>>>> ed36c5af
}<|MERGE_RESOLUTION|>--- conflicted
+++ resolved
@@ -19,7 +19,6 @@
 import static com.google.common.base.Preconditions.checkArgument;
 import static com.google.common.base.Preconditions.checkNotNull;
 
-import com.google.api.core.InternalExtensionOnly;
 import com.google.api.gax.paging.Page;
 import com.google.auth.ServiceAccountSigner;
 import com.google.auth.ServiceAccountSigner.SigningException;
@@ -39,7 +38,6 @@
 import com.google.common.collect.Iterables;
 import com.google.common.collect.Lists;
 import com.google.common.io.BaseEncoding;
-
 import java.io.InputStream;
 import java.io.Serializable;
 import java.net.URL;
@@ -59,3472 +57,1719 @@
  *
  * @see <a href="https://cloud.google.com/storage/docs">Google Cloud Storage</a>
  */
-@InternalExtensionOnly
 public interface Storage extends Service<StorageOptions> {
 
-    enum PredefinedAcl {
-        AUTHENTICATED_READ("authenticatedRead"),
-        ALL_AUTHENTICATED_USERS("allAuthenticatedUsers"),
-        PRIVATE("private"),
-        PROJECT_PRIVATE("projectPrivate"),
-        PUBLIC_READ("publicRead"),
-        PUBLIC_READ_WRITE("publicReadWrite"),
-        BUCKET_OWNER_READ("bucketOwnerRead"),
-        BUCKET_OWNER_FULL_CONTROL("bucketOwnerFullControl");
-
-        private final String entry;
-
-        PredefinedAcl(String entry) {
-            this.entry = entry;
-        }
-
-        String getEntry() {
-            return entry;
-        }
-    }
-
-    enum BucketField implements FieldSelector {
-        ID("id"),
-        SELF_LINK("selfLink"),
-        NAME("name"),
-        TIME_CREATED("timeCreated"),
-        METAGENERATION("metageneration"),
-        ACL("acl"),
-        DEFAULT_OBJECT_ACL("defaultObjectAcl"),
-        OWNER("owner"),
-        LABELS("labels"),
-        LOCATION("location"),
-        LOCATION_TYPE("locationType"),
-        WEBSITE("website"),
-        VERSIONING("versioning"),
-        CORS("cors"),
-        LIFECYCLE("lifecycle"),
-        STORAGE_CLASS("storageClass"),
-        ETAG("etag"),
-        ENCRYPTION("encryption"),
-        BILLING("billing"),
-        DEFAULT_EVENT_BASED_HOLD("defaultEventBasedHold"),
-        RETENTION_POLICY("retentionPolicy"),
-        IAMCONFIGURATION("iamConfiguration");
-
-        static final List<? extends FieldSelector> REQUIRED_FIELDS = ImmutableList.of(NAME);
-
-        private final String selector;
-
-        BucketField(String selector) {
-            this.selector = selector;
-        }
-
-        @Override
-        public String getSelector() {
-            return selector;
-        }
-    }
-
-    enum BlobField implements FieldSelector {
-        ACL("acl"),
-        BUCKET("bucket"),
-        CACHE_CONTROL("cacheControl"),
-        COMPONENT_COUNT("componentCount"),
-        CONTENT_DISPOSITION("contentDisposition"),
-        CONTENT_ENCODING("contentEncoding"),
-        CONTENT_LANGUAGE("contentLanguage"),
-        CONTENT_TYPE("contentType"),
-        CRC32C("crc32c"),
-        ETAG("etag"),
-        GENERATION("generation"),
-        ID("id"),
-        KIND("kind"),
-        MD5HASH("md5Hash"),
-        MEDIA_LINK("mediaLink"),
-        METADATA("metadata"),
-        METAGENERATION("metageneration"),
-        NAME("name"),
-        OWNER("owner"),
-        SELF_LINK("selfLink"),
-        SIZE("size"),
-        STORAGE_CLASS("storageClass"),
-        TIME_DELETED("timeDeleted"),
-        TIME_CREATED("timeCreated"),
-        KMS_KEY_NAME("kmsKeyName"),
-        EVENT_BASED_HOLD("eventBasedHold"),
-        TEMPORARY_HOLD("temporaryHold"),
-        RETENTION_EXPIRATION_TIME("retentionExpirationTime"),
-        UPDATED("updated");
-
-        static final List<? extends FieldSelector> REQUIRED_FIELDS = ImmutableList.of(BUCKET, NAME);
-
-        private final String selector;
-
-        BlobField(String selector) {
-            this.selector = selector;
-        }
-
-        @Override
-        public String getSelector() {
-            return selector;
-        }
-    }
-
-    enum UriScheme {
-        HTTP("http"),
-        HTTPS("https");
-
-        private final String scheme;
-
-        UriScheme(String scheme) {
-            this.scheme = scheme;
-        }
-
-        public String getScheme() {
-            return scheme;
-        }
-    }
-
-    /**
-     * Class for specifying bucket target options.
-     */
-    class BucketTargetOption extends Option {
-
-        private static final long serialVersionUID = -5880204616982900975L;
-
-        private BucketTargetOption(StorageRpc.Option rpcOption, Object value) {
-            super(rpcOption, value);
-        }
-
-        private BucketTargetOption(StorageRpc.Option rpcOption) {
-            this(rpcOption, null);
-        }
-
-        /**
-         * Returns an option for specifying bucket's predefined ACL configuration.
-         */
-        public static BucketTargetOption predefinedAcl(PredefinedAcl acl) {
-            return new BucketTargetOption(StorageRpc.Option.PREDEFINED_ACL, acl.getEntry());
-        }
-
-        /**
-         * Returns an option for specifying bucket's default ACL configuration for blobs.
-         */
-        public static BucketTargetOption predefinedDefaultObjectAcl(PredefinedAcl acl) {
-            return new BucketTargetOption(
-                    StorageRpc.Option.PREDEFINED_DEFAULT_OBJECT_ACL, acl.getEntry());
-        }
-
-        /**
-         * Returns an option for bucket's metageneration match. If this option is used the request will
-         * fail if metageneration does not match.
-         */
-        public static BucketTargetOption metagenerationMatch() {
-            return new BucketTargetOption(StorageRpc.Option.IF_METAGENERATION_MATCH);
-        }
-
-        /**
-         * Returns an option for bucket's metageneration mismatch. If this option is used the request
-         * will fail if metageneration matches.
-         */
-        public static BucketTargetOption metagenerationNotMatch() {
-            return new BucketTargetOption(StorageRpc.Option.IF_METAGENERATION_NOT_MATCH);
-        }
-
-        /**
-         * Returns an option to define the billing user project. This option is required by buckets with
-         * `requester_pays` flag enabled to assign operation costs.
-         */
-        public static BucketTargetOption userProject(String userProject) {
-            return new BucketTargetOption(StorageRpc.Option.USER_PROJECT, userProject);
-        }
-
-        /**
-         * Returns an option to define the projection in the API request. In some cases this option may
-         * be needed to be set to `noAcl` to omit ACL data from the response. The default value is
-         * `full`
-         *
-         * @see <a href="https://cloud.google.com/storage/docs/json_api/v1/buckets/patch">Buckets:
-         * patch</a>
-         */
-        public static BucketTargetOption projection(String projection) {
-            return new BucketTargetOption(StorageRpc.Option.PROJECTION, projection);
-        }
-    }
-
-    /**
-     * Class for specifying bucket source options.
-     */
-    class BucketSourceOption extends Option {
-
-        private static final long serialVersionUID = 5185657617120212117L;
-
-        private BucketSourceOption(StorageRpc.Option rpcOption, Object value) {
-            super(rpcOption, value);
-        }
-
-        /**
-         * Returns an option for bucket's metageneration match. If this option is used the request will
-         * fail if bucket's metageneration does not match the provided value.
-         */
-        public static BucketSourceOption metagenerationMatch(long metageneration) {
-            return new BucketSourceOption(StorageRpc.Option.IF_METAGENERATION_MATCH, metageneration);
-        }
-
-        /**
-         * Returns an option for bucket's metageneration mismatch. If this option is used the request
-         * will fail if bucket's metageneration matches the provided value.
-         */
-        public static BucketSourceOption metagenerationNotMatch(long metageneration) {
-            return new BucketSourceOption(StorageRpc.Option.IF_METAGENERATION_NOT_MATCH, metageneration);
-        }
-
-        /**
-         * Returns an option for bucket's billing user project. This option is only used by the buckets
-         * with 'requester_pays' flag.
-         */
-        public static BucketSourceOption userProject(String userProject) {
-            return new BucketSourceOption(StorageRpc.Option.USER_PROJECT, userProject);
-        }
-
-        public static BucketSourceOption requestedPolicyVersion(long version) {
-            return new BucketSourceOption(StorageRpc.Option.REQUESTED_POLICY_VERSION, version);
-        }
-    }
-
-    /**
-     * Class for specifying listHmacKeys options
-     */
-    class ListHmacKeysOption extends Option {
-        private ListHmacKeysOption(StorageRpc.Option rpcOption, Object value) {
-            super(rpcOption, value);
-        }
-
-        /**
-         * Returns an option for the Service Account whose keys to list. If this option is not used,
-         * keys for all accounts will be listed.
-         */
-        public static ListHmacKeysOption serviceAccount(ServiceAccount serviceAccount) {
-            return new ListHmacKeysOption(
-                    StorageRpc.Option.SERVICE_ACCOUNT_EMAIL, serviceAccount.getEmail());
-        }
-
-        /**
-         * Returns an option for the maximum amount of HMAC keys returned per page.
-         */
-        public static ListHmacKeysOption maxResults(long pageSize) {
-            return new ListHmacKeysOption(StorageRpc.Option.MAX_RESULTS, pageSize);
-        }
-
-        /**
-         * Returns an option to specify the page token from which to start listing HMAC keys.
-         */
-        public static ListHmacKeysOption pageToken(String pageToken) {
-            return new ListHmacKeysOption(StorageRpc.Option.PAGE_TOKEN, pageToken);
-        }
-
-        /**
-         * Returns an option to specify whether to show deleted keys in the result. This option is false
-         * by default.
-         */
-        public static ListHmacKeysOption showDeletedKeys(boolean showDeletedKeys) {
-            return new ListHmacKeysOption(StorageRpc.Option.SHOW_DELETED_KEYS, showDeletedKeys);
-        }
-
-        /**
-         * Returns an option to specify the project to be billed for this request. Required for
-         * Requester Pays buckets.
-         */
-        public static ListHmacKeysOption userProject(String userProject) {
-            return new ListHmacKeysOption(StorageRpc.Option.USER_PROJECT, userProject);
-        }
-
-        /**
-         * Returns an option to specify the Project ID for this request. If not specified, defaults to
-         * Application Default Credentials.
-         */
-        public static ListHmacKeysOption projectId(String projectId) {
-            return new ListHmacKeysOption(StorageRpc.Option.PROJECT_ID, projectId);
-        }
-    }
-
-    /**
-     * Class for specifying createHmacKey options
-     */
-    class CreateHmacKeyOption extends Option {
-        private CreateHmacKeyOption(StorageRpc.Option rpcOption, Object value) {
-            super(rpcOption, value);
-        }
-
-        /**
-         * Returns an option to specify the project to be billed for this request. Required for
-         * Requester Pays buckets.
-         */
-        public static CreateHmacKeyOption userProject(String userProject) {
-            return new CreateHmacKeyOption(StorageRpc.Option.USER_PROJECT, userProject);
-        }
-
-        /**
-         * Returns an option to specify the Project ID for this request. If not specified, defaults to
-         * Application Default Credentials.
-         */
-        public static CreateHmacKeyOption projectId(String projectId) {
-            return new CreateHmacKeyOption(StorageRpc.Option.PROJECT_ID, projectId);
-        }
-    }
-
-    /**
-     * Class for specifying getHmacKey options
-     */
-    class GetHmacKeyOption extends Option {
-        private GetHmacKeyOption(StorageRpc.Option rpcOption, Object value) {
-            super(rpcOption, value);
-        }
-
-        /**
-         * Returns an option to specify the project to be billed for this request. Required for
-         * Requester Pays buckets.
-         */
-        public static GetHmacKeyOption userProject(String userProject) {
-            return new GetHmacKeyOption(StorageRpc.Option.USER_PROJECT, userProject);
-        }
-
-        /**
-         * Returns an option to specify the Project ID for this request. If not specified, defaults to
-         * Application Default Credentials.
-         */
-        public static GetHmacKeyOption projectId(String projectId) {
-            return new GetHmacKeyOption(StorageRpc.Option.PROJECT_ID, projectId);
-        }
-    }
-
-    /**
-     * Class for specifying deleteHmacKey options
-     */
-    class DeleteHmacKeyOption extends Option {
-        private DeleteHmacKeyOption(StorageRpc.Option rpcOption, Object value) {
-            super(rpcOption, value);
-        }
-
-        /**
-         * Returns an option to specify the project to be billed for this request. Required for
-         * Requester Pays buckets.
-         */
-        public static DeleteHmacKeyOption userProject(String userProject) {
-            return new DeleteHmacKeyOption(StorageRpc.Option.USER_PROJECT, userProject);
-        }
-    }
-
-    /**
-     * Class for specifying updateHmacKey options
-     */
-    class UpdateHmacKeyOption extends Option {
-        private UpdateHmacKeyOption(StorageRpc.Option rpcOption, Object value) {
-            super(rpcOption, value);
-        }
-
-        /**
-         * Returns an option to specify the project to be billed for this request. Required for
-         * Requester Pays buckets.
-         */
-        public static UpdateHmacKeyOption userProject(String userProject) {
-            return new UpdateHmacKeyOption(StorageRpc.Option.USER_PROJECT, userProject);
-        }
-    }
-
-    /**
-     * Class for specifying bucket get options.
-     */
-    class BucketGetOption extends Option {
-
-        private static final long serialVersionUID = 1901844869484087395L;
-
-        private BucketGetOption(StorageRpc.Option rpcOption, long metageneration) {
-            super(rpcOption, metageneration);
-        }
-
-        private BucketGetOption(StorageRpc.Option rpcOption, String value) {
-            super(rpcOption, value);
-        }
-
-        /**
-         * Returns an option for bucket's metageneration match. If this option is used the request will
-         * fail if bucket's metageneration does not match the provided value.
-         */
-        public static BucketGetOption metagenerationMatch(long metageneration) {
-            return new BucketGetOption(StorageRpc.Option.IF_METAGENERATION_MATCH, metageneration);
-        }
-
-        /**
-         * Returns an option for bucket's metageneration mismatch. If this option is used the request
-         * will fail if bucket's metageneration matches the provided value.
-         */
-        public static BucketGetOption metagenerationNotMatch(long metageneration) {
-            return new BucketGetOption(StorageRpc.Option.IF_METAGENERATION_NOT_MATCH, metageneration);
-        }
-
-        /**
-         * Returns an option for bucket's billing user project. This option is only used by the buckets
-         * with 'requester_pays' flag.
-         */
-        public static BucketGetOption userProject(String userProject) {
-            return new BucketGetOption(StorageRpc.Option.USER_PROJECT, userProject);
-        }
-
-        /**
-         * Returns an option to specify the bucket's fields to be returned by the RPC call. If this
-         * option is not provided all bucket's fields are returned. {@code BucketGetOption.fields}) can
-         * be used to specify only the fields of interest. Bucket name is always returned, even if not
-         * specified.
-         */
-        public static BucketGetOption fields(BucketField... fields) {
-            return new BucketGetOption(
-                    StorageRpc.Option.FIELDS, Helper.selector(BucketField.REQUIRED_FIELDS, fields));
-        }
-    }
-
-    /**
-     * Class for specifying blob target options.
-     */
-    class BlobTargetOption extends Option {
-
-        private static final long serialVersionUID = 214616862061934846L;
-
-        private BlobTargetOption(StorageRpc.Option rpcOption, Object value) {
-            super(rpcOption, value);
-        }
-
-        private BlobTargetOption(StorageRpc.Option rpcOption) {
-            this(rpcOption, null);
-        }
-
-        /**
-         * Returns an option for specifying blob's predefined ACL configuration.
-         */
-        public static BlobTargetOption predefinedAcl(PredefinedAcl acl) {
-            return new BlobTargetOption(StorageRpc.Option.PREDEFINED_ACL, acl.getEntry());
-        }
-
-        /**
-         * Returns an option that causes an operation to succeed only if the target blob does not exist.
-         */
-        public static BlobTargetOption doesNotExist() {
-            return new BlobTargetOption(StorageRpc.Option.IF_GENERATION_MATCH, 0L);
-        }
-
-        /**
-         * Returns an option for blob's data generation match. If this option is used the request will
-         * fail if generation does not match.
-         */
-        public static BlobTargetOption generationMatch() {
-            return new BlobTargetOption(StorageRpc.Option.IF_GENERATION_MATCH);
-        }
-
-        /**
-         * Returns an option for blob's data generation mismatch. If this option is used the request
-         * will fail if generation matches.
-         */
-        public static BlobTargetOption generationNotMatch() {
-            return new BlobTargetOption(StorageRpc.Option.IF_GENERATION_NOT_MATCH);
-        }
-
-        /**
-         * Returns an option for blob's metageneration match. If this option is used the request will
-         * fail if metageneration does not match.
-         */
-        public static BlobTargetOption metagenerationMatch() {
-            return new BlobTargetOption(StorageRpc.Option.IF_METAGENERATION_MATCH);
-        }
-
-        /**
-         * Returns an option for blob's metageneration mismatch. If this option is used the request will
-         * fail if metageneration matches.
-         */
-        public static BlobTargetOption metagenerationNotMatch() {
-            return new BlobTargetOption(StorageRpc.Option.IF_METAGENERATION_NOT_MATCH);
-        }
-
-        /**
-         * Returns an option for blob's data disabledGzipContent. If this option is used, the request
-         * will create a blob with disableGzipContent; at present, this is only for upload.
-         */
-        public static BlobTargetOption disableGzipContent() {
-            return new BlobTargetOption(StorageRpc.Option.IF_DISABLE_GZIP_CONTENT, true);
-        }
-
-        /**
-         * Returns an option to set a customer-supplied AES256 key for server-side encryption of the
-         * blob.
-         */
-        public static BlobTargetOption encryptionKey(Key key) {
-            String base64Key = BaseEncoding.base64().encode(key.getEncoded());
-            return new BlobTargetOption(StorageRpc.Option.CUSTOMER_SUPPLIED_KEY, base64Key);
-        }
-
-        /**
-         * Returns an option for blob's billing user project. This option is only used by the buckets
-         * with 'requester_pays' flag.
-         */
-        public static BlobTargetOption userProject(String userProject) {
-            return new BlobTargetOption(StorageRpc.Option.USER_PROJECT, userProject);
-        }
-
-        /**
-         * Returns an option to set a customer-supplied AES256 key for server-side encryption of the
-         * blob.
-         *
-         * @param key the AES256 encoded in base64
-         */
-        public static BlobTargetOption encryptionKey(String key) {
-            return new BlobTargetOption(StorageRpc.Option.CUSTOMER_SUPPLIED_KEY, key);
-        }
-
-        /**
-         * Returns an option to set a customer-managed key for server-side encryption of the blob.
-         */
-        public static BlobTargetOption kmsKeyName(String kmsKeyName) {
-            return new BlobTargetOption(StorageRpc.Option.KMS_KEY_NAME, kmsKeyName);
-        }
-
-        static Tuple<BlobInfo, BlobTargetOption[]> convert(BlobInfo info, BlobWriteOption... options) {
-            BlobInfo.Builder infoBuilder = info.toBuilder().setCrc32c(null).setMd5(null);
-            List<BlobTargetOption> targetOptions = Lists.newArrayListWithCapacity(options.length);
-            for (BlobWriteOption option : options) {
-                switch (option.option) {
-                    case IF_CRC32C_MATCH:
-                        infoBuilder.setCrc32c(info.getCrc32c());
-                        break;
-                    case IF_MD5_MATCH:
-                        infoBuilder.setMd5(info.getMd5());
-                        break;
-                    default:
-                        targetOptions.add(option.toTargetOption());
-                        break;
-                }
-            }
-            return Tuple.of(
-                    infoBuilder.build(), targetOptions.toArray(new BlobTargetOption[targetOptions.size()]));
-        }
-    }
-
-    /**
-     * Class for specifying blob write options.
-     */
-    class BlobWriteOption implements Serializable {
-
-        private static final long serialVersionUID = -3880421670966224580L;
-
-        private final Option option;
-        private final Object value;
-
-        enum Option {
-            PREDEFINED_ACL,
-            IF_GENERATION_MATCH,
-            IF_GENERATION_NOT_MATCH,
-            IF_METAGENERATION_MATCH,
-            IF_METAGENERATION_NOT_MATCH,
-            IF_MD5_MATCH,
-            IF_CRC32C_MATCH,
-            CUSTOMER_SUPPLIED_KEY,
-            KMS_KEY_NAME,
-            USER_PROJECT,
-            IF_DISABLE_GZIP_CONTENT;
-
-            StorageRpc.Option toRpcOption() {
-                return StorageRpc.Option.valueOf(this.name());
-            }
-        }
-
-        BlobTargetOption toTargetOption() {
-            return new BlobTargetOption(this.option.toRpcOption(), this.value);
-        }
-
-        private BlobWriteOption(Option option, Object value) {
-            this.option = option;
-            this.value = value;
-        }
-
-        private BlobWriteOption(Option option) {
-            this(option, null);
-        }
-
-        @Override
-        public int hashCode() {
-            return Objects.hash(option, value);
-        }
-
-        @Override
-        public boolean equals(Object obj) {
-            if (obj == null) {
-                return false;
-            }
-            if (!(obj instanceof BlobWriteOption)) {
-                return false;
-            }
-            final BlobWriteOption other = (BlobWriteOption) obj;
-            return this.option == other.option && Objects.equals(this.value, other.value);
-        }
-
-        /**
-         * Returns an option for specifying blob's predefined ACL configuration.
-         */
-        public static BlobWriteOption predefinedAcl(PredefinedAcl acl) {
-            return new BlobWriteOption(Option.PREDEFINED_ACL, acl.getEntry());
-        }
-
-        /**
-         * Returns an option that causes an operation to succeed only if the target blob does not exist.
-         */
-        public static BlobWriteOption doesNotExist() {
-            return new BlobWriteOption(Option.IF_GENERATION_MATCH, 0L);
-        }
-
-        /**
-         * Returns an option for blob's data generation match. If this option is used the request will
-         * fail if generation does not match.
-         */
-        public static BlobWriteOption generationMatch() {
-            return new BlobWriteOption(Option.IF_GENERATION_MATCH);
-        }
-
-        /**
-         * Returns an option for blob's data generation mismatch. If this option is used the request
-         * will fail if generation matches.
-         */
-        public static BlobWriteOption generationNotMatch() {
-            return new BlobWriteOption(Option.IF_GENERATION_NOT_MATCH);
-        }
-
-        /**
-         * Returns an option for blob's metageneration match. If this option is used the request will
-         * fail if metageneration does not match.
-         */
-        public static BlobWriteOption metagenerationMatch() {
-            return new BlobWriteOption(Option.IF_METAGENERATION_MATCH);
-        }
-
-        /**
-         * Returns an option for blob's metageneration mismatch. If this option is used the request will
-         * fail if metageneration matches.
-         */
-        public static BlobWriteOption metagenerationNotMatch() {
-            return new BlobWriteOption(Option.IF_METAGENERATION_NOT_MATCH);
-        }
-
-        /**
-         * Returns an option for blob's data MD5 hash match. If this option is used the request will
-         * fail if blobs' data MD5 hash does not match.
-         */
-        public static BlobWriteOption md5Match() {
-            return new BlobWriteOption(Option.IF_MD5_MATCH, true);
-        }
-
-        /**
-         * Returns an option for blob's data CRC32C checksum match. If this option is used the request
-         * will fail if blobs' data CRC32C checksum does not match.
-         */
-        public static BlobWriteOption crc32cMatch() {
-            return new BlobWriteOption(Option.IF_CRC32C_MATCH, true);
-        }
-
-        /**
-         * Returns an option to set a customer-supplied AES256 key for server-side encryption of the
-         * blob.
-         */
-        public static BlobWriteOption encryptionKey(Key key) {
-            String base64Key = BaseEncoding.base64().encode(key.getEncoded());
-            return new BlobWriteOption(Option.CUSTOMER_SUPPLIED_KEY, base64Key);
-        }
-
-        /**
-         * Returns an option to set a customer-supplied AES256 key for server-side encryption of the
-         * blob.
-         *
-         * @param key the AES256 encoded in base64
-         */
-        public static BlobWriteOption encryptionKey(String key) {
-            return new BlobWriteOption(Option.CUSTOMER_SUPPLIED_KEY, key);
-        }
-
-        /**
-         * Returns an option to set a customer-managed KMS key for server-side encryption of the blob.
-         *
-         * @param kmsKeyName the KMS key resource id
-         */
-        public static BlobWriteOption kmsKeyName(String kmsKeyName) {
-            return new BlobWriteOption(Option.KMS_KEY_NAME, kmsKeyName);
-        }
-
-        /**
-         * Returns an option for blob's billing user project. This option is only used by the buckets
-         * with 'requester_pays' flag.
-         */
-        public static BlobWriteOption userProject(String userProject) {
-            return new BlobWriteOption(Option.USER_PROJECT, userProject);
-        }
-
-        /**
-         * Returns an option that signals automatic gzip compression should not be performed en route to
-         * the bucket.
-         */
-        public static BlobWriteOption disableGzipContent() {
-            return new BlobWriteOption(Option.IF_DISABLE_GZIP_CONTENT, true);
-        }
-    }
-
-    /**
-     * Class for specifying blob source options.
-     */
-    class BlobSourceOption extends Option {
-
-        private static final long serialVersionUID = -3712768261070182991L;
-
-        private BlobSourceOption(StorageRpc.Option rpcOption, Object value) {
-            super(rpcOption, value);
-        }
-
-        /**
-         * Returns an option for blob's data generation match. If this option is used the request will
-         * fail if blob's generation does not match. The generation value to compare with the actual
-         * blob's generation is taken from a source {@link BlobId} object. When this option is passed to
-         * a {@link Storage} method and {@link BlobId#getGeneration()} is {@code null} or no {@link
-         * BlobId} is provided an exception is thrown.
-         */
-        public static BlobSourceOption generationMatch() {
-            return new BlobSourceOption(StorageRpc.Option.IF_GENERATION_MATCH, null);
-        }
-
-        /**
-         * Returns an option for blob's data generation match. If this option is used the request will
-         * fail if blob's generation does not match the provided value.
-         */
-        public static BlobSourceOption generationMatch(long generation) {
-            return new BlobSourceOption(StorageRpc.Option.IF_GENERATION_MATCH, generation);
-        }
-
-        /**
-         * Returns an option for blob's data generation mismatch. If this option is used the request
-         * will fail if blob's generation matches. The generation value to compare with the actual
-         * blob's generation is taken from a source {@link BlobId} object. When this option is passed to
-         * a {@link Storage} method and {@link BlobId#getGeneration()} is {@code null} or no {@link
-         * BlobId} is provided an exception is thrown.
-         */
-        public static BlobSourceOption generationNotMatch() {
-            return new BlobSourceOption(StorageRpc.Option.IF_GENERATION_NOT_MATCH, null);
-        }
-
-        /**
-         * Returns an option for blob's data generation mismatch. If this option is used the request
-         * will fail if blob's generation matches the provided value.
-         */
-        public static BlobSourceOption generationNotMatch(long generation) {
-            return new BlobSourceOption(StorageRpc.Option.IF_GENERATION_NOT_MATCH, generation);
-        }
-
-        /**
-         * Returns an option for blob's metageneration match. If this option is used the request will
-         * fail if blob's metageneration does not match the provided value.
-         */
-        public static BlobSourceOption metagenerationMatch(long metageneration) {
-            return new BlobSourceOption(StorageRpc.Option.IF_METAGENERATION_MATCH, metageneration);
-        }
-
-        /**
-         * Returns an option for blob's metageneration mismatch. If this option is used the request will
-         * fail if blob's metageneration matches the provided value.
-         */
-        public static BlobSourceOption metagenerationNotMatch(long metageneration) {
-            return new BlobSourceOption(StorageRpc.Option.IF_METAGENERATION_NOT_MATCH, metageneration);
-        }
-
-        /**
-         * Returns an option to set a customer-supplied AES256 key for server-side encryption of the
-         * blob.
-         */
-        public static BlobSourceOption decryptionKey(Key key) {
-            String base64Key = BaseEncoding.base64().encode(key.getEncoded());
-            return new BlobSourceOption(StorageRpc.Option.CUSTOMER_SUPPLIED_KEY, base64Key);
-        }
-
-        /**
-         * Returns an option to set a customer-supplied AES256 key for server-side encryption of the
-         * blob.
-         *
-         * @param key the AES256 encoded in base64
-         */
-        public static BlobSourceOption decryptionKey(String key) {
-            return new BlobSourceOption(StorageRpc.Option.CUSTOMER_SUPPLIED_KEY, key);
-        }
-
-        /**
-         * Returns an option for blob's billing user project. This option is only used by the buckets
-         * with 'requester_pays' flag.
-         */
-        public static BlobSourceOption userProject(String userProject) {
-            return new BlobSourceOption(StorageRpc.Option.USER_PROJECT, userProject);
-        }
-    }
-
-    /**
-     * Class for specifying blob get options.
-     */
-    class BlobGetOption extends Option {
-
-        private static final long serialVersionUID = 803817709703661480L;
-
-        private BlobGetOption(StorageRpc.Option rpcOption, Long value) {
-            super(rpcOption, value);
-        }
-
-        private BlobGetOption(StorageRpc.Option rpcOption, String value) {
-            super(rpcOption, value);
-        }
-
-        /**
-         * Returns an option for blob's data generation match. If this option is used the request will
-         * fail if blob's generation does not match. The generation value to compare with the actual
-         * blob's generation is taken from a source {@link BlobId} object. When this option is passed to
-         * a {@link Storage} method and {@link BlobId#getGeneration()} is {@code null} or no {@link
-         * BlobId} is provided an exception is thrown.
-         */
-        public static BlobGetOption generationMatch() {
-            return new BlobGetOption(StorageRpc.Option.IF_GENERATION_MATCH, (Long) null);
-        }
-
-        /**
-         * Returns an option for blob's data generation match. If this option is used the request will
-         * fail if blob's generation does not match the provided value.
-         */
-        public static BlobGetOption generationMatch(long generation) {
-            return new BlobGetOption(StorageRpc.Option.IF_GENERATION_MATCH, generation);
-        }
-
-        /**
-         * Returns an option for blob's data generation mismatch. If this option is used the request
-         * will fail if blob's generation matches. The generation value to compare with the actual
-         * blob's generation is taken from a source {@link BlobId} object. When this option is passed to
-         * a {@link Storage} method and {@link BlobId#getGeneration()} is {@code null} or no {@link
-         * BlobId} is provided an exception is thrown.
-         */
-        public static BlobGetOption generationNotMatch() {
-            return new BlobGetOption(StorageRpc.Option.IF_GENERATION_NOT_MATCH, (Long) null);
-        }
-
-        /**
-         * Returns an option for blob's data generation mismatch. If this option is used the request
-         * will fail if blob's generation matches the provided value.
-         */
-        public static BlobGetOption generationNotMatch(long generation) {
-            return new BlobGetOption(StorageRpc.Option.IF_GENERATION_NOT_MATCH, generation);
-        }
-
-        /**
-         * Returns an option for blob's metageneration match. If this option is used the request will
-         * fail if blob's metageneration does not match the provided value.
-         */
-        public static BlobGetOption metagenerationMatch(long metageneration) {
-            return new BlobGetOption(StorageRpc.Option.IF_METAGENERATION_MATCH, metageneration);
-        }
-
-        /**
-         * Returns an option for blob's metageneration mismatch. If this option is used the request will
-         * fail if blob's metageneration matches the provided value.
-         */
-        public static BlobGetOption metagenerationNotMatch(long metageneration) {
-            return new BlobGetOption(StorageRpc.Option.IF_METAGENERATION_NOT_MATCH, metageneration);
-        }
-
-        /**
-         * Returns an option to specify the blob's fields to be returned by the RPC call. If this option
-         * is not provided all blob's fields are returned. {@code BlobGetOption.fields}) can be used to
-         * specify only the fields of interest. Blob name and bucket are always returned, even if not
-         * specified.
-         */
-        public static BlobGetOption fields(BlobField... fields) {
-            return new BlobGetOption(
-                    StorageRpc.Option.FIELDS, Helper.selector(BlobField.REQUIRED_FIELDS, fields));
-        }
-
-        /**
-         * Returns an option for blob's billing user project. This option is only used by the buckets
-         * with 'requester_pays' flag.
-         */
-        public static BlobGetOption userProject(String userProject) {
-            return new BlobGetOption(StorageRpc.Option.USER_PROJECT, userProject);
-        }
-
-        /**
-         * Returns an option to set a customer-supplied AES256 key for server-side decryption of the
-         * blob.
-         */
-        public static BlobGetOption decryptionKey(Key key) {
-            String base64Key = BaseEncoding.base64().encode(key.getEncoded());
-            return new BlobGetOption(StorageRpc.Option.CUSTOMER_SUPPLIED_KEY, base64Key);
-        }
-
-        /**
-         * Returns an option to set a customer-supplied AES256 key for server-side decryption of the
-         * blob.
-         *
-         * @param key the AES256 encoded in base64
-         */
-        public static BlobGetOption decryptionKey(String key) {
-            return new BlobGetOption(StorageRpc.Option.CUSTOMER_SUPPLIED_KEY, key);
-        }
-    }
-
-    /**
-     * Class for specifying bucket list options.
-     */
-    class BucketListOption extends Option {
-
-        private static final long serialVersionUID = 8754017079673290353L;
-
-        private BucketListOption(StorageRpc.Option option, Object value) {
-            super(option, value);
-        }
-
-        /**
-         * Returns an option to specify the maximum number of buckets returned per page.
-         */
-        public static BucketListOption pageSize(long pageSize) {
-            return new BucketListOption(StorageRpc.Option.MAX_RESULTS, pageSize);
-        }
-
-        /**
-         * Returns an option to specify the page token from which to start listing buckets.
-         */
-        public static BucketListOption pageToken(String pageToken) {
-            return new BucketListOption(StorageRpc.Option.PAGE_TOKEN, pageToken);
-        }
-
-        /**
-         * Returns an option to set a prefix to filter results to buckets whose names begin with this
-         * prefix.
-         */
-        public static BucketListOption prefix(String prefix) {
-            return new BucketListOption(StorageRpc.Option.PREFIX, prefix);
-        }
-
-        /**
-         * Returns an option for bucket's billing user project. This option is only used by the buckets
-         * with 'requester_pays' flag.
-         */
-        public static BucketListOption userProject(String userProject) {
-            return new BucketListOption(StorageRpc.Option.USER_PROJECT, userProject);
-        }
-
-        /**
-         * Returns an option to specify the bucket's fields to be returned by the RPC call. If this
-         * option is not provided all bucket's fields are returned. {@code BucketListOption.fields}) can
-         * be used to specify only the fields of interest. Bucket name is always returned, even if not
-         * specified.
-         */
-        public static BucketListOption fields(BucketField... fields) {
-            return new BucketListOption(
-                    StorageRpc.Option.FIELDS,
-                    Helper.listSelector("items", BucketField.REQUIRED_FIELDS, fields));
-        }
-    }
-
-    /**
-     * Class for specifying blob list options.
-     */
-    class BlobListOption extends Option {
-
-        private static final String[] TOP_LEVEL_FIELDS = {"prefixes"};
-        private static final long serialVersionUID = 9083383524788661294L;
-
-        private BlobListOption(StorageRpc.Option option, Object value) {
-            super(option, value);
-        }
-
-        /**
-         * Returns an option to specify the maximum number of blobs returned per page.
-         */
-        public static BlobListOption pageSize(long pageSize) {
-            return new BlobListOption(StorageRpc.Option.MAX_RESULTS, pageSize);
-        }
-
-        /**
-         * Returns an option to specify the page token from which to start listing blobs.
-         */
-        public static BlobListOption pageToken(String pageToken) {
-            return new BlobListOption(StorageRpc.Option.PAGE_TOKEN, pageToken);
-        }
-
-        /**
-         * Returns an option to set a prefix to filter results to blobs whose names begin with this
-         * prefix.
-         */
-        public static BlobListOption prefix(String prefix) {
-            return new BlobListOption(StorageRpc.Option.PREFIX, prefix);
-        }
-
-        /**
-         * If specified, results are returned in a directory-like mode. Blobs whose names, after a
-         * possible {@link #prefix(String)}, do not contain the '/' delimiter are returned as is. Blobs
-         * whose names, after a possible {@link #prefix(String)}, contain the '/' delimiter, will have
-         * their name truncated after the delimiter and will be returned as {@link Blob} objects where
-         * only {@link Blob#getBlobId()}, {@link Blob#getSize()} and {@link Blob#isDirectory()} are set.
-         * For such directory blobs, ({@link BlobId#getGeneration()} returns {@code null}), {@link
-         * Blob#getSize()} returns {@code 0} while {@link Blob#isDirectory()} returns {@code true}.
-         * Duplicate directory blobs are omitted.
-         */
-        public static BlobListOption currentDirectory() {
-            return new BlobListOption(StorageRpc.Option.DELIMITER, true);
-        }
-
-        /**
-         * Returns an option to set a delimiter.
-         *
-         * @param delimiter generally '/' is the one used most often, but you can used other delimiters
-         *                  as well.
-         */
-        public static BlobListOption delimiter(String delimiter) {
-            return new BlobListOption(StorageRpc.Option.DELIMITER, delimiter);
-        }
-
-        /**
-         * Returns an option to define the billing user project. This option is required by buckets with
-         * `requester_pays` flag enabled to assign operation costs.
-         *
-         * @param userProject projectId of the billing user project.
-         */
-        public static BlobListOption userProject(String userProject) {
-            return new BlobListOption(StorageRpc.Option.USER_PROJECT, userProject);
-        }
-
-        /**
-         * If set to {@code true}, lists all versions of a blob. The default is {@code false}.
-         *
-         * @see <a href="https://cloud.google.com/storage/docs/object-versioning">Object Versioning</a>
-         */
-        public static BlobListOption versions(boolean versions) {
-            return new BlobListOption(StorageRpc.Option.VERSIONS, versions);
-        }
-
-        /**
-         * Returns an option to specify the blob's fields to be returned by the RPC call. If this option
-         * is not provided all blob's fields are returned. {@code BlobListOption.fields}) can be used to
-         * specify only the fields of interest. Blob name and bucket are always returned, even if not
-         * specified.
-         */
-        public static BlobListOption fields(BlobField... fields) {
-            return new BlobListOption(
-                    StorageRpc.Option.FIELDS,
-                    Helper.listSelector(TOP_LEVEL_FIELDS, "items", BlobField.REQUIRED_FIELDS, fields));
-        }
-    }
-
-    /**
-     * Class for specifying Post Policy V4 options. *
-     */
-    class PostPolicyV4Option implements Serializable {
-        private static final long serialVersionUID = 8150867146534084543L;
-        private final PostPolicyV4Option.Option option;
-        private final Object value;
-
-        enum Option {
-            PATH_STYLE,
-            VIRTUAL_HOSTED_STYLE,
-            BUCKET_BOUND_HOST_NAME,
-            SERVICE_ACCOUNT_CRED
-        }
-
-        private PostPolicyV4Option(Option option, Object value) {
-            this.option = option;
-            this.value = value;
-        }
-
-        PostPolicyV4Option.Option getOption() {
-            return option;
-        }
-
-        Object getValue() {
-            return value;
-        }
-
-        /**
-         * Provides a service account signer to sign the policy. If not provided an attempt is made to
-         * get it from the environment.
-         *
-         * @see <a href="https://cloud.google.com/storage/docs/authentication#service_accounts">Service
-         * Accounts</a>
-         */
-        public static PostPolicyV4Option signWith(ServiceAccountSigner signer) {
-            return new PostPolicyV4Option(PostPolicyV4Option.Option.SERVICE_ACCOUNT_CRED, signer);
-        }
-
-        /**
-         * Use a virtual hosted-style hostname, which adds the bucket into the host portion of the URI
-         * rather than the path, e.g. 'https://mybucket.storage.googleapis.com/...'. The bucket name is
-         * obtained from the resource passed in.
-         *
-         * @see <a href="https://cloud.google.com/storage/docs/request-endpoints">Request Endpoints</a>
-         */
-        public static PostPolicyV4Option withVirtualHostedStyle() {
-            return new PostPolicyV4Option(PostPolicyV4Option.Option.VIRTUAL_HOSTED_STYLE, "");
-        }
-
-        /**
-         * Generates a path-style URL, which places the bucket name in the path portion of the URL
-         * instead of in the hostname, e.g 'https://storage.googleapis.com/mybucket/...'. Note that this
-         * cannot be used alongside {@code withVirtualHostedStyle()}. Virtual hosted-style URLs, which
-         * can be used via the {@code withVirtualHostedStyle()} method, should generally be preferred
-         * instead of path-style URLs.
-         *
-         * @see <a href="https://cloud.google.com/storage/docs/request-endpoints">Request Endpoints</a>
-         */
-        public static PostPolicyV4Option withPathStyle() {
-            return new PostPolicyV4Option(PostPolicyV4Option.Option.PATH_STYLE, "");
-        }
-
-        /**
-         * Use a bucket-bound hostname, which replaces the storage.googleapis.com host with the name of
-         * a CNAME bucket, e.g. a bucket named 'gcs-subdomain.my.domain.tld', or a Google Cloud Load
-         * Balancer which routes to a bucket you own, e.g. 'my-load-balancer-domain.tld'. Note that this
-         * cannot be used alongside {@code withVirtualHostedStyle()} or {@code withPathStyle()}. This
-         * method signature uses HTTP for the URI scheme, and is equivalent to calling {@code
-         * withBucketBoundHostname("...", UriScheme.HTTP).}
-         *
-         * @see <a href="https://cloud.google.com/storage/docs/request-endpoints#cname">CNAME
-         * Redirects</a>
-         * @see <a
-         * href="https://cloud.google.com/load-balancing/docs/https/adding-backend-buckets-to-load-balancers">
-         * GCLB Redirects</a>
-         */
-        public static PostPolicyV4Option withBucketBoundHostname(String bucketBoundHostname) {
-            return withBucketBoundHostname(bucketBoundHostname, Storage.UriScheme.HTTP);
-        }
-
-        /**
-         * Use a bucket-bound hostname, which replaces the storage.googleapis.com host with the name of
-         * a CNAME bucket, e.g. a bucket named 'gcs-subdomain.my.domain.tld', or a Google Cloud Load
-         * Balancer which routes to a bucket you own, e.g. 'my-load-balancer-domain.tld'. Note that this
-         * cannot be used alongside {@code withVirtualHostedStyle()} or {@code withPathStyle()}. The
-         * bucket name itself should not include the URI scheme (http or https), so it is specified via
-         * a local enum.
-         *
-         * @see <a href="https://cloud.google.com/storage/docs/request-endpoints#cname">CNAME
-         * Redirects</a>
-         * @see <a
-         * href="https://cloud.google.com/load-balancing/docs/https/adding-backend-buckets-to-load-balancers">
-         * GCLB Redirects</a>
-         */
-        public static PostPolicyV4Option withBucketBoundHostname(
-                String bucketBoundHostname, Storage.UriScheme uriScheme) {
-            return new PostPolicyV4Option(
-                    PostPolicyV4Option.Option.BUCKET_BOUND_HOST_NAME,
-                    uriScheme.getScheme() + "://" + bucketBoundHostname);
-        }
-    }
-
-    /**
-     * Class for specifying signed URL options.
-     */
-    class SignUrlOption implements Serializable {
-
-        private static final long serialVersionUID = 7850569877451099267L;
-
-        private final Option option;
-        private final Object value;
-
-        enum Option {
-            HTTP_METHOD,
-            CONTENT_TYPE,
-            MD5,
-            EXT_HEADERS,
-            SERVICE_ACCOUNT_CRED,
-            SIGNATURE_VERSION,
-            HOST_NAME,
-            PATH_STYLE,
-            VIRTUAL_HOSTED_STYLE,
-            BUCKET_BOUND_HOST_NAME,
-            QUERY_PARAMS
-        }
-
-        enum SignatureVersion {
-            V2,
-            V4
-        }
-
-        private SignUrlOption(Option option, Object value) {
-            this.option = option;
-            this.value = value;
-        }
-
-        Option getOption() {
-            return option;
-        }
-
-        Object getValue() {
-            return value;
-        }
-
-        /**
-         * The HTTP method to be used with the signed URL. If this method is not called, defaults to
-         * GET.
-         */
-        public static SignUrlOption httpMethod(HttpMethod httpMethod) {
-            return new SignUrlOption(Option.HTTP_METHOD, httpMethod);
-        }
-
-        /**
-         * Use it if signature should include the blob's content-type. When used, users of the signed
-         * URL should include the blob's content-type with their request. If using this URL from a
-         * browser, you must include a content type that matches what the browser will send.
-         */
-        public static SignUrlOption withContentType() {
-            return new SignUrlOption(Option.CONTENT_TYPE, true);
-        }
-
-        /**
-         * Use it if signature should include the blob's md5. When used, users of the signed URL should
-         * include the blob's md5 with their request.
-         */
-        public static SignUrlOption withMd5() {
-            return new SignUrlOption(Option.MD5, true);
-        }
-
-        /**
-         * Use it if signature should include the blob's canonicalized extended headers. When used,
-         * users of the signed URL should include the canonicalized extended headers with their request.
-         *
-         * @see <a href="https://cloud.google.com/storage/docs/xml-api/reference-headers">Request
-         * Headers</a>
-         */
-        public static SignUrlOption withExtHeaders(Map<String, String> extHeaders) {
-            return new SignUrlOption(Option.EXT_HEADERS, extHeaders);
-        }
-
-        /**
-         * Use if signature version should be V2. This is the default if neither this or {@code
-         * withV4Signature()} is called.
-         */
-        public static SignUrlOption withV2Signature() {
-            return new SignUrlOption(Option.SIGNATURE_VERSION, SignatureVersion.V2);
-        }
-
-        /**
-         * Use if signature version should be V4. Note that V4 Signed URLs can't have an expiration
-         * longer than 7 days. V2 will be the default if neither this or {@code withV2Signature()} is
-         * called.
-         */
-        public static SignUrlOption withV4Signature() {
-            return new SignUrlOption(Option.SIGNATURE_VERSION, SignatureVersion.V4);
-        }
-
-        /**
-         * Provides a service account signer to sign the URL. If not provided an attempt is made to get
-         * it from the environment.
-         *
-         * @see <a href="https://cloud.google.com/storage/docs/authentication#service_accounts">Service
-         * Accounts</a>
-         */
-        public static SignUrlOption signWith(ServiceAccountSigner signer) {
-            return new SignUrlOption(Option.SERVICE_ACCOUNT_CRED, signer);
-        }
-
-        /**
-         * Use a different host name than the default host name 'storage.googleapis.com'. This option is
-         * particularly useful for developers to point requests to an alternate endpoint (e.g. a staging
-         * environment or sending requests through VPC). If using this with the {@code
-         * withVirtualHostedStyle()} method, you should omit the bucket name from the hostname, as it
-         * automatically gets prepended to the hostname for virtual hosted-style URLs.
-         */
-        public static SignUrlOption withHostName(String hostName) {
-            return new SignUrlOption(Option.HOST_NAME, hostName);
-        }
-
-        /**
-         * Use a virtual hosted-style hostname, which adds the bucket into the host portion of the URI
-         * rather than the path, e.g. 'https://mybucket.storage.googleapis.com/...'. The bucket name is
-         * obtained from the resource passed in. For V4 signing, this also sets the "host" header in the
-         * canonicalized extension headers to the virtual hosted-style host, unless that header is
-         * supplied via the {@code withExtHeaders()} method.
-         *
-         * @see <a href="https://cloud.google.com/storage/docs/request-endpoints">Request Endpoints</a>
-         */
-        public static SignUrlOption withVirtualHostedStyle() {
-            return new SignUrlOption(Option.VIRTUAL_HOSTED_STYLE, "");
-        }
-
-        /**
-         * Generates a path-style URL, which places the bucket name in the path portion of the URL
-         * instead of in the hostname, e.g 'https://storage.googleapis.com/mybucket/...'. This cannot be
-         * used alongside {@code withVirtualHostedStyle()}. Virtual hosted-style URLs, which can be used
-         * via the {@code withVirtualHostedStyle()} method, should generally be preferred instead of
-         * path-style URLs.
-         *
-         * @see <a href="https://cloud.google.com/storage/docs/request-endpoints">Request Endpoints</a>
-         */
-        public static SignUrlOption withPathStyle() {
-            return new SignUrlOption(Option.PATH_STYLE, "");
-        }
-
-        /**
-         * Use a bucket-bound hostname, which replaces the storage.googleapis.com host with the name of
-         * a CNAME bucket, e.g. a bucket named 'gcs-subdomain.my.domain.tld', or a Google Cloud Load
-         * Balancer which routes to a bucket you own, e.g. 'my-load-balancer-domain.tld'. This cannot be
-         * used alongside {@code withVirtualHostedStyle()} or {@code withPathStyle()}. This method
-         * signature uses HTTP for the URI scheme, and is equivalent to calling {@code
-         * withBucketBoundHostname("...", UriScheme.HTTP).}
-         *
-         * @see <a href="https://cloud.google.com/storage/docs/request-endpoints#cname">CNAME
-         * Redirects</a>
-         * @see <a
-         * href="https://cloud.google.com/load-balancing/docs/https/adding-backend-buckets-to-load-balancers">
-         * GCLB Redirects</a>
-         */
-        public static SignUrlOption withBucketBoundHostname(String bucketBoundHostname) {
-            return withBucketBoundHostname(bucketBoundHostname, UriScheme.HTTP);
-        }
-
-        /**
-         * Use a bucket-bound hostname, which replaces the storage.googleapis.com host with the name of
-         * a CNAME bucket, e.g. a bucket named 'gcs-subdomain.my.domain.tld', or a Google Cloud Load
-         * Balancer which routes to a bucket you own, e.g. 'my-load-balancer-domain.tld'. Note that this
-         * cannot be used alongside {@code withVirtualHostedStyle()} or {@code withPathStyle()}. The
-         * bucket name itself should not include the URI scheme (http or https), so it is specified via
-         * a local enum.
-         *
-         * @see <a href="https://cloud.google.com/storage/docs/request-endpoints#cname">CNAME
-         * Redirects</a>
-         * @see <a
-         * href="https://cloud.google.com/load-balancing/docs/https/adding-backend-buckets-to-load-balancers">
-         * GCLB Redirects</a>
-         */
-        public static SignUrlOption withBucketBoundHostname(
-                String bucketBoundHostname, UriScheme uriScheme) {
-            return new SignUrlOption(
-                    Option.BUCKET_BOUND_HOST_NAME, uriScheme.getScheme() + "://" + bucketBoundHostname);
-        }
-
-        /**
-         * Use if the URL should contain additional query parameters.
-         *
-         * <p>Warning: For V2 Signed URLs, it is possible for query parameters to be altered after the
-         * URL has been signed, as the parameters are not used to compute the signature. The V4 signing
-         * method should be preferred when supplying additional query parameters, as the parameters
-         * cannot be added, removed, or otherwise altered after a V4 signature is generated.
-         *
-         * @see <a href="https://cloud.google.com/storage/docs/authentication/canonical-requests">
-         * Canonical Requests</a>
-         * @see <a href="https://cloud.google.com/storage/docs/access-control/signed-urls-v2">V2 Signing
-         * Process</a>
-         */
-        public static SignUrlOption withQueryParams(Map<String, String> queryParams) {
-            return new SignUrlOption(Option.QUERY_PARAMS, queryParams);
-        }
-    }
-
-    /**
-     * A class to contain all information needed for a Google Cloud Storage Compose operation.
+  enum PredefinedAcl {
+    AUTHENTICATED_READ("authenticatedRead"),
+    ALL_AUTHENTICATED_USERS("allAuthenticatedUsers"),
+    PRIVATE("private"),
+    PROJECT_PRIVATE("projectPrivate"),
+    PUBLIC_READ("publicRead"),
+    PUBLIC_READ_WRITE("publicReadWrite"),
+    BUCKET_OWNER_READ("bucketOwnerRead"),
+    BUCKET_OWNER_FULL_CONTROL("bucketOwnerFullControl");
+
+    private final String entry;
+
+    PredefinedAcl(String entry) {
+      this.entry = entry;
+    }
+
+    String getEntry() {
+      return entry;
+    }
+  }
+
+  enum BucketField implements FieldSelector {
+    ID("id"),
+    SELF_LINK("selfLink"),
+    NAME("name"),
+    TIME_CREATED("timeCreated"),
+    METAGENERATION("metageneration"),
+    ACL("acl"),
+    DEFAULT_OBJECT_ACL("defaultObjectAcl"),
+    OWNER("owner"),
+    LABELS("labels"),
+    LOCATION("location"),
+    LOCATION_TYPE("locationType"),
+    WEBSITE("website"),
+    VERSIONING("versioning"),
+    CORS("cors"),
+    LIFECYCLE("lifecycle"),
+    STORAGE_CLASS("storageClass"),
+    ETAG("etag"),
+    ENCRYPTION("encryption"),
+    BILLING("billing"),
+    DEFAULT_EVENT_BASED_HOLD("defaultEventBasedHold"),
+    RETENTION_POLICY("retentionPolicy"),
+    IAMCONFIGURATION("iamConfiguration");
+
+    static final List<? extends FieldSelector> REQUIRED_FIELDS = ImmutableList.of(NAME);
+
+    private final String selector;
+
+    BucketField(String selector) {
+      this.selector = selector;
+    }
+
+    @Override
+    public String getSelector() {
+      return selector;
+    }
+  }
+
+  enum BlobField implements FieldSelector {
+    ACL("acl"),
+    BUCKET("bucket"),
+    CACHE_CONTROL("cacheControl"),
+    COMPONENT_COUNT("componentCount"),
+    CONTENT_DISPOSITION("contentDisposition"),
+    CONTENT_ENCODING("contentEncoding"),
+    CONTENT_LANGUAGE("contentLanguage"),
+    CONTENT_TYPE("contentType"),
+    CRC32C("crc32c"),
+    ETAG("etag"),
+    GENERATION("generation"),
+    ID("id"),
+    KIND("kind"),
+    MD5HASH("md5Hash"),
+    MEDIA_LINK("mediaLink"),
+    METADATA("metadata"),
+    METAGENERATION("metageneration"),
+    NAME("name"),
+    OWNER("owner"),
+    SELF_LINK("selfLink"),
+    SIZE("size"),
+    STORAGE_CLASS("storageClass"),
+    TIME_DELETED("timeDeleted"),
+    TIME_CREATED("timeCreated"),
+    KMS_KEY_NAME("kmsKeyName"),
+    EVENT_BASED_HOLD("eventBasedHold"),
+    TEMPORARY_HOLD("temporaryHold"),
+    RETENTION_EXPIRATION_TIME("retentionExpirationTime"),
+    UPDATED("updated");
+
+    static final List<? extends FieldSelector> REQUIRED_FIELDS = ImmutableList.of(BUCKET, NAME);
+
+    private final String selector;
+
+    BlobField(String selector) {
+      this.selector = selector;
+    }
+
+    @Override
+    public String getSelector() {
+      return selector;
+    }
+  }
+
+  enum UriScheme {
+    HTTP("http"),
+    HTTPS("https");
+
+    private final String scheme;
+
+    UriScheme(String scheme) {
+      this.scheme = scheme;
+    }
+
+    public String getScheme() {
+      return scheme;
+    }
+  }
+
+  /** Class for specifying bucket target options. */
+  class BucketTargetOption extends Option {
+
+    private static final long serialVersionUID = -5880204616982900975L;
+
+    private BucketTargetOption(StorageRpc.Option rpcOption, Object value) {
+      super(rpcOption, value);
+    }
+
+    private BucketTargetOption(StorageRpc.Option rpcOption) {
+      this(rpcOption, null);
+    }
+
+    /** Returns an option for specifying bucket's predefined ACL configuration. */
+    public static BucketTargetOption predefinedAcl(PredefinedAcl acl) {
+      return new BucketTargetOption(StorageRpc.Option.PREDEFINED_ACL, acl.getEntry());
+    }
+
+    /** Returns an option for specifying bucket's default ACL configuration for blobs. */
+    public static BucketTargetOption predefinedDefaultObjectAcl(PredefinedAcl acl) {
+      return new BucketTargetOption(
+          StorageRpc.Option.PREDEFINED_DEFAULT_OBJECT_ACL, acl.getEntry());
+    }
+
+    /**
+     * Returns an option for bucket's metageneration match. If this option is used the request will
+     * fail if metageneration does not match.
+     */
+    public static BucketTargetOption metagenerationMatch() {
+      return new BucketTargetOption(StorageRpc.Option.IF_METAGENERATION_MATCH);
+    }
+
+    /**
+     * Returns an option for bucket's metageneration mismatch. If this option is used the request
+     * will fail if metageneration matches.
+     */
+    public static BucketTargetOption metagenerationNotMatch() {
+      return new BucketTargetOption(StorageRpc.Option.IF_METAGENERATION_NOT_MATCH);
+    }
+
+    /**
+     * Returns an option to define the billing user project. This option is required by buckets with
+     * `requester_pays` flag enabled to assign operation costs.
+     */
+    public static BucketTargetOption userProject(String userProject) {
+      return new BucketTargetOption(StorageRpc.Option.USER_PROJECT, userProject);
+    }
+
+    /**
+     * Returns an option to define the projection in the API request. In some cases this option may
+     * be needed to be set to `noAcl` to omit ACL data from the response. The default value is
+     * `full`
      *
-     * @see <a href="https://cloud.google.com/storage/docs/composite-objects#_Compose">Compose
-     * Operation</a>
-     */
-    class ComposeRequest implements Serializable {
-
-        private static final long serialVersionUID = -7385681353748590911L;
-
-        private final List<SourceBlob> sourceBlobs;
-        private final BlobInfo target;
-        private final List<BlobTargetOption> targetOptions;
-
-        /**
-         * Class for Compose source blobs.
-         */
-        public static class SourceBlob implements Serializable {
-
-            private static final long serialVersionUID = 4094962795951990439L;
-
-            final String name;
-            final Long generation;
-
-            SourceBlob(String name) {
-                this(name, null);
-            }
-
-            SourceBlob(String name, Long generation) {
-                this.name = name;
-                this.generation = generation;
-            }
-
-            public String getName() {
-                return name;
-            }
-
-            public Long getGeneration() {
-                return generation;
-            }
-        }
-
-        public static class Builder {
-
-            private final List<SourceBlob> sourceBlobs = new LinkedList<>();
-            private final Set<BlobTargetOption> targetOptions = new LinkedHashSet<>();
-            private BlobInfo target;
-
-            /**
-             * Add source blobs for compose operation.
-             */
-            public Builder addSource(Iterable<String> blobs) {
-                for (String blob : blobs) {
-                    sourceBlobs.add(new SourceBlob(blob));
-                }
-                return this;
-            }
-
-            /**
-             * Add source blobs for compose operation.
-             */
-            public Builder addSource(String... blobs) {
-                return addSource(Arrays.asList(blobs));
-            }
-
-            /**
-             * Add a source with a specific generation to match.
-             */
-            public Builder addSource(String blob, long generation) {
-                sourceBlobs.add(new SourceBlob(blob, generation));
-                return this;
-            }
-
-            /**
-             * Sets compose operation's target blob.
-             */
-            public Builder setTarget(BlobInfo target) {
-                this.target = target;
-                return this;
-            }
-
-            /**
-             * Sets compose operation's target blob options.
-             */
-            public Builder setTargetOptions(BlobTargetOption... options) {
-                Collections.addAll(targetOptions, options);
-                return this;
-            }
-
-            /**
-             * Sets compose operation's target blob options.
-             */
-            public Builder setTargetOptions(Iterable<BlobTargetOption> options) {
-                Iterables.addAll(targetOptions, options);
-                return this;
-            }
-
-            /**
-             * Creates a {@code ComposeRequest} object.
-             */
-            public ComposeRequest build() {
-                checkArgument(!sourceBlobs.isEmpty());
-                checkNotNull(target);
-                return new ComposeRequest(this);
-            }
-        }
-
-        private ComposeRequest(Builder builder) {
-            sourceBlobs = ImmutableList.copyOf(builder.sourceBlobs);
-            target = builder.target;
-            targetOptions = ImmutableList.copyOf(builder.targetOptions);
-        }
-
-        /**
-         * Returns compose operation's source blobs.
-         */
-        public List<SourceBlob> getSourceBlobs() {
-            return sourceBlobs;
-        }
-
-        /**
-         * Returns compose operation's target blob.
-         */
-        public BlobInfo getTarget() {
-            return target;
-        }
-
-        /**
-         * Returns compose operation's target blob's options.
-         */
-        public List<BlobTargetOption> getTargetOptions() {
-            return targetOptions;
-        }
-
-        /**
-         * Creates a {@code ComposeRequest} object.
-         *
-         * @param sources source blobs names
-         * @param target  target blob
-         */
-        public static ComposeRequest of(Iterable<String> sources, BlobInfo target) {
-            return newBuilder().setTarget(target).addSource(sources).build();
-        }
-
-        /**
-         * Creates a {@code ComposeRequest} object.
-         *
-         * @param bucket  name of the bucket where the compose operation takes place
-         * @param sources source blobs names
-         * @param target  target blob name
-         */
-        public static ComposeRequest of(String bucket, Iterable<String> sources, String target) {
-            return of(sources, BlobInfo.newBuilder(BlobId.of(bucket, target)).build());
-        }
-
-        /**
-         * Returns a {@code ComposeRequest} builder.
-         */
-        public static Builder newBuilder() {
-            return new Builder();
-        }
-    }
-
-    /**
-     * A class to contain all information needed for a Google Cloud Storage Copy operation.
-     */
-    class CopyRequest implements Serializable {
-
-        private static final long serialVersionUID = -4498650529476219937L;
-
-        private final BlobId source;
-        private final List<BlobSourceOption> sourceOptions;
-        private final boolean overrideInfo;
-        private final BlobInfo target;
-        private final List<BlobTargetOption> targetOptions;
-        private final Long megabytesCopiedPerChunk;
-
-        public static class Builder {
-
-            private final Set<BlobSourceOption> sourceOptions = new LinkedHashSet<>();
-            private final Set<BlobTargetOption> targetOptions = new LinkedHashSet<>();
-            private BlobId source;
-            private boolean overrideInfo;
-            private BlobInfo target;
-            private Long megabytesCopiedPerChunk;
-
-            /**
-             * Sets the blob to copy given bucket and blob name.
-             *
-             * @return the builder
-             */
-            public Builder setSource(String bucket, String blob) {
-                this.source = BlobId.of(bucket, blob);
-                return this;
-            }
-
-            /**
-             * Sets the blob to copy given a {@link BlobId}.
-             *
-             * @return the builder
-             */
-            public Builder setSource(BlobId source) {
-                this.source = source;
-                return this;
-            }
-
-            /**
-             * Sets blob's source options.
-             *
-             * @return the builder
-             */
-            public Builder setSourceOptions(BlobSourceOption... options) {
-                Collections.addAll(sourceOptions, options);
-                return this;
-            }
-
-            /**
-             * Sets blob's source options.
-             *
-             * @return the builder
-             */
-            public Builder setSourceOptions(Iterable<BlobSourceOption> options) {
-                Iterables.addAll(sourceOptions, options);
-                return this;
-            }
-
-            /**
-             * Sets the copy target. Target blob information is copied from source.
-             *
-             * @return the builder
-             */
-            public Builder setTarget(BlobId targetId) {
-                this.overrideInfo = false;
-                this.target = BlobInfo.newBuilder(targetId).build();
-                return this;
-            }
-
-            /**
-             * Sets the copy target. Target blob information is copied from source, except for those
-             * options specified in {@code options}.
-             *
-             * @return the builder
-             */
-            public Builder setTarget(BlobId targetId, BlobTargetOption... options) {
-                this.overrideInfo = false;
-                this.target = BlobInfo.newBuilder(targetId).build();
-                Collections.addAll(targetOptions, options);
-                return this;
-            }
-
-            /**
-             * Sets the copy target and target options. {@code target} parameter is used to override
-             * source blob information (e.g. {@code contentType}, {@code contentLanguage}). Target blob
-             * information is set exactly to {@code target}, no information is inherited from the source
-             * blob.
-             *
-             * @return the builder
-             */
-            public Builder setTarget(BlobInfo target, BlobTargetOption... options) {
-                this.overrideInfo = true;
-                this.target = checkNotNull(target);
-                Collections.addAll(targetOptions, options);
-                return this;
-            }
-
-            /**
-             * Sets the copy target and target options. {@code target} parameter is used to override
-             * source blob information (e.g. {@code contentType}, {@code contentLanguage}). Target blob
-             * information is set exactly to {@code target}, no information is inherited from the source
-             * blob.
-             *
-             * @return the builder
-             */
-            public Builder setTarget(BlobInfo target, Iterable<BlobTargetOption> options) {
-                this.overrideInfo = true;
-                this.target = checkNotNull(target);
-                Iterables.addAll(targetOptions, options);
-                return this;
-            }
-
-            /**
-             * Sets the copy target and target options. Target blob information is copied from source,
-             * except for those options specified in {@code options}.
-             *
-             * @return the builder
-             */
-            public Builder setTarget(BlobId targetId, Iterable<BlobTargetOption> options) {
-                this.overrideInfo = false;
-                this.target = BlobInfo.newBuilder(targetId).build();
-                Iterables.addAll(targetOptions, options);
-                return this;
-            }
-
-            /**
-             * Sets the maximum number of megabytes to copy for each RPC call. This parameter is ignored
-             * if source and target blob share the same location and storage class as copy is made with
-             * one single RPC.
-             *
-             * @return the builder
-             */
-            public Builder setMegabytesCopiedPerChunk(Long megabytesCopiedPerChunk) {
-                this.megabytesCopiedPerChunk = megabytesCopiedPerChunk;
-                return this;
-            }
-
-            /**
-             * Creates a {@code CopyRequest} object.
-             */
-            public CopyRequest build() {
-                return new CopyRequest(this);
-            }
-        }
-
-        private CopyRequest(Builder builder) {
-            source = checkNotNull(builder.source);
-            sourceOptions = ImmutableList.copyOf(builder.sourceOptions);
-            overrideInfo = builder.overrideInfo;
-            target = checkNotNull(builder.target);
-            targetOptions = ImmutableList.copyOf(builder.targetOptions);
-            megabytesCopiedPerChunk = builder.megabytesCopiedPerChunk;
-        }
-
-        /**
-         * Returns the blob to copy, as a {@link BlobId}.
-         */
-        public BlobId getSource() {
-            return source;
-        }
-
-        /**
-         * Returns blob's source options.
-         */
-        public List<BlobSourceOption> getSourceOptions() {
-            return sourceOptions;
-        }
-
-        /**
-         * Returns the {@link BlobInfo} for the target blob.
-         */
-        public BlobInfo getTarget() {
-            return target;
-        }
-
-        /**
-         * Returns whether to override the target blob information with {@link #getTarget()}. If {@code
-         * true}, the value of {@link #getTarget()} is used to replace source blob information (e.g.
-         * {@code contentType}, {@code contentLanguage}). Target blob information is set exactly to this
-         * value, no information is inherited from the source blob. If {@code false}, target blob
-         * information is inherited from the source blob.
-         */
-        public boolean overrideInfo() {
-            return overrideInfo;
-        }
-
-        /**
-         * Returns blob's target options.
-         */
-        public List<BlobTargetOption> getTargetOptions() {
-            return targetOptions;
-        }
-
-        /**
-         * Returns the maximum number of megabytes to copy for each RPC call. This parameter is ignored
-         * if source and target blob share the same location and storage class as copy is made with one
-         * single RPC.
-         */
-        public Long getMegabytesCopiedPerChunk() {
-            return megabytesCopiedPerChunk;
-        }
-
-        /**
-         * Creates a copy request. {@code target} parameter is used to override source blob information
-         * (e.g. {@code contentType}, {@code contentLanguage}).
-         *
-         * @param sourceBucket name of the bucket containing the source blob
-         * @param sourceBlob   name of the source blob
-         * @param target       a {@code BlobInfo} object for the target blob
-         * @return a copy request
-         */
-        public static CopyRequest of(String sourceBucket, String sourceBlob, BlobInfo target) {
-            return newBuilder().setSource(sourceBucket, sourceBlob).setTarget(target).build();
-        }
-
-        /**
-         * Creates a copy request. {@code target} parameter is used to replace source blob information
-         * (e.g. {@code contentType}, {@code contentLanguage}). Target blob information is set exactly
-         * to {@code target}, no information is inherited from the source blob.
-         *
-         * @param sourceBlobId a {@code BlobId} object for the source blob
-         * @param target       a {@code BlobInfo} object for the target blob
-         * @return a copy request
-         */
-        public static CopyRequest of(BlobId sourceBlobId, BlobInfo target) {
-            return newBuilder().setSource(sourceBlobId).setTarget(target).build();
-        }
-
-        /**
-         * Creates a copy request. Target blob information is copied from source.
-         *
-         * @param sourceBucket name of the bucket containing both the source and the target blob
-         * @param sourceBlob   name of the source blob
-         * @param targetBlob   name of the target blob
-         * @return a copy request
-         */
-        public static CopyRequest of(String sourceBucket, String sourceBlob, String targetBlob) {
-            return CopyRequest.newBuilder()
-                    .setSource(sourceBucket, sourceBlob)
-                    .setTarget(BlobId.of(sourceBucket, targetBlob))
-                    .build();
-        }
-
-        /**
-         * Creates a copy request. Target blob information is copied from source.
-         *
-         * @param sourceBucket name of the bucket containing the source blob
-         * @param sourceBlob   name of the source blob
-         * @param target       a {@code BlobId} object for the target blob
-         * @return a copy request
-         */
-        public static CopyRequest of(String sourceBucket, String sourceBlob, BlobId target) {
-            return newBuilder().setSource(sourceBucket, sourceBlob).setTarget(target).build();
-        }
-
-        /**
-         * Creates a copy request. Target blob information is copied from source.
-         *
-         * @param sourceBlobId a {@code BlobId} object for the source blob
-         * @param targetBlob   name of the target blob, in the same bucket of the source blob
-         * @return a copy request
-         */
-        public static CopyRequest of(BlobId sourceBlobId, String targetBlob) {
-            return CopyRequest.newBuilder()
-                    .setSource(sourceBlobId)
-                    .setTarget(BlobId.of(sourceBlobId.getBucket(), targetBlob))
-                    .build();
-        }
-
-        /**
-         * Creates a copy request. Target blob information is copied from source.
-         *
-         * @param sourceBlobId a {@code BlobId} object for the source blob
-         * @param targetBlobId a {@code BlobId} object for the target blob
-         * @return a copy request
-         */
-        public static CopyRequest of(BlobId sourceBlobId, BlobId targetBlobId) {
-            return CopyRequest.newBuilder().setSource(sourceBlobId).setTarget(targetBlobId).build();
-        }
-
-        /**
-         * Creates a builder for {@code CopyRequest} objects.
-         */
-        public static Builder newBuilder() {
-            return new Builder();
-        }
-    }
-
-    /**
-     * Creates a new bucket.
-     *
-     * <p>Accepts an optional userProject {@link BucketTargetOption} option which defines the project
-     * id to assign operational costs.
-     *
-     * <p>Example of creating a bucket.
-     *
-     * <pre>{@code
-     * String bucketName = "my-unique-bucket";
-     * Bucket bucket = storage.create(BucketInfo.of(bucketName));
-     * }</pre>
-     *
-     * <p>Example of creating a bucket with storage class and location.
-     *
-     * <pre>{@code
-     * String bucketName = "my-unique-bucket";
-     * Bucket bucket = storage.create(BucketInfo.newBuilder(bucketName)
-     *     // See here for possible values: http://g.co/cloud/storage/docs/storage-classes
-     *     .setStorageClass(StorageClass.COLDLINE)
-     *     // Possible values: http://g.co/cloud/storage/docs/bucket-locations#location-mr
-     *     .setLocation("asia")
-     *     .build());
-     * }</pre>
-     *
-     * @return a complete bucket
-     * @throws StorageException upon failure
-     */
-    Bucket create(BucketInfo bucketInfo, BucketTargetOption... options);
-
-    /**
-     * Creates a new blob with no content.
-     *
-     * <p>Example of creating a blob with no content.
-     *
-     * <pre>{@code
-     * String bucketName = "my-unique-bucket";
-     * String blobName = "my-blob-name";
-     * BlobId blobId = BlobId.of(bucketName, blobName);
-     * BlobInfo blobInfo = BlobInfo.newBuilder(blobId).setContentType("text/plain").build();
-     * Blob blob = storage.create(blobInfo);
-     * }</pre>
-     *
-     * @return a [@code Blob} with complete information
-     * @throws StorageException upon failure
-     */
-    Blob create(BlobInfo blobInfo, BlobTargetOption... options);
-
-    /**
-     * Creates a new blob. Direct upload is used to upload {@code content}. For large content, {@link
-     * #writer} is recommended as it uses resumable upload. MD5 and CRC32C hashes of {@code content}
-     * are computed and used for validating transferred data. Accepts an optional userProject {@link
-     * BlobGetOption} option which defines the project id to assign operational costs.
-     *
-     * <p>Example of creating a blob from a byte array.
-     *
-     * <pre>{@code
-     * String bucketName = "my-unique-bucket";
-     * String blobName = "my-blob-name";
-     * BlobId blobId = BlobId.of(bucketName, blobName);
-     * BlobInfo blobInfo = BlobInfo.newBuilder(blobId).setContentType("text/plain").build();
-     * Blob blob = storage.create(blobInfo, "Hello, World!".getBytes(UTF_8));
-     * }</pre>
-     *
-     * @return a [@code Blob} with complete information
-     * @throws StorageException upon failure
-     * @see <a href="https://cloud.google.com/storage/docs/hashes-etags">Hashes and ETags</a>
-     */
-    Blob create(BlobInfo blobInfo, byte[] content, BlobTargetOption... options);
-
-    /**
-     * Creates a new blob with the sub array of the given byte array. Direct upload is used to upload
-     * {@code content}. For large content, {@link #writer} is recommended as it uses resumable upload.
-     * MD5 and CRC32C hashes of {@code content} are computed and used for validating transferred data.
-     * Accepts a userProject {@link BlobGetOption} option, which defines the project id to assign
-     * operational costs.
-     *
-     * <p>Example of creating a blob from a byte array.
-     *
-     * <pre>{@code
-     * String bucketName = "my-unique-bucket";
-     * String blobName = "my-blob-name";
-     * BlobId blobId = BlobId.of(bucketName, blobName);
-     * BlobInfo blobInfo = BlobInfo.newBuilder(blobId).setContentType("text/plain").build();
-     * Blob blob = storage.create(blobInfo, "Hello, World!".getBytes(UTF_8), 7, 5);
-     * }</pre>
-     *
-     * @return a [@code Blob} with complete information
-     * @throws StorageException upon failure
-     * @see <a href="https://cloud.google.com/storage/docs/hashes-etags">Hashes and ETags</a>
-     */
-    Blob create(
-            BlobInfo blobInfo, byte[] content, int offset, int length, BlobTargetOption... options);
-
-    /**
-     * Creates a new blob. Direct upload is used to upload {@code content}. For large content, {@link
-     * #writer} is recommended as it uses resumable upload. By default any md5 and crc32c values in
-     * the given {@code blobInfo} are ignored unless requested via the {@code
-     * BlobWriteOption.md5Match} and {@code BlobWriteOption.crc32cMatch} options. The given input
-     * stream is closed upon success.
-     *
-     * <p>This method is marked as {@link Deprecated} because it cannot safely retry, given that it
-     * accepts an {@link InputStream} which can only be consumed once.
-     *
-     * <p>Example of creating a blob from an input stream.
-     *
-     * <pre>{@code
-     * String bucketName = "my-unique-bucket";
-     * String blobName = "my-blob-name";
-     * InputStream content = new ByteArrayInputStream("Hello, World!".getBytes(UTF_8));
-     * BlobId blobId = BlobId.of(bucketName, blobName);
-     * BlobInfo blobInfo = BlobInfo.newBuilder(blobId).setContentType("text/plain").build();
-     * Blob blob = storage.create(blobInfo, content);
-     * }</pre>
-     *
-     * <p>Example of uploading an encrypted blob.
-     *
-     * <pre>{@code
-     * String bucketName = "my-unique-bucket";
-     * String blobName = "my-blob-name";
-     * String encryptionKey = "my_encryption_key";
-     * InputStream content = new ByteArrayInputStream("Hello, World!".getBytes(UTF_8));
-     *
-     * BlobId blobId = BlobId.of(bucketName, blobName);
-     * BlobInfo blobInfo = BlobInfo.newBuilder(blobId)
-     *     .setContentType("text/plain")
-     *     .build();
-     * Blob blob = storage.create(blobInfo, content, BlobWriteOption.encryptionKey(encryptionKey));
-     * }</pre>
-     *
-     * @return a [@code Blob} with complete information
-     * @throws StorageException upon failure
-     */
-    @Deprecated
-    Blob create(BlobInfo blobInfo, InputStream content, BlobWriteOption... options);
-
-    /**
-     * Returns the requested bucket or {@code null} if not found.
-     *
-     * <p>Accepts an optional userProject {@link BucketGetOption} option which defines the project id
-     * to assign operational costs.
-     *
-     * <p>Example of getting information on a bucket, only if its metageneration matches a value,
-     * otherwise a {@link StorageException} is thrown.
-     *
-     * <pre>{@code
-     * String bucketName = "my-unique-bucket";
-     * long bucketMetageneration = 42;
-     * Bucket bucket = storage.get(bucketName,
-     *     BucketGetOption.metagenerationMatch(bucketMetageneration));
-     * }</pre>
-     *
-     * @throws StorageException upon failure
-     */
-    Bucket get(String bucket, BucketGetOption... options);
-
-    /**
-     * Locks bucket retention policy. Requires a local metageneration value in the request. Review
-     * example below.
-     *
-     * <p>Accepts an optional userProject {@link BucketTargetOption} option which defines the project
-     * id to assign operational costs.
-     *
-     * <p>Warning: Once a retention policy is locked, it can't be unlocked, removed, or shortened.
-     *
-     * <p>Example of locking a retention policy on a bucket, only if its local metageneration value
-     * matches the bucket's service metageneration otherwise a {@link StorageException} is thrown.
-     *
-     * <pre>{@code
-     * String bucketName = "my-unique-bucket";
-     * Bucket bucket = storage.get(bucketName, BucketGetOption.fields(BucketField.METAGENERATION));
-     * storage.lockRetentionPolicy(bucket, BucketTargetOption.metagenerationMatch());
-     * }</pre>
-     *
-     * @return a {@code Bucket} object of the locked bucket
-     * @throws StorageException upon failure
-     */
-    Bucket lockRetentionPolicy(BucketInfo bucket, BucketTargetOption... options);
-
-    /**
-     * Returns the requested blob or {@code null} if not found.
-     *
-     * <p>Accepts an optional userProject {@link BlobGetOption} option which defines the project id to
-     * assign operational costs.
-     *
-     * <p>Example of getting information on a blob, only if its metageneration matches a value,
-     * otherwise a {@link StorageException} is thrown.
-     *
-     * <pre>{@code
-     * String bucketName = "my-unique-bucket";
-     * String blobName = "my-blob-name";
-     * long blobMetageneration = 42;
-     * Blob blob = storage.get(bucketName, blobName,
-     *     BlobGetOption.metagenerationMatch(blobMetageneration));
-     * }</pre>
-     *
-     * @throws StorageException upon failure
-     */
-    Blob get(String bucket, String blob, BlobGetOption... options);
-
-    /**
-     * Returns the requested blob or {@code null} if not found.
-     *
-     * <p>Accepts an optional userProject {@link BlobGetOption} option which defines the project id to
-     * assign operational costs.
-     *
-     * <p>Example of getting information on a blob, only if its metageneration matches a value,
-     * otherwise a {@link StorageException} is thrown.
-     *
-     * <pre>{@code
-     * String bucketName = "my-unique-bucket";
-     * String blobName = "my-blob-name";
-     * long blobMetageneration = 42;
-     * BlobId blobId = BlobId.of(bucketName, blobName);
-     * Blob blob = storage.get(blobId, BlobGetOption.metagenerationMatch(blobMetageneration));
-     * }</pre>
-     *
-     * <p>Example of getting information on a blob encrypted using Customer Supplied Encryption Keys,
-     * only if supplied Decrpytion Key decrypts the blob successfully, otherwise a {@link
-     * StorageException} is thrown. For more information review
-     *
-     * @throws StorageException upon failure
-     * @see <a
-     * href="https://cloud.google.com/storage/docs/encryption/customer-supplied-keys#encrypted-elements">Encrypted
-     * Elements</a>
-     * <pre>{@code
-     * String bucketName = "my-unique-bucket";
-     * String blobName = "my-blob-name";
-     * String blobEncryptionKey = "";
-     * BlobId blobId = BlobId.of(bucketName, blobName);
-     * Blob blob = storage.get(blobId, BlobGetOption.decryptionKey(blobEncryptionKey));
-     * }</pre>
-     */
-    Blob get(BlobId blob, BlobGetOption... options);
-
-    /**
-     * Returns the requested blob or {@code null} if not found.
-     *
-     * <p>Example of getting information on a blob.
-     *
-     * <pre>{@code
-     * String bucketName = "my-unique-bucket";
-     * String blobName = "my-blob-name";
-     * BlobId blobId = BlobId.of(bucketName, blobName);
-     * Blob blob = storage.get(blobId);
-     * }</pre>
-     *
-     * @throws StorageException upon failure
-     */
-    Blob get(BlobId blob);
-
-    /**
-     * Lists the project's buckets.
-     *
-     * <p>Example of listing buckets, specifying the page size and a name prefix.
-     *
-     * <pre>{@code
-     * String prefix = "bucket_";
-     * Page<Bucket> buckets = storage.list(BucketListOption.pageSize(100),
-     *     BucketListOption.prefix(prefix));
-     * Iterator<Bucket> bucketIterator = buckets.iterateAll().iterator();
-     * while (bucketIterator.hasNext()) {
-     *   Bucket bucket = bucketIterator.next();
-     *   // do something with the bucket
-     * }
-     * }</pre>
-     *
-     * @throws StorageException upon failure
-     */
-    Page<Bucket> list(BucketListOption... options);
-
-    /**
-     * Lists the bucket's blobs. If the {@link BlobListOption#currentDirectory()} option is provided,
-     * results are returned in a directory-like mode.
-     *
-     * <p>Example of listing blobs in a provided directory.
-     *
-     * <pre>{@code
-     * String bucketName = "my-unique-bucket";
-     * String directory = "my_directory/";
-     * Page<Blob> blobs = storage.list(bucketName, BlobListOption.currentDirectory(),
-     *     BlobListOption.prefix(directory));
-     * Iterator<Blob> blobIterator = blobs.iterateAll().iterator();
-     * while (blobIterator.hasNext()) {
-     *   Blob blob = blobIterator.next();
-     *   // do something with the blob
-     * }
-     * }</pre>
-     *
-     * @throws StorageException upon failure
-     */
-    Page<Blob> list(String bucket, BlobListOption... options);
-
-    /**
-     * Updates bucket information.
-     *
-     * <p>Accepts an optional userProject {@link BucketTargetOption} option which defines the project
-     * id to assign operational costs.
-     *
-     * <p>Example of updating bucket information.
-     *
-     * <pre>{@code
-     * String bucketName = "my-unique-bucket";
-     * BucketInfo bucketInfo = BucketInfo.newBuilder(bucketName).setVersioningEnabled(true).build();
-     * Bucket bucket = storage.update(bucketInfo);
-     * }</pre>
-     *
-     * @return the updated bucket
-     * @throws StorageException upon failure
-     */
-    Bucket update(BucketInfo bucketInfo, BucketTargetOption... options);
-
-    /**
-     * Updates blob information. Original metadata are merged with metadata in the provided {@code
-     * blobInfo}. To replace metadata instead you first have to unset them. Unsetting metadata can be
-     * done by setting the provided {@code blobInfo}'s metadata to {@code null}. Accepts an optional
-     * userProject {@link BlobTargetOption} option which defines the project id to assign operational
-     * costs.
-     *
-     * <p>Example of udating a blob, only if the blob's metageneration matches a value, otherwise a
-     * {@link StorageException} is thrown.
-     *
-     * <pre>{@code
-     * String bucketName = "my-unique-bucket";
-     * String blobName = "my-blob-name";
-     * Blob blob = storage.get(bucketName, blobName);
-     * BlobInfo updatedInfo = blob.toBuilder().setContentType("text/plain").build();
-     * storage.update(updatedInfo, BlobTargetOption.metagenerationMatch());
-     * }</pre>
-     *
-     * @return the updated blob
-     * @throws StorageException upon failure
-     */
-    Blob update(BlobInfo blobInfo, BlobTargetOption... options);
-
-    /**
-     * Updates blob information. Original metadata are merged with metadata in the provided {@code
-     * blobInfo}. If the original metadata already contains a key specified in the provided {@code
-     * blobInfo's} metadata map, it will be replaced by the new value. Removing metadata can be done
-     * by setting that metadata's value to {@code null}.
-     *
-     * <p>Example of adding new metadata values or updating existing ones.
-     *
-     * <pre>{@code
-     * String bucketName = "my-unique-bucket";
-     * String blobName = "my-blob-name";
-     * Map<String, String> newMetadata = new HashMap<>();
-     * newMetadata.put("keyToAddOrUpdate", "value");
-     * Blob blob = storage.update(BlobInfo.newBuilder(bucketName, blobName)
-     *     .setMetadata(newMetadata)
-     *     .build());
-     * }</pre>
-     *
-     * <p>Example of removing metadata values.
-     *
-     * <pre>{@code
-     * String bucketName = "my-unique-bucket";
-     * String blobName = "my-blob-name";
-     * Map<String, String> newMetadata = new HashMap<>();
-     * newMetadata.put("keyToRemove", null);
-     * Blob blob = storage.update(BlobInfo.newBuilder(bucketName, blobName)
-     *     .setMetadata(newMetadata)
-     *     .build());
-     * }</pre>
-     *
-     * @return the updated blob
-     * @throws StorageException upon failure
-     */
-    Blob update(BlobInfo blobInfo);
-
-    /**
-     * Deletes the requested bucket.
-     *
-     * <p>Accepts an optional userProject {@link BucketSourceOption} option which defines the project
-     * id to assign operational costs.
-     *
-     * <p>Example of deleting a bucket, only if its metageneration matches a value, otherwise a {@link
-     * StorageException} is thrown.
-     *
-     * <pre>{@code
-     * String bucketName = "my-unique-bucket";
-     * long bucketMetageneration = 42;
-     * boolean deleted = storage.delete(bucketName,
-     *     BucketSourceOption.metagenerationMatch(bucketMetageneration));
-     * if (deleted) {
-     *   // the bucket was deleted
-     * } else {
-     *   // the bucket was not found
-     * }
-     * }</pre>
-     *
-     * @return {@code true} if bucket was deleted, {@code false} if it was not found
-     * @throws StorageException upon failure
-     */
-    boolean delete(String bucket, BucketSourceOption... options);
-
-    /**
-     * Deletes the requested blob.
-     *
-     * <p>Example of deleting a blob, only if its generation matches a value, otherwise a {@link
-     * StorageException} is thrown.
-     *
-     * <pre>{@code
-     * String bucketName = "my-unique-bucket";
-     * String blobName = "my-blob-name";
-     * long blobGeneration = 42;
-     * boolean deleted = storage.delete(bucketName, blobName,
-     *     BlobSourceOption.generationMatch(blobGeneration));
-     * if (deleted) {
-     *   // the blob was deleted
-     * } else {
-     *   // the blob was not found
-     * }
-     * }</pre>
-     *
-     * @return {@code true} if blob was deleted, {@code false} if it was not found
-     * @throws StorageException upon failure
-     */
-    boolean delete(String bucket, String blob, BlobSourceOption... options);
-
-    /**
-     * Deletes the requested blob.
-     *
-     * <p>Accepts an optional userProject {@link BlobSourceOption} option which defines the project id
-     * to assign operational costs.
-     *
-     * <p>Example of deleting a blob, only if its generation matches a value, otherwise a {@link
-     * StorageException} is thrown.
-     *
-     * <pre>{@code
-     * String bucketName = "my-unique-bucket";
-     * String blobName = "my-blob-name";
-     * long blobGeneration = 42;
-     * BlobId blobId = BlobId.of(bucketName, blobName);
-     * boolean deleted = storage.delete(blobId, BlobSourceOption.generationMatch(blobGeneration));
-     * if (deleted) {
-     *   // the blob was deleted
-     * } else {
-     *   // the blob was not found
-     * }
-     * }</pre>
-     *
-     * @return {@code true} if blob was deleted, {@code false} if it was not found
-     * @throws StorageException upon failure
-     */
-    boolean delete(BlobId blob, BlobSourceOption... options);
-
-    /**
-     * Deletes the requested blob.
-     *
-     * <p>Example of deleting a blob.
-     *
-     * <pre>{@code
-     * String bucketName = "my-unique-bucket";
-     * String blobName = "my-blob-name";
-     * BlobId blobId = BlobId.of(bucketName, blobName);
-     * boolean deleted = storage.delete(blobId);
-     * if (deleted) {
-     *   // the blob was deleted
-     * } else {
-     *   // the blob was not found
-     * }
-     * }</pre>
-     *
-     * @return {@code true} if blob was deleted, {@code false} if it was not found
-     * @throws StorageException upon failure
-     */
-    boolean delete(BlobId blob);
-
-    /**
-     * Sends a compose request.
-     *
-     * <p>Accepts an optional userProject {@link BlobTargetOption} option which defines the project id
-     * to assign operational costs.
-     *
-     * <p>Example of composing two blobs.
-     *
-     * <pre>{@code
-     * String bucketName = "my-unique-bucket";
-     * String blobName = "my-blob-name";
-     * String sourceBlob1 = "source_blob_1";
-     * String sourceBlob2 = "source_blob_2";
-     * BlobId blobId = BlobId.of(bucketName, blobName);
-     * BlobInfo blobInfo = BlobInfo.newBuilder(blobId).setContentType("text/plain").build();
-     * ComposeRequest request = ComposeRequest.newBuilder()
-     *     .setTarget(blobInfo)
-     *     .addSource(sourceBlob1)
-     *     .addSource(sourceBlob2)
-     *     .build();
-     * Blob blob = storage.compose(request);
-     * }</pre>
-     *
-     * @return the composed blob
-     * @throws StorageException upon failure
-     */
-    Blob compose(ComposeRequest composeRequest);
-
-    /**
-     * Sends a copy request. This method copies both blob's data and information. To override source
-     * blob's information supply a {@code BlobInfo} to the {@code CopyRequest} using either {@link
-     * Storage.CopyRequest.Builder#setTarget(BlobInfo, Storage.BlobTargetOption...)} or {@link
-     * Storage.CopyRequest.Builder#setTarget(BlobInfo, Iterable)}.
-     *
-     * <p>This method returns a {@link CopyWriter} object for the provided {@code CopyRequest}. If
-     * source and destination objects share the same location and storage class the source blob is
-     * copied with one request and {@link CopyWriter#getResult()} immediately returns, regardless of
-     * the {@link CopyRequest#megabytesCopiedPerChunk} parameter. If source and destination have
-     * different location or storage class {@link CopyWriter#getResult()} might issue multiple RPC
-     * calls depending on blob's size.
-     *
-     * <p>Example of copying a blob.
-     *
-     * <pre>{@code
-     * String bucketName = "my-unique-bucket";
-     * String blobName = "my-blob-name";
-     * String copyBlobName = "copy_blob_name";
-     * CopyRequest request = CopyRequest.newBuilder()
-     *     .setSource(BlobId.of(bucketName, blobName))
-     *     .setTarget(BlobId.of(bucketName, copyBlobName))
-     *     .build();
-     * Blob blob = storage.copy(request).getResult();
-     * }</pre>
-     *
-     * <p>Example of copying a blob in chunks.
-     *
-     * <pre>{@code
-     * String bucketName = "my-unique-bucket";
-     * String blobName = "my-blob-name";
-     * String copyBlobName = "copy_blob_name";
-     * CopyRequest request = CopyRequest.newBuilder()
-     *     .setSource(BlobId.of(bucketName, blobName))
-     *     .setTarget(BlobId.of(bucketName, copyBlobName))
-     *     .build();
-     * CopyWriter copyWriter = storage.copy(request);
-     * while (!copyWriter.isDone()) {
-     *   copyWriter.copyChunk();
-     * }
-     * Blob blob = copyWriter.getResult();
-     * }</pre>
-     *
-     * <p>Example of rotating the encryption key of a blob.
-     *
-     * <pre>{@code
-     * String bucketName = "my-unique-bucket";
-     * String blobName = "my-blob-name";
-     * String oldEncryptionKey = "old_encryption_key";
-     * String newEncryptionKey = "new_encryption_key";
-     * BlobId blobId = BlobId.of(bucketName, blobName);
-     * CopyRequest request = CopyRequest.newBuilder()
-     *     .setSource(blobId)
-     *     .setSourceOptions(BlobSourceOption.decryptionKey(oldEncryptionKey))
-     *     .setTarget(blobId, BlobTargetOption.encryptionKey(newEncryptionKey))
-     *     .build();
-     * Blob blob = storage.copy(request).getResult();
-     * }</pre>
-     *
-     * @return a {@link CopyWriter} object that can be used to get information on the newly created
-     * blob or to complete the copy if more than one RPC request is needed
-     * @throws StorageException upon failure
-     * @see <a href="https://cloud.google.com/storage/docs/json_api/v1/objects/rewrite">Rewrite</a>
-     */
-    CopyWriter copy(CopyRequest copyRequest);
-
-    /**
-     * Reads all the bytes from a blob.
-     *
-     * <p>Example of reading all bytes of a blob, if generation matches a value, otherwise a {@link
-     * StorageException} is thrown.
-     *
-     * <pre>{@code
-     * String bucketName = "my-unique-bucket";
-     * String blobName = "my-blob-name";
-     * long blobGeneration = 42";
-     * byte[] content = storage.readAllBytes(bucketName, blobName,
-     *     BlobSourceOption.generationMatch(blobGeneration));
-     * }</pre>
-     *
-     * @return the blob's content
-     * @throws StorageException upon failure
-     */
-    byte[] readAllBytes(String bucket, String blob, BlobSourceOption... options);
-
-    /**
-     * Reads all the bytes from a blob.
-     *
-     * <p>Example of reading all bytes of a blob's specific generation, otherwise a {@link
-     * StorageException} is thrown.
-     *
-     * <pre>{@code
-     * String bucketName = "my-unique-bucket";
-     * String blobName = "my-blob-name";
-     * long blobGeneration = 42;
-     * BlobId blobId = BlobId.of(bucketName, blobName, blobGeneration);
-     * byte[] content = storage.readAllBytes(blobId);
-     * }</pre>
-     *
-     * <p>Example of reading all bytes of an encrypted blob.
-     *
-     * <pre>{@code
-     * String bucketName = "my-unique-bucket";
-     * String blobName = "my-blob-name";
-     * String decryptionKey = "my_encryption_key";
-     * byte[] content = storage.readAllBytes(
-     *     bucketName, blobName, BlobSourceOption.decryptionKey(decryptionKey));
-     * }</pre>
-     *
-     * @return the blob's content
-     * @throws StorageException upon failure
-     */
-    byte[] readAllBytes(BlobId blob, BlobSourceOption... options);
-
-    /**
-     * Creates a new empty batch for grouping multiple service calls in one underlying RPC call.
-     *
-     * <p>Example of using a batch request to delete, update and get a blob.
-     *
-     * <pre>{@code
-     * String bucketName = "my-unique-bucket";
-     * String blobName1 = "my-blob-name1";
-     * String blobName2 = "my-blob-name2";
-     * StorageBatch batch = storage.batch();
-     * BlobId firstBlob = BlobId.of(bucketName, blobName1);
-     * BlobId secondBlob = BlobId.of(bucketName, blobName2);
-     * batch.delete(firstBlob).notify(new BatchResult.Callback<Boolean, StorageException>() {
-     *   public void success(Boolean result) {
-     *     // deleted successfully
-     *   }
-     *
-     *   public void error(StorageException exception) {
-     *     // delete failed
-     *   }
-     * });
-     * batch.update(BlobInfo.newBuilder(secondBlob).setContentType("text/plain").build());
-     * StorageBatchResult<Blob> result = batch.get(secondBlob);
-     * batch.submit();
-     * Blob blob = result.get(); // returns get result or throws StorageException
-     * }</pre>
-     */
-    StorageBatch batch();
-
-    /**
-     * Returns a channel for reading the blob's content. The blob's latest generation is read. If the
-     * blob changes while reading (i.e. {@link BlobInfo#getEtag()} changes), subsequent calls to
-     * {@code blobReadChannel.read(ByteBuffer)} may throw {@link StorageException}.
-     *
-     * <p>Example of reading a blob's content through a reader.
-     *
-     * <pre>{@code
-     * String bucketName = "my-unique-bucket";
-     * String blobName = "my-blob-name";
-     * try (ReadChannel reader = storage.reader(bucketName, blobName)) {
-     *   ByteBuffer bytes = ByteBuffer.allocate(64 * 1024);
-     *   while (reader.read(bytes) > 0) {
-     *     bytes.flip();
-     *     // do something with bytes
-     *     bytes.clear();
-     *   }
-     * }
-     * }</pre>
-     *
-     * @throws StorageException upon failure
-     */
-    ReadChannel reader(String bucket, String blob, BlobSourceOption... options);
-
-    /**
-     * Returns a channel for reading the blob's content. If {@code blob.generation()} is set data
-     * corresponding to that generation is read. If {@code blob.generation()} is {@code null} the
-     * blob's latest generation is read. If the blob changes while reading (i.e. {@link
-     * BlobInfo#getEtag()} changes), subsequent calls to {@code blobReadChannel.read(ByteBuffer)} may
-     * throw {@link StorageException}.
-     *
-     * <p>The {@link BlobSourceOption#generationMatch()} and {@link
-     * BlobSourceOption#generationMatch(long)} options can be used to ensure that {@code
-     * blobReadChannel.read(ByteBuffer)} calls will throw {@link StorageException} if the blob`s
-     * generation differs from the expected one.
-     *
-     * <p>Example of reading a blob's content through a reader.
-     *
-     * <pre>{@code
-     * String bucketName = "my-unique-bucket";
-     * String blobName = "my-blob-name";
-     * BlobId blobId = BlobId.of(bucketName, blobName);
-     * try (ReadChannel reader = storage.reader(blobId)) {
-     *   ByteBuffer bytes = ByteBuffer.allocate(64 * 1024);
-     *   while (reader.read(bytes) > 0) {
-     *     bytes.flip();
-     *     // do something with bytes
-     *     bytes.clear();
-     *   }
-     * }
-     * }</pre>
-     *
-     * @throws StorageException upon failure
-     */
-    ReadChannel reader(BlobId blob, BlobSourceOption... options);
-
-    /**
-     * Creates a blob and return a channel for writing its content. By default any md5 and crc32c
-     * values in the given {@code blobInfo} are ignored unless requested via the {@code
-     * BlobWriteOption.md5Match} and {@code BlobWriteOption.crc32cMatch} options.
-     *
-     * <p>Example of writing a blob's content through a writer.
-     *
-     * <pre>{@code
-     * String bucketName = "my-unique-bucket";
-     * String blobName = "my-blob-name";
-     * BlobId blobId = BlobId.of(bucketName, blobName);
-     * byte[] content = "Hello, World!".getBytes(UTF_8);
-     * BlobInfo blobInfo = BlobInfo.newBuilder(blobId).setContentType("text/plain").build();
-     * try (WriteChannel writer = storage.writer(blobInfo)) {
-     *   try {
-     *     writer.write(ByteBuffer.wrap(content, 0, content.length));
-     *   } catch (Exception ex) {
-     *     // handle exception
-     *   }
-     * }
-     * }</pre>
-     *
-     * @throws StorageException upon failure
-     */
-    WriteChannel writer(BlobInfo blobInfo, BlobWriteOption... options);
-
-    /**
-     * Accepts signed URL and return a channel for writing content.
-     *
-     * <p>Example of writing content through a writer using signed URL.
-     *
-     * <pre>{@code
-     * String bucketName = "my-unique-bucket";
-     * String blobName = "my-blob-name";
-     * BlobId blobId = BlobId.of(bucketName, blobName);
-     * byte[] content = "Hello, World!".getBytes(UTF_8);
-     * BlobInfo blobInfo = BlobInfo.newBuilder(blobId).setContentType("text/plain").build();
-     * URL signedURL = storage.signUrl(
-     *     blobInfo,
-     *     1, TimeUnit.HOURS,
-     *     Storage.SignUrlOption.httpMethod(HttpMethod.POST));
-     * try (WriteChannel writer = storage.writer(signedURL)) {
-     *    writer.write(ByteBuffer.wrap(content, 0, content.length));
-     * }
-     * }</pre>
-     *
-     * @throws StorageException upon failure
-     */
-    WriteChannel writer(URL signedURL);
-
-    /**
-     * Generates a signed URL for a blob. If you have a blob that you want to allow access to for a
-     * fixed amount of time, you can use this method to generate a URL that is only valid within a
-     * certain time period. This is particularly useful if you don't want publicly accessible blobs,
-     * but also don't want to require users to explicitly log in. Signing a URL requires a service
-     * account signer. If an instance of {@link com.google.auth.ServiceAccountSigner} was passed to
-     * {@link StorageOptions}' builder via {@code setCredentials(Credentials)} or the default
-     * credentials are being used and the environment variable {@code GOOGLE_APPLICATION_CREDENTIALS}
-     * is set or your application is running in App Engine, then {@code signUrl} will use that
-     * credentials to sign the URL. If the credentials passed to {@link StorageOptions} do not
-     * implement {@link ServiceAccountSigner} (this is the case, for instance, for Google Cloud SDK
-     * credentials) then {@code signUrl} will throw an {@link IllegalStateException} unless an
-     * implementation of {@link ServiceAccountSigner} is passed using the {@link
-     * SignUrlOption#signWith(ServiceAccountSigner)} option.
-     *
-     * <p>A service account signer is looked for in the following order:
-     *
-     * <ol>
-     *   <li>The signer passed with the option {@link SignUrlOption#signWith(ServiceAccountSigner)}
-     *   <li>The credentials passed to {@link StorageOptions}
-     *   <li>The default credentials, if no credentials were passed to {@link StorageOptions}
-     * </ol>
-     *
-     * <p>Example of creating a signed URL that is valid for 1 week, using the default credentials for
-     * signing the URL, the default signing method (V2), and the default URL style (path-style):
-     *
-     * <pre>{@code
-     * String bucketName = "my-unique-bucket";
-     * String blobName = "my-blob-name";
-     * URL signedUrl = storage.signUrl(
-     *     BlobInfo.newBuilder(bucketName, blobName).build(),
-     *     7, TimeUnit.DAYS);
-     * }</pre>
-     *
-     * <p>Example of creating a signed URL passing the {@link SignUrlOption#withV4Signature()} option,
-     * which enables V4 signing:
-     *
-     * <pre>{@code
-     * String bucketName = "my-unique-bucket";
-     * String blobName = "my-blob-name";
-     * URL signedUrl = storage.signUrl(
-     *     BlobInfo.newBuilder(bucketName, blobName).build(),
-     *     7, TimeUnit.DAYS,
-     *     Storage.SignUrlOption.withV4Signature());
-     * }</pre>
-     *
-     * <p>Example of creating a signed URL passing the {@link SignUrlOption#withVirtualHostedStyle()}
-     * option, which specifies the bucket name in the hostname of the URI, rather than in the path:
-     *
-     * <pre>{@code
-     * URL signedUrl = storage.signUrl(
-     *     BlobInfo.newBuilder(bucketName, blobName).build(),
-     *     1, TimeUnit.DAYS,
-     *     Storage.SignUrlOption.withVirtualHostedStyle());
-     * }</pre>
-     *
-     * <p>Example of creating a signed URL passing the {@link SignUrlOption#withPathStyle()} option,
-     * which specifies the bucket name in path portion of the URI, rather than in the hostname:
-     *
-     * <pre>{@code
-     * URL signedUrl = storage.signUrl(
-     *     BlobInfo.newBuilder(bucketName, blobName).build(),
-     *     1, TimeUnit.DAYS,
-     *     Storage.SignUrlOption.withPathStyle());
-     * }</pre>
-     *
-     * <p>Example of creating a signed URL passing the {@link
-     * SignUrlOption#signWith(ServiceAccountSigner)} option, that will be used for signing the URL:
-     *
-     * <pre>{@code
-     * String bucketName = "my-unique-bucket";
-     * String blobName = "my-blob-name";
-     * String kfPath = "/path/to/keyfile.json";
-     * URL signedUrl = storage.signUrl(
-     *     BlobInfo.newBuilder(bucketName, blobName).build(),
-     *     7, TimeUnit.DAYS,
-     *     SignUrlOption.signWith(ServiceAccountCredentials.fromStream(new FileInputStream(kfPath))));
-     * }</pre>
-     *
-     * <p>Note that the {@link ServiceAccountSigner} may require additional configuration to enable
-     * URL signing. See the documentation for the implementation for more details.
-     *
-     * <p>Example of creating a signed URL for a blob with generation:
-     *
-     * <pre>{@code
-     * String bucketName = "my-unique-bucket";
-     * String blobName = "my-blob-name";
-     * long generation = 1576656755290328L;
-     *
-     * URL signedUrl = storage.signUrl(
-     *     BlobInfo.newBuilder(bucketName, blobName, generation).build(),
-     *     7, TimeUnit.DAYS,
-     *     SignUrlOption.withQueryParams(ImmutableMap.of("generation", String.valueOf(generation))));
-     * }</pre>
-     *
-     * @param blobInfo the blob associated with the signed URL
-     * @param duration time until the signed URL expires, expressed in {@code unit}. The finest
-     *                 granularity supported is 1 second, finer granularities will be truncated
-     * @param unit     time unit of the {@code duration} parameter
-     * @param options  optional URL signing options
-     * @throws IllegalStateException    if {@link SignUrlOption#signWith(ServiceAccountSigner)} was not
-     *                                  used and no implementation of {@link ServiceAccountSigner} was provided to {@link
-     *                                  StorageOptions}
-     * @throws IllegalArgumentException if {@code SignUrlOption.withMd5()} option is used and {@code
-     *                                  blobInfo.md5()} is {@code null}
-     * @throws IllegalArgumentException if {@code SignUrlOption.withContentType()} option is used and
-     *                                  {@code blobInfo.contentType()} is {@code null}
-     * @throws SigningException         if the attempt to sign the URL failed
-     * @see <a href="https://cloud.google.com/storage/docs/access-control#Signed-URLs">Signed-URLs</a>
-     */
-    URL signUrl(BlobInfo blobInfo, long duration, TimeUnit unit, SignUrlOption... options);
-
-    /**
-     * Generates a URL and a map of fields that can be specified in an HTML form to submit a POST
-     * request. The returned map includes a signature which must be provided with the request.
-     * Generating a presigned POST policy requires a service account signer. If an instance of {@link
-     * com.google.auth.ServiceAccountSigner} was passed to {@link StorageOptions}' builder via {@code
-     * setCredentials(Credentials)} or the default credentials are being used and the environment
-     * variable {@code GOOGLE_APPLICATION_CREDENTIALS} is set, generatPresignedPostPolicyV4 will use
-     * that credentials to sign the URL. If the credentials passed to {@link StorageOptions} do not
-     * implement {@link ServiceAccountSigner} (this is the case, for instance, for Google Cloud SDK
-     * credentials) then {@code signUrl} will throw an {@link IllegalStateException} unless an
-     * implementation of {@link ServiceAccountSigner} is passed using the {@link
-     * PostPolicyV4Option#signWith(ServiceAccountSigner)} option.
-     *
-     * <p>Example of generating a presigned post policy which has the condition that only jpeg images
-     * can be uploaded, and applies the public read acl to each image uploaded, and making the POST
-     * request:
-     *
-     * <pre>{@code
-     * PostFieldsV4 fields = PostFieldsV4.newBuilder().setAcl("public-read").build();
-     * PostConditionsV4 conditions = PostConditionsV4.newBuilder().addContentTypeCondition(ConditionV4Type.MATCHES, "image/jpeg").build();
-     *
-     * PostPolicyV4 policy = storage.generateSignedPostPolicyV4(
-     *     BlobInfo.newBuilder("my-bucket", "my-object").build(),
-     *     7, TimeUnit.DAYS, fields, conditions);
-     *
-     * HttpClient client = HttpClientBuilder.create().build();
-     * HttpPost request = new HttpPost(policy.getUrl());
-     * MultipartEntityBuilder builder = MultipartEntityBuilder.create();
-     *
-     * for (Map.Entry<String, String> entry : policy.getFields().entrySet()) {
-     *     builder.addTextBody(entry.getKey(), entry.getValue());
-     * }
-     * File file = new File("path/to/your/file/to/upload");
-     * builder.addBinaryBody("file", new FileInputStream(file), ContentType.APPLICATION_OCTET_STREAM, file.getName());
-     * request.setEntity(builder.build());
-     * client.execute(request);
-     * }
-     * </pre>
-     *
-     * @param blobInfo   the blob uploaded in the form
-     * @param fields     the fields specified in the form
-     * @param conditions which conditions every upload must satisfy
-     * @param duration   how long until the form expires, in milliseconds
-     * @param options    optional post policy options
-     * @see <a href="https://cloud.google.com/storage/docs/xml-api/post-object#usage_and_examples">POST Object</a>
-     */
-    PostPolicyV4 generateSignedPostPolicyV4(
-            BlobInfo blobInfo,
-            long duration,
-            TimeUnit unit,
-            PostFieldsV4 fields,
-            PostConditionsV4 conditions,
-            PostPolicyV4Option... options);
-
-    /**
-     * Generates a presigned post policy without any conditions. Automatically creates required
-     * conditions. See full documentation for generateSignedPostPolicyV4( BlobInfo blobInfo, long
-     * duration, TimeUnit unit, PostFieldsV4 fields, PostConditionsV4 conditions,
-     * PostPolicyV4Option... options) above.
-     */
-    PostPolicyV4 generateSignedPostPolicyV4(
-            BlobInfo blobInfo,
-            long duration,
-            TimeUnit unit,
-            PostFieldsV4 fields,
-            PostPolicyV4Option... options);
-
-    /**
-     * Generates a presigned post policy without any fields. Automatically creates required fields.
-     * See full documentation for generateSignedPostPolicyV4( BlobInfo blobInfo, long duration,
-     * TimeUnit unit, PostFieldsV4 fields, PostConditionsV4 conditions, PostPolicyV4Option... options)
-     * above.
-     */
-    PostPolicyV4 generateSignedPostPolicyV4(
-            BlobInfo blobInfo,
-            long duration,
-            TimeUnit unit,
-            PostConditionsV4 conditions,
-            PostPolicyV4Option... options);
-
-    /**
-     * Generates a presigned post policy without any fields or conditions. Automatically creates
-     * required fields and conditions. See full documentation for generateSignedPostPolicyV4( BlobInfo
-     * blobInfo, long duration, TimeUnit unit, PostFieldsV4 fields, PostConditionsV4 conditions,
-     * PostPolicyV4Option... options) above.
-     */
-    PostPolicyV4 generateSignedPostPolicyV4(
-            BlobInfo blobInfo, long duration, TimeUnit unit, PostPolicyV4Option... options);
-
-    /**
-     * Gets the requested blobs. A batch request is used to perform this call.
-     *
-     * <p>Example of getting information on several blobs using a single batch request.
-     *
-     * <pre>{@code
-     * String bucketName = "my-unique-bucket";
-     * String blobName1 = "my-blob-name1";
-     * String blobName2 = "my-blob-name2";
-     * BlobId firstBlob = BlobId.of(bucketName, blobName1);
-     * BlobId secondBlob = BlobId.of(bucketName, blobName2);
-     * List<Blob> blobs = storage.get(firstBlob, secondBlob);
-     * }</pre>
-     *
-     * @param blobIds blobs to get
-     * @return an immutable list of {@code Blob} objects. If a blob does not exist or access to it has
-     * been denied the corresponding item in the list is {@code null}.
-     * @throws StorageException upon failure
-     */
-    List<Blob> get(BlobId... blobIds);
-
-    /**
-     * Gets the requested blobs. A batch request is used to perform this call.
-     *
-     * <p>Example of getting information on several blobs using a single batch request.
-     *
-     * <pre>{@code
-     * String bucketName = "my-unique-bucket";
-     * String blobName1 = "my-blob-name1";
-     * String blobName2 = "my-blob-name2";
-     * List<BlobId> blobIds = new LinkedList<>();
-     * blobIds.add(BlobId.of(bucketName, blobName1));
-     * blobIds.add(BlobId.of(bucketName, blobName2));
-     * List<Blob> blobs = storage.get(blobIds);
-     * }</pre>
-     *
-     * @param blobIds blobs to get
-     * @return an immutable list of {@code Blob} objects. If a blob does not exist or access to it has
-     * been denied the corresponding item in the list is {@code null}.
-     * @throws StorageException upon failure
-     */
-    List<Blob> get(Iterable<BlobId> blobIds);
-
-    /**
-     * Updates the requested blobs. A batch request is used to perform this call. Original metadata
-     * are merged with metadata in the provided {@code BlobInfo} objects. To replace metadata instead
-     * you first have to unset them. Unsetting metadata can be done by setting the provided {@code
-     * BlobInfo} objects metadata to {@code null}. See {@link #update(BlobInfo)} for a code example.
-     *
-     * <p>Example of updating information on several blobs using a single batch request.
-     *
-     * <pre>{@code
-     * String bucketName = "my-unique-bucket";
-     * String blobName1 = "my-blob-name1";
-     * String blobName2 = "my-blob-name2";
-     * Blob firstBlob = storage.get(bucketName, blobName1);
-     * Blob secondBlob = storage.get(bucketName, blobName2);
-     * List<Blob> updatedBlobs = storage.update(
-     *     firstBlob.toBuilder().setContentType("text/plain").build(),
-     *     secondBlob.toBuilder().setContentType("text/plain").build());
-     * }</pre>
-     *
-     * @param blobInfos blobs to update
-     * @return an immutable list of {@code Blob} objects. If a blob does not exist or access to it has
-     * been denied the corresponding item in the list is {@code null}.
-     * @throws StorageException upon failure
-     */
-    List<Blob> update(BlobInfo... blobInfos);
-
-    /**
-     * Updates the requested blobs. A batch request is used to perform this call. Original metadata
-     * are merged with metadata in the provided {@code BlobInfo} objects. To replace metadata instead
-     * you first have to unset them. Unsetting metadata can be done by setting the provided {@code
-     * BlobInfo} objects metadata to {@code null}. See {@link #update(BlobInfo)} for a code example.
-     *
-     * <p>Example of updating information on several blobs using a single batch request.
-     *
-     * <pre>{@code
-     * String bucketName = "my-unique-bucket";
-     * String blobName1 = "my-blob-name1";
-     * String blobName2 = "my-blob-name2";
-     * Blob firstBlob = storage.get(bucketName, blobName1);
-     * Blob secondBlob = storage.get(bucketName, blobName2);
-     * List<BlobInfo> blobs = new LinkedList<>();
-     * blobs.add(firstBlob.toBuilder().setContentType("text/plain").build());
-     * blobs.add(secondBlob.toBuilder().setContentType("text/plain").build());
-     * List<Blob> updatedBlobs = storage.update(blobs);
-     * }</pre>
-     *
-     * @param blobInfos blobs to update
-     * @return an immutable list of {@code Blob} objects. If a blob does not exist or access to it has
-     * been denied the corresponding item in the list is {@code null}.
-     * @throws StorageException upon failure
-     */
-    List<Blob> update(Iterable<BlobInfo> blobInfos);
-
-    /**
-     * Deletes the requested blobs. A batch request is used to perform this call.
-     *
-     * <p>Example of deleting several blobs using a single batch request.
-     *
-     * <pre>{@code
-     * String bucketName = "my-unique-bucket";
-     * String blobName1 = "my-blob-name1";
-     * String blobName2 = "my-blob-name2";
-     * BlobId firstBlob = BlobId.of(bucketName, blobName1);
-     * BlobId secondBlob = BlobId.of(bucketName, blobName2);
-     * List<Boolean> deleted = storage.delete(firstBlob, secondBlob);
-     * }</pre>
-     *
-     * @param blobIds blobs to delete
-     * @return an immutable list of booleans. If a blob has been deleted the corresponding item in the
-     * list is {@code true}. If a blob was not found, deletion failed or access to the resource
-     * was denied the corresponding item is {@code false}.
-     * @throws StorageException upon failure
-     */
-    List<Boolean> delete(BlobId... blobIds);
-
-    /**
-     * Deletes the requested blobs. A batch request is used to perform this call.
-     *
-     * <p>Example of deleting several blobs using a single batch request.
-     *
-     * <pre>{@code
-     * String bucketName = "my-unique-bucket";
-     * String blobName1 = "my-blob-name1";
-     * String blobName2 = "my-blob-name2";
-     * List<BlobId> blobIds = new LinkedList<>();
-     * blobIds.add(BlobId.of(bucketName, blobName1));
-     * blobIds.add(BlobId.of(bucketName, blobName2));
-     * List<Boolean> deleted = storage.delete(blobIds);
-     * }</pre>
-     *
-     * @param blobIds blobs to delete
-     * @return an immutable list of booleans. If a blob has been deleted the corresponding item in the
-     * list is {@code true}. If a blob was not found, deletion failed or access to the resource
-     * was denied the corresponding item is {@code false}.
-     * @throws StorageException upon failure
-     */
-    List<Boolean> delete(Iterable<BlobId> blobIds);
-
-    /**
-     * Returns the ACL entry for the specified entity on the specified bucket or {@code null} if not
-     * found.
-     *
-     * <p>Example of getting the ACL entry for an entity on a bucket.
-     *
-     * <pre>{@code
-     * String bucketName = "my-unique-bucket";
-     * Acl acl = storage.getAcl(bucketName, User.ofAllAuthenticatedUsers());
-     * }</pre>
-     *
-     * <p>Example of getting the ACL entry for a specific user on a requester_pays bucket with a
-     * user_project option.
-     *
-     * <pre>{@code
-     * String bucketName = "my-unique-bucket";
-     * String userEmail = "google-cloud-java-tests@java-docs-samples-tests.iam.gserviceaccount.com";
-     * BucketSourceOption userProjectOption = BucketSourceOption.userProject("myProject");
-     * Acl acl = storage.getAcl(bucketName, new User(userEmail), userProjectOption);
-     * }</pre>
-     *
-     * @param bucket  name of the bucket where the getAcl operation takes place
-     * @param entity  ACL entity to fetch
-     * @param options extra parameters to apply to this operation
-     * @throws StorageException upon failure
-     */
-    Acl getAcl(String bucket, Entity entity, BucketSourceOption... options);
-
-    /**
-     * @see #getAcl(String, Entity, BucketSourceOption...)
-     */
-    Acl getAcl(String bucket, Entity entity);
-
-    /**
-     * Deletes the ACL entry for the specified entity on the specified bucket.
-     *
-     * <p>Example of deleting the ACL entry for an entity on a bucket.
-     *
-     * <pre>{@code
-     * String bucketName = "my-unique-bucket";
-     * boolean deleted = storage.deleteAcl(bucketName, User.ofAllAuthenticatedUsers());
-     * if (deleted) {
-     *   // the acl entry was deleted
-     * } else {
-     *   // the acl entry was not found
-     * }
-     * }</pre>
-     *
-     * <p>Example of deleting the ACL entry for a specific user on a requester_pays bucket with a
-     * user_project option.
-     *
-     * <pre>{@code
-     * String bucketName = "my-unique-bucket";
-     * BucketSourceOption userProject = BucketSourceOption.userProject("myProject");
-     * boolean deleted = storage.deleteAcl(bucketName, User.ofAllAuthenticatedUsers(), userProject);
-     * }</pre>
-     *
-     * @param bucket  name of the bucket to delete an ACL from
-     * @param entity  ACL entity to delete
-     * @param options extra parameters to apply to this operation
-     * @return {@code true} if the ACL was deleted, {@code false} if it was not found
-     * @throws StorageException upon failure
-     */
-    boolean deleteAcl(String bucket, Entity entity, BucketSourceOption... options);
-
-    /**
-     * @see #deleteAcl(String, Entity, BucketSourceOption...)
-     */
-    boolean deleteAcl(String bucket, Entity entity);
-
-    /**
-     * Creates a new ACL entry on the specified bucket.
-     *
-     * <p>Example of creating a new ACL entry on a bucket.
-     *
-     * <pre>{@code
-     * String bucketName = "my-unique-bucket";
-     * Acl acl = storage.createAcl(bucketName, Acl.of(User.ofAllAuthenticatedUsers(), Role.READER));
-     * }</pre>
-     *
-     * <p>Example of creating a new ACL entry on a requester_pays bucket with a user_project option.
-     *
-     * <pre>{@code
-     * String bucketName = "my-unique-bucket";
-     * Acl acl = storage.createAcl(bucketName, Acl.of(User.ofAllAuthenticatedUsers(), Role.READER),
-     *     BucketSourceOption.userProject("myProject"));
-     * }</pre>
-     *
-     * @param bucket  name of the bucket for which an ACL should be created
-     * @param acl     ACL to create
-     * @param options extra parameters to apply to this operation
-     * @throws StorageException upon failure
-     */
-    Acl createAcl(String bucket, Acl acl, BucketSourceOption... options);
-
-    /**
-     * @see #createAcl(String, Acl, BucketSourceOption...)
-     */
-    Acl createAcl(String bucket, Acl acl);
-
-    /**
-     * Updates an ACL entry on the specified bucket.
-     *
-     * <p>Example of updating a new ACL entry on a bucket.
-     *
-     * <pre>{@code
-     * String bucketName = "my-unique-bucket";
-     * Acl acl = storage.updateAcl(bucketName, Acl.of(User.ofAllAuthenticatedUsers(), Role.OWNER));
-     * }</pre>
-     *
-     * <p>Example of updating a new ACL entry on a requester_pays bucket with a user_project option.
-     *
-     * <pre>{@code
-     * String bucketName = "my-unique-bucket";
-     * Acl acl = storage.updateAcl(bucketName, Acl.of(User.ofAllAuthenticatedUsers(), Role.OWNER),
-     *     BucketSourceOption.userProject("myProject"));
-     * }</pre>
-     *
-     * @param bucket  name of the bucket where the updateAcl operation takes place
-     * @param acl     ACL to update
-     * @param options extra parameters to apply to this operation
-     * @throws StorageException upon failure
-     */
-    Acl updateAcl(String bucket, Acl acl, BucketSourceOption... options);
-
-    /**
-     * @see #updateAcl(String, Acl, BucketSourceOption...)
-     */
-    Acl updateAcl(String bucket, Acl acl);
-
-    /**
-     * Lists the ACL entries for the provided bucket.
-     *
-     * <p>Example of listing the ACL entries for a blob.
-     *
-     * <pre>{@code
-     * String bucketName = "my-unique-bucket";
-     * List<Acl> acls = storage.listAcls(bucketName);
-     * for (Acl acl : acls) {
-     *   // do something with ACL entry
-     * }
-     * }</pre>
-     *
-     * <p>Example of listing the ACL entries for a blob in a requester_pays bucket with a user_project
-     * option.
-     *
-     * <pre>{@code
-     * String bucketName = "my-unique-bucket";
-     * List<Acl> acls = storage.listAcls(bucketName, BucketSourceOption.userProject("myProject"));
-     * for (Acl acl : acls) {
-     *   // do something with ACL entry
-     * }
-     * }</pre>
-     *
-     * @param bucket  the name of the bucket to list ACLs for
-     * @param options any number of BucketSourceOptions to apply to this operation
-     * @throws StorageException upon failure
-     */
-    List<Acl> listAcls(String bucket, BucketSourceOption... options);
-
-    /**
-     * @see #listAcls(String, BucketSourceOption...)
-     */
-    List<Acl> listAcls(String bucket);
-
-    /**
-     * Returns the default object ACL entry for the specified entity on the specified bucket or {@code
-     * null} if not found.
-     *
-     * <p>Default ACLs are applied to a new blob within the bucket when no ACL was provided for that
+     * @see <a href="https://cloud.google.com/storage/docs/json_api/v1/buckets/patch">Buckets:
+     *     patch</a>
+     */
+    public static BucketTargetOption projection(String projection) {
+      return new BucketTargetOption(StorageRpc.Option.PROJECTION, projection);
+    }
+  }
+
+  /** Class for specifying bucket source options. */
+  class BucketSourceOption extends Option {
+
+    private static final long serialVersionUID = 5185657617120212117L;
+
+    private BucketSourceOption(StorageRpc.Option rpcOption, Object value) {
+      super(rpcOption, value);
+    }
+
+    /**
+     * Returns an option for bucket's metageneration match. If this option is used the request will
+     * fail if bucket's metageneration does not match the provided value.
+     */
+    public static BucketSourceOption metagenerationMatch(long metageneration) {
+      return new BucketSourceOption(StorageRpc.Option.IF_METAGENERATION_MATCH, metageneration);
+    }
+
+    /**
+     * Returns an option for bucket's metageneration mismatch. If this option is used the request
+     * will fail if bucket's metageneration matches the provided value.
+     */
+    public static BucketSourceOption metagenerationNotMatch(long metageneration) {
+      return new BucketSourceOption(StorageRpc.Option.IF_METAGENERATION_NOT_MATCH, metageneration);
+    }
+
+    /**
+     * Returns an option for bucket's billing user project. This option is only used by the buckets
+     * with 'requester_pays' flag.
+     */
+    public static BucketSourceOption userProject(String userProject) {
+      return new BucketSourceOption(StorageRpc.Option.USER_PROJECT, userProject);
+    }
+
+    public static BucketSourceOption requestedPolicyVersion(long version) {
+      return new BucketSourceOption(StorageRpc.Option.REQUESTED_POLICY_VERSION, version);
+    }
+  }
+
+  /** Class for specifying listHmacKeys options */
+  class ListHmacKeysOption extends Option {
+    private ListHmacKeysOption(StorageRpc.Option rpcOption, Object value) {
+      super(rpcOption, value);
+    }
+
+    /**
+     * Returns an option for the Service Account whose keys to list. If this option is not used,
+     * keys for all accounts will be listed.
+     */
+    public static ListHmacKeysOption serviceAccount(ServiceAccount serviceAccount) {
+      return new ListHmacKeysOption(
+          StorageRpc.Option.SERVICE_ACCOUNT_EMAIL, serviceAccount.getEmail());
+    }
+
+    /** Returns an option for the maximum amount of HMAC keys returned per page. */
+    public static ListHmacKeysOption maxResults(long pageSize) {
+      return new ListHmacKeysOption(StorageRpc.Option.MAX_RESULTS, pageSize);
+    }
+
+    /** Returns an option to specify the page token from which to start listing HMAC keys. */
+    public static ListHmacKeysOption pageToken(String pageToken) {
+      return new ListHmacKeysOption(StorageRpc.Option.PAGE_TOKEN, pageToken);
+    }
+
+    /**
+     * Returns an option to specify whether to show deleted keys in the result. This option is false
+     * by default.
+     */
+    public static ListHmacKeysOption showDeletedKeys(boolean showDeletedKeys) {
+      return new ListHmacKeysOption(StorageRpc.Option.SHOW_DELETED_KEYS, showDeletedKeys);
+    }
+
+    /**
+     * Returns an option to specify the project to be billed for this request. Required for
+     * Requester Pays buckets.
+     */
+    public static ListHmacKeysOption userProject(String userProject) {
+      return new ListHmacKeysOption(StorageRpc.Option.USER_PROJECT, userProject);
+    }
+
+    /**
+     * Returns an option to specify the Project ID for this request. If not specified, defaults to
+     * Application Default Credentials.
+     */
+    public static ListHmacKeysOption projectId(String projectId) {
+      return new ListHmacKeysOption(StorageRpc.Option.PROJECT_ID, projectId);
+    }
+  }
+
+  /** Class for specifying createHmacKey options */
+  class CreateHmacKeyOption extends Option {
+    private CreateHmacKeyOption(StorageRpc.Option rpcOption, Object value) {
+      super(rpcOption, value);
+    }
+
+    /**
+     * Returns an option to specify the project to be billed for this request. Required for
+     * Requester Pays buckets.
+     */
+    public static CreateHmacKeyOption userProject(String userProject) {
+      return new CreateHmacKeyOption(StorageRpc.Option.USER_PROJECT, userProject);
+    }
+
+    /**
+     * Returns an option to specify the Project ID for this request. If not specified, defaults to
+     * Application Default Credentials.
+     */
+    public static CreateHmacKeyOption projectId(String projectId) {
+      return new CreateHmacKeyOption(StorageRpc.Option.PROJECT_ID, projectId);
+    }
+  }
+
+  /** Class for specifying getHmacKey options */
+  class GetHmacKeyOption extends Option {
+    private GetHmacKeyOption(StorageRpc.Option rpcOption, Object value) {
+      super(rpcOption, value);
+    }
+
+    /**
+     * Returns an option to specify the project to be billed for this request. Required for
+     * Requester Pays buckets.
+     */
+    public static GetHmacKeyOption userProject(String userProject) {
+      return new GetHmacKeyOption(StorageRpc.Option.USER_PROJECT, userProject);
+    }
+
+    /**
+     * Returns an option to specify the Project ID for this request. If not specified, defaults to
+     * Application Default Credentials.
+     */
+    public static GetHmacKeyOption projectId(String projectId) {
+      return new GetHmacKeyOption(StorageRpc.Option.PROJECT_ID, projectId);
+    }
+  }
+
+  /** Class for specifying deleteHmacKey options */
+  class DeleteHmacKeyOption extends Option {
+    private DeleteHmacKeyOption(StorageRpc.Option rpcOption, Object value) {
+      super(rpcOption, value);
+    }
+
+    /**
+     * Returns an option to specify the project to be billed for this request. Required for
+     * Requester Pays buckets.
+     */
+    public static DeleteHmacKeyOption userProject(String userProject) {
+      return new DeleteHmacKeyOption(StorageRpc.Option.USER_PROJECT, userProject);
+    }
+  }
+
+  /** Class for specifying updateHmacKey options */
+  class UpdateHmacKeyOption extends Option {
+    private UpdateHmacKeyOption(StorageRpc.Option rpcOption, Object value) {
+      super(rpcOption, value);
+    }
+
+    /**
+     * Returns an option to specify the project to be billed for this request. Required for
+     * Requester Pays buckets.
+     */
+    public static UpdateHmacKeyOption userProject(String userProject) {
+      return new UpdateHmacKeyOption(StorageRpc.Option.USER_PROJECT, userProject);
+    }
+  }
+
+  /** Class for specifying bucket get options. */
+  class BucketGetOption extends Option {
+
+    private static final long serialVersionUID = 1901844869484087395L;
+
+    private BucketGetOption(StorageRpc.Option rpcOption, long metageneration) {
+      super(rpcOption, metageneration);
+    }
+
+    private BucketGetOption(StorageRpc.Option rpcOption, String value) {
+      super(rpcOption, value);
+    }
+
+    /**
+     * Returns an option for bucket's metageneration match. If this option is used the request will
+     * fail if bucket's metageneration does not match the provided value.
+     */
+    public static BucketGetOption metagenerationMatch(long metageneration) {
+      return new BucketGetOption(StorageRpc.Option.IF_METAGENERATION_MATCH, metageneration);
+    }
+
+    /**
+     * Returns an option for bucket's metageneration mismatch. If this option is used the request
+     * will fail if bucket's metageneration matches the provided value.
+     */
+    public static BucketGetOption metagenerationNotMatch(long metageneration) {
+      return new BucketGetOption(StorageRpc.Option.IF_METAGENERATION_NOT_MATCH, metageneration);
+    }
+
+    /**
+     * Returns an option for bucket's billing user project. This option is only used by the buckets
+     * with 'requester_pays' flag.
+     */
+    public static BucketGetOption userProject(String userProject) {
+      return new BucketGetOption(StorageRpc.Option.USER_PROJECT, userProject);
+    }
+
+    /**
+     * Returns an option to specify the bucket's fields to be returned by the RPC call. If this
+     * option is not provided all bucket's fields are returned. {@code BucketGetOption.fields}) can
+     * be used to specify only the fields of interest. Bucket name is always returned, even if not
+     * specified.
+     */
+    public static BucketGetOption fields(BucketField... fields) {
+      return new BucketGetOption(
+          StorageRpc.Option.FIELDS, Helper.selector(BucketField.REQUIRED_FIELDS, fields));
+    }
+  }
+
+  /** Class for specifying blob target options. */
+  class BlobTargetOption extends Option {
+
+    private static final long serialVersionUID = 214616862061934846L;
+
+    private BlobTargetOption(StorageRpc.Option rpcOption, Object value) {
+      super(rpcOption, value);
+    }
+
+    private BlobTargetOption(StorageRpc.Option rpcOption) {
+      this(rpcOption, null);
+    }
+
+    /** Returns an option for specifying blob's predefined ACL configuration. */
+    public static BlobTargetOption predefinedAcl(PredefinedAcl acl) {
+      return new BlobTargetOption(StorageRpc.Option.PREDEFINED_ACL, acl.getEntry());
+    }
+
+    /**
+     * Returns an option that causes an operation to succeed only if the target blob does not exist.
+     */
+    public static BlobTargetOption doesNotExist() {
+      return new BlobTargetOption(StorageRpc.Option.IF_GENERATION_MATCH, 0L);
+    }
+
+    /**
+     * Returns an option for blob's data generation match. If this option is used the request will
+     * fail if generation does not match.
+     */
+    public static BlobTargetOption generationMatch() {
+      return new BlobTargetOption(StorageRpc.Option.IF_GENERATION_MATCH);
+    }
+
+    /**
+     * Returns an option for blob's data generation mismatch. If this option is used the request
+     * will fail if generation matches.
+     */
+    public static BlobTargetOption generationNotMatch() {
+      return new BlobTargetOption(StorageRpc.Option.IF_GENERATION_NOT_MATCH);
+    }
+
+    /**
+     * Returns an option for blob's metageneration match. If this option is used the request will
+     * fail if metageneration does not match.
+     */
+    public static BlobTargetOption metagenerationMatch() {
+      return new BlobTargetOption(StorageRpc.Option.IF_METAGENERATION_MATCH);
+    }
+
+    /**
+     * Returns an option for blob's metageneration mismatch. If this option is used the request will
+     * fail if metageneration matches.
+     */
+    public static BlobTargetOption metagenerationNotMatch() {
+      return new BlobTargetOption(StorageRpc.Option.IF_METAGENERATION_NOT_MATCH);
+    }
+
+    /**
+     * Returns an option for blob's data disabledGzipContent. If this option is used, the request
+     * will create a blob with disableGzipContent; at present, this is only for upload.
+     */
+    public static BlobTargetOption disableGzipContent() {
+      return new BlobTargetOption(StorageRpc.Option.IF_DISABLE_GZIP_CONTENT, true);
+    }
+
+    /**
+     * Returns an option to set a customer-supplied AES256 key for server-side encryption of the
+     * blob.
+     */
+    public static BlobTargetOption encryptionKey(Key key) {
+      String base64Key = BaseEncoding.base64().encode(key.getEncoded());
+      return new BlobTargetOption(StorageRpc.Option.CUSTOMER_SUPPLIED_KEY, base64Key);
+    }
+
+    /**
+     * Returns an option for blob's billing user project. This option is only used by the buckets
+     * with 'requester_pays' flag.
+     */
+    public static BlobTargetOption userProject(String userProject) {
+      return new BlobTargetOption(StorageRpc.Option.USER_PROJECT, userProject);
+    }
+
+    /**
+     * Returns an option to set a customer-supplied AES256 key for server-side encryption of the
      * blob.
      *
-     * <p>Example of getting the default ACL entry for an entity on a bucket.
-     *
-     * <pre>{@code
-     * String bucketName = "my-unique-bucket";
-     * Acl acl = storage.getDefaultAcl(bucketName, User.ofAllAuthenticatedUsers());
-     * }</pre>
-     *
-     * @throws StorageException upon failure
-     */
-    Acl getDefaultAcl(String bucket, Entity entity);
-
-    /**
-     * Deletes the default object ACL entry for the specified entity on the specified bucket.
-     *
-     * <p>Default ACLs are applied to a new blob within the bucket when no ACL was provided for that
+     * @param key the AES256 encoded in base64
+     */
+    public static BlobTargetOption encryptionKey(String key) {
+      return new BlobTargetOption(StorageRpc.Option.CUSTOMER_SUPPLIED_KEY, key);
+    }
+
+    /** Returns an option to set a customer-managed key for server-side encryption of the blob. */
+    public static BlobTargetOption kmsKeyName(String kmsKeyName) {
+      return new BlobTargetOption(StorageRpc.Option.KMS_KEY_NAME, kmsKeyName);
+    }
+
+    static Tuple<BlobInfo, BlobTargetOption[]> convert(BlobInfo info, BlobWriteOption... options) {
+      BlobInfo.Builder infoBuilder = info.toBuilder().setCrc32c(null).setMd5(null);
+      List<BlobTargetOption> targetOptions = Lists.newArrayListWithCapacity(options.length);
+      for (BlobWriteOption option : options) {
+        switch (option.option) {
+          case IF_CRC32C_MATCH:
+            infoBuilder.setCrc32c(info.getCrc32c());
+            break;
+          case IF_MD5_MATCH:
+            infoBuilder.setMd5(info.getMd5());
+            break;
+          default:
+            targetOptions.add(option.toTargetOption());
+            break;
+        }
+      }
+      return Tuple.of(
+          infoBuilder.build(), targetOptions.toArray(new BlobTargetOption[targetOptions.size()]));
+    }
+  }
+
+  /** Class for specifying blob write options. */
+  class BlobWriteOption implements Serializable {
+
+    private static final long serialVersionUID = -3880421670966224580L;
+
+    private final Option option;
+    private final Object value;
+
+    enum Option {
+      PREDEFINED_ACL,
+      IF_GENERATION_MATCH,
+      IF_GENERATION_NOT_MATCH,
+      IF_METAGENERATION_MATCH,
+      IF_METAGENERATION_NOT_MATCH,
+      IF_MD5_MATCH,
+      IF_CRC32C_MATCH,
+      CUSTOMER_SUPPLIED_KEY,
+      KMS_KEY_NAME,
+      USER_PROJECT,
+      IF_DISABLE_GZIP_CONTENT;
+
+      StorageRpc.Option toRpcOption() {
+        return StorageRpc.Option.valueOf(this.name());
+      }
+    }
+
+    BlobTargetOption toTargetOption() {
+      return new BlobTargetOption(this.option.toRpcOption(), this.value);
+    }
+
+    private BlobWriteOption(Option option, Object value) {
+      this.option = option;
+      this.value = value;
+    }
+
+    private BlobWriteOption(Option option) {
+      this(option, null);
+    }
+
+    @Override
+    public int hashCode() {
+      return Objects.hash(option, value);
+    }
+
+    @Override
+    public boolean equals(Object obj) {
+      if (obj == null) {
+        return false;
+      }
+      if (!(obj instanceof BlobWriteOption)) {
+        return false;
+      }
+      final BlobWriteOption other = (BlobWriteOption) obj;
+      return this.option == other.option && Objects.equals(this.value, other.value);
+    }
+
+    /** Returns an option for specifying blob's predefined ACL configuration. */
+    public static BlobWriteOption predefinedAcl(PredefinedAcl acl) {
+      return new BlobWriteOption(Option.PREDEFINED_ACL, acl.getEntry());
+    }
+
+    /**
+     * Returns an option that causes an operation to succeed only if the target blob does not exist.
+     */
+    public static BlobWriteOption doesNotExist() {
+      return new BlobWriteOption(Option.IF_GENERATION_MATCH, 0L);
+    }
+
+    /**
+     * Returns an option for blob's data generation match. If this option is used the request will
+     * fail if generation does not match.
+     */
+    public static BlobWriteOption generationMatch() {
+      return new BlobWriteOption(Option.IF_GENERATION_MATCH);
+    }
+
+    /**
+     * Returns an option for blob's data generation mismatch. If this option is used the request
+     * will fail if generation matches.
+     */
+    public static BlobWriteOption generationNotMatch() {
+      return new BlobWriteOption(Option.IF_GENERATION_NOT_MATCH);
+    }
+
+    /**
+     * Returns an option for blob's metageneration match. If this option is used the request will
+     * fail if metageneration does not match.
+     */
+    public static BlobWriteOption metagenerationMatch() {
+      return new BlobWriteOption(Option.IF_METAGENERATION_MATCH);
+    }
+
+    /**
+     * Returns an option for blob's metageneration mismatch. If this option is used the request will
+     * fail if metageneration matches.
+     */
+    public static BlobWriteOption metagenerationNotMatch() {
+      return new BlobWriteOption(Option.IF_METAGENERATION_NOT_MATCH);
+    }
+
+    /**
+     * Returns an option for blob's data MD5 hash match. If this option is used the request will
+     * fail if blobs' data MD5 hash does not match.
+     */
+    public static BlobWriteOption md5Match() {
+      return new BlobWriteOption(Option.IF_MD5_MATCH, true);
+    }
+
+    /**
+     * Returns an option for blob's data CRC32C checksum match. If this option is used the request
+     * will fail if blobs' data CRC32C checksum does not match.
+     */
+    public static BlobWriteOption crc32cMatch() {
+      return new BlobWriteOption(Option.IF_CRC32C_MATCH, true);
+    }
+
+    /**
+     * Returns an option to set a customer-supplied AES256 key for server-side encryption of the
+     * blob.
+     */
+    public static BlobWriteOption encryptionKey(Key key) {
+      String base64Key = BaseEncoding.base64().encode(key.getEncoded());
+      return new BlobWriteOption(Option.CUSTOMER_SUPPLIED_KEY, base64Key);
+    }
+
+    /**
+     * Returns an option to set a customer-supplied AES256 key for server-side encryption of the
      * blob.
      *
-     * <p>Example of deleting the default ACL entry for an entity on a bucket.
+     * @param key the AES256 encoded in base64
+     */
+    public static BlobWriteOption encryptionKey(String key) {
+      return new BlobWriteOption(Option.CUSTOMER_SUPPLIED_KEY, key);
+    }
+
+    /**
+     * Returns an option to set a customer-managed KMS key for server-side encryption of the blob.
      *
-     * <pre>{@code
-     * String bucketName = "my-unique-bucket";
-     * boolean deleted = storage.deleteDefaultAcl(bucketName, User.ofAllAuthenticatedUsers());
-     * if (deleted) {
-     *   // the acl entry was deleted
-     * } else {
-     *   // the acl entry was not found
-     * }
-     * }</pre>
-     *
-     * @return {@code true} if the ACL was deleted, {@code false} if it was not found
-     * @throws StorageException upon failure
-     */
-    boolean deleteDefaultAcl(String bucket, Entity entity);
-
-    /**
-     * Creates a new default blob ACL entry on the specified bucket.
-     *
-     * <p>Default ACLs are applied to a new blob within the bucket when no ACL was provided for that
+     * @param kmsKeyName the KMS key resource id
+     */
+    public static BlobWriteOption kmsKeyName(String kmsKeyName) {
+      return new BlobWriteOption(Option.KMS_KEY_NAME, kmsKeyName);
+    }
+
+    /**
+     * Returns an option for blob's billing user project. This option is only used by the buckets
+     * with 'requester_pays' flag.
+     */
+    public static BlobWriteOption userProject(String userProject) {
+      return new BlobWriteOption(Option.USER_PROJECT, userProject);
+    }
+
+    /**
+     * Returns an option that signals automatic gzip compression should not be performed en route to
+     * the bucket.
+     */
+    public static BlobWriteOption disableGzipContent() {
+      return new BlobWriteOption(Option.IF_DISABLE_GZIP_CONTENT, true);
+    }
+  }
+
+  /** Class for specifying blob source options. */
+  class BlobSourceOption extends Option {
+
+    private static final long serialVersionUID = -3712768261070182991L;
+
+    private BlobSourceOption(StorageRpc.Option rpcOption, Object value) {
+      super(rpcOption, value);
+    }
+
+    /**
+     * Returns an option for blob's data generation match. If this option is used the request will
+     * fail if blob's generation does not match. The generation value to compare with the actual
+     * blob's generation is taken from a source {@link BlobId} object. When this option is passed to
+     * a {@link Storage} method and {@link BlobId#getGeneration()} is {@code null} or no {@link
+     * BlobId} is provided an exception is thrown.
+     */
+    public static BlobSourceOption generationMatch() {
+      return new BlobSourceOption(StorageRpc.Option.IF_GENERATION_MATCH, null);
+    }
+
+    /**
+     * Returns an option for blob's data generation match. If this option is used the request will
+     * fail if blob's generation does not match the provided value.
+     */
+    public static BlobSourceOption generationMatch(long generation) {
+      return new BlobSourceOption(StorageRpc.Option.IF_GENERATION_MATCH, generation);
+    }
+
+    /**
+     * Returns an option for blob's data generation mismatch. If this option is used the request
+     * will fail if blob's generation matches. The generation value to compare with the actual
+     * blob's generation is taken from a source {@link BlobId} object. When this option is passed to
+     * a {@link Storage} method and {@link BlobId#getGeneration()} is {@code null} or no {@link
+     * BlobId} is provided an exception is thrown.
+     */
+    public static BlobSourceOption generationNotMatch() {
+      return new BlobSourceOption(StorageRpc.Option.IF_GENERATION_NOT_MATCH, null);
+    }
+
+    /**
+     * Returns an option for blob's data generation mismatch. If this option is used the request
+     * will fail if blob's generation matches the provided value.
+     */
+    public static BlobSourceOption generationNotMatch(long generation) {
+      return new BlobSourceOption(StorageRpc.Option.IF_GENERATION_NOT_MATCH, generation);
+    }
+
+    /**
+     * Returns an option for blob's metageneration match. If this option is used the request will
+     * fail if blob's metageneration does not match the provided value.
+     */
+    public static BlobSourceOption metagenerationMatch(long metageneration) {
+      return new BlobSourceOption(StorageRpc.Option.IF_METAGENERATION_MATCH, metageneration);
+    }
+
+    /**
+     * Returns an option for blob's metageneration mismatch. If this option is used the request will
+     * fail if blob's metageneration matches the provided value.
+     */
+    public static BlobSourceOption metagenerationNotMatch(long metageneration) {
+      return new BlobSourceOption(StorageRpc.Option.IF_METAGENERATION_NOT_MATCH, metageneration);
+    }
+
+    /**
+     * Returns an option to set a customer-supplied AES256 key for server-side encryption of the
+     * blob.
+     */
+    public static BlobSourceOption decryptionKey(Key key) {
+      String base64Key = BaseEncoding.base64().encode(key.getEncoded());
+      return new BlobSourceOption(StorageRpc.Option.CUSTOMER_SUPPLIED_KEY, base64Key);
+    }
+
+    /**
+     * Returns an option to set a customer-supplied AES256 key for server-side encryption of the
      * blob.
      *
-     * <p>Example of creating a new default ACL entry on a bucket.
-     *
-     * <pre>{@code
-     * String bucketName = "my-unique-bucket";
-     * Acl acl =
-     *     storage.createDefaultAcl(bucketName, Acl.of(User.ofAllAuthenticatedUsers(), Role.READER));
-     * }</pre>
-     *
-     * @throws StorageException upon failure
-     */
-    Acl createDefaultAcl(String bucket, Acl acl);
-
-    /**
-     * Updates a default blob ACL entry on the specified bucket.
-     *
-     * <p>Default ACLs are applied to a new blob within the bucket when no ACL was provided for that
+     * @param key the AES256 encoded in base64
+     */
+    public static BlobSourceOption decryptionKey(String key) {
+      return new BlobSourceOption(StorageRpc.Option.CUSTOMER_SUPPLIED_KEY, key);
+    }
+
+    /**
+     * Returns an option for blob's billing user project. This option is only used by the buckets
+     * with 'requester_pays' flag.
+     */
+    public static BlobSourceOption userProject(String userProject) {
+      return new BlobSourceOption(StorageRpc.Option.USER_PROJECT, userProject);
+    }
+  }
+
+  /** Class for specifying blob get options. */
+  class BlobGetOption extends Option {
+
+    private static final long serialVersionUID = 803817709703661480L;
+
+    private BlobGetOption(StorageRpc.Option rpcOption, Long value) {
+      super(rpcOption, value);
+    }
+
+    private BlobGetOption(StorageRpc.Option rpcOption, String value) {
+      super(rpcOption, value);
+    }
+
+    /**
+     * Returns an option for blob's data generation match. If this option is used the request will
+     * fail if blob's generation does not match. The generation value to compare with the actual
+     * blob's generation is taken from a source {@link BlobId} object. When this option is passed to
+     * a {@link Storage} method and {@link BlobId#getGeneration()} is {@code null} or no {@link
+     * BlobId} is provided an exception is thrown.
+     */
+    public static BlobGetOption generationMatch() {
+      return new BlobGetOption(StorageRpc.Option.IF_GENERATION_MATCH, (Long) null);
+    }
+
+    /**
+     * Returns an option for blob's data generation match. If this option is used the request will
+     * fail if blob's generation does not match the provided value.
+     */
+    public static BlobGetOption generationMatch(long generation) {
+      return new BlobGetOption(StorageRpc.Option.IF_GENERATION_MATCH, generation);
+    }
+
+    /**
+     * Returns an option for blob's data generation mismatch. If this option is used the request
+     * will fail if blob's generation matches. The generation value to compare with the actual
+     * blob's generation is taken from a source {@link BlobId} object. When this option is passed to
+     * a {@link Storage} method and {@link BlobId#getGeneration()} is {@code null} or no {@link
+     * BlobId} is provided an exception is thrown.
+     */
+    public static BlobGetOption generationNotMatch() {
+      return new BlobGetOption(StorageRpc.Option.IF_GENERATION_NOT_MATCH, (Long) null);
+    }
+
+    /**
+     * Returns an option for blob's data generation mismatch. If this option is used the request
+     * will fail if blob's generation matches the provided value.
+     */
+    public static BlobGetOption generationNotMatch(long generation) {
+      return new BlobGetOption(StorageRpc.Option.IF_GENERATION_NOT_MATCH, generation);
+    }
+
+    /**
+     * Returns an option for blob's metageneration match. If this option is used the request will
+     * fail if blob's metageneration does not match the provided value.
+     */
+    public static BlobGetOption metagenerationMatch(long metageneration) {
+      return new BlobGetOption(StorageRpc.Option.IF_METAGENERATION_MATCH, metageneration);
+    }
+
+    /**
+     * Returns an option for blob's metageneration mismatch. If this option is used the request will
+     * fail if blob's metageneration matches the provided value.
+     */
+    public static BlobGetOption metagenerationNotMatch(long metageneration) {
+      return new BlobGetOption(StorageRpc.Option.IF_METAGENERATION_NOT_MATCH, metageneration);
+    }
+
+    /**
+     * Returns an option to specify the blob's fields to be returned by the RPC call. If this option
+     * is not provided all blob's fields are returned. {@code BlobGetOption.fields}) can be used to
+     * specify only the fields of interest. Blob name and bucket are always returned, even if not
+     * specified.
+     */
+    public static BlobGetOption fields(BlobField... fields) {
+      return new BlobGetOption(
+          StorageRpc.Option.FIELDS, Helper.selector(BlobField.REQUIRED_FIELDS, fields));
+    }
+
+    /**
+     * Returns an option for blob's billing user project. This option is only used by the buckets
+     * with 'requester_pays' flag.
+     */
+    public static BlobGetOption userProject(String userProject) {
+      return new BlobGetOption(StorageRpc.Option.USER_PROJECT, userProject);
+    }
+
+    /**
+     * Returns an option to set a customer-supplied AES256 key for server-side decryption of the
+     * blob.
+     */
+    public static BlobGetOption decryptionKey(Key key) {
+      String base64Key = BaseEncoding.base64().encode(key.getEncoded());
+      return new BlobGetOption(StorageRpc.Option.CUSTOMER_SUPPLIED_KEY, base64Key);
+    }
+
+    /**
+     * Returns an option to set a customer-supplied AES256 key for server-side decryption of the
      * blob.
      *
-     * <p>Example of updating a new default ACL entry on a bucket.
+     * @param key the AES256 encoded in base64
+     */
+    public static BlobGetOption decryptionKey(String key) {
+      return new BlobGetOption(StorageRpc.Option.CUSTOMER_SUPPLIED_KEY, key);
+    }
+  }
+
+  /** Class for specifying bucket list options. */
+  class BucketListOption extends Option {
+
+    private static final long serialVersionUID = 8754017079673290353L;
+
+    private BucketListOption(StorageRpc.Option option, Object value) {
+      super(option, value);
+    }
+
+    /** Returns an option to specify the maximum number of buckets returned per page. */
+    public static BucketListOption pageSize(long pageSize) {
+      return new BucketListOption(StorageRpc.Option.MAX_RESULTS, pageSize);
+    }
+
+    /** Returns an option to specify the page token from which to start listing buckets. */
+    public static BucketListOption pageToken(String pageToken) {
+      return new BucketListOption(StorageRpc.Option.PAGE_TOKEN, pageToken);
+    }
+
+    /**
+     * Returns an option to set a prefix to filter results to buckets whose names begin with this
+     * prefix.
+     */
+    public static BucketListOption prefix(String prefix) {
+      return new BucketListOption(StorageRpc.Option.PREFIX, prefix);
+    }
+
+    /**
+     * Returns an option for bucket's billing user project. This option is only used by the buckets
+     * with 'requester_pays' flag.
+     */
+    public static BucketListOption userProject(String userProject) {
+      return new BucketListOption(StorageRpc.Option.USER_PROJECT, userProject);
+    }
+
+    /**
+     * Returns an option to specify the bucket's fields to be returned by the RPC call. If this
+     * option is not provided all bucket's fields are returned. {@code BucketListOption.fields}) can
+     * be used to specify only the fields of interest. Bucket name is always returned, even if not
+     * specified.
+     */
+    public static BucketListOption fields(BucketField... fields) {
+      return new BucketListOption(
+          StorageRpc.Option.FIELDS,
+          Helper.listSelector("items", BucketField.REQUIRED_FIELDS, fields));
+    }
+  }
+
+  /** Class for specifying blob list options. */
+  class BlobListOption extends Option {
+
+    private static final String[] TOP_LEVEL_FIELDS = {"prefixes"};
+    private static final long serialVersionUID = 9083383524788661294L;
+
+    private BlobListOption(StorageRpc.Option option, Object value) {
+      super(option, value);
+    }
+
+    /** Returns an option to specify the maximum number of blobs returned per page. */
+    public static BlobListOption pageSize(long pageSize) {
+      return new BlobListOption(StorageRpc.Option.MAX_RESULTS, pageSize);
+    }
+
+    /** Returns an option to specify the page token from which to start listing blobs. */
+    public static BlobListOption pageToken(String pageToken) {
+      return new BlobListOption(StorageRpc.Option.PAGE_TOKEN, pageToken);
+    }
+
+    /**
+     * Returns an option to set a prefix to filter results to blobs whose names begin with this
+     * prefix.
+     */
+    public static BlobListOption prefix(String prefix) {
+      return new BlobListOption(StorageRpc.Option.PREFIX, prefix);
+    }
+
+    /**
+     * If specified, results are returned in a directory-like mode. Blobs whose names, after a
+     * possible {@link #prefix(String)}, do not contain the '/' delimiter are returned as is. Blobs
+     * whose names, after a possible {@link #prefix(String)}, contain the '/' delimiter, will have
+     * their name truncated after the delimiter and will be returned as {@link Blob} objects where
+     * only {@link Blob#getBlobId()}, {@link Blob#getSize()} and {@link Blob#isDirectory()} are set.
+     * For such directory blobs, ({@link BlobId#getGeneration()} returns {@code null}), {@link
+     * Blob#getSize()} returns {@code 0} while {@link Blob#isDirectory()} returns {@code true}.
+     * Duplicate directory blobs are omitted.
+     */
+    public static BlobListOption currentDirectory() {
+      return new BlobListOption(StorageRpc.Option.DELIMITER, true);
+    }
+
+    /**
+     * Returns an option to set a delimiter.
      *
-     * <pre>{@code
-     * String bucketName = "my-unique-bucket";
-     * Acl acl =
-     *     storage.updateDefaultAcl(bucketName, Acl.of(User.ofAllAuthenticatedUsers(), Role.OWNER));
-     * }</pre>
+     * @param delimiter generally '/' is the one used most often, but you can used other delimiters
+     *     as well.
+     */
+    public static BlobListOption delimiter(String delimiter) {
+      return new BlobListOption(StorageRpc.Option.DELIMITER, delimiter);
+    }
+
+    /**
+     * Returns an option to define the billing user project. This option is required by buckets with
+     * `requester_pays` flag enabled to assign operation costs.
      *
-     * @throws StorageException upon failure
-     */
-    Acl updateDefaultAcl(String bucket, Acl acl);
-
-    /**
-     * Lists the default blob ACL entries for the provided bucket.
+     * @param userProject projectId of the billing user project.
+     */
+    public static BlobListOption userProject(String userProject) {
+      return new BlobListOption(StorageRpc.Option.USER_PROJECT, userProject);
+    }
+
+    /**
+     * If set to {@code true}, lists all versions of a blob. The default is {@code false}.
      *
-     * <p>Default ACLs are applied to a new blob within the bucket when no ACL was provided for that
-     * blob.
+     * @see <a href="https://cloud.google.com/storage/docs/object-versioning">Object Versioning</a>
+     */
+    public static BlobListOption versions(boolean versions) {
+      return new BlobListOption(StorageRpc.Option.VERSIONS, versions);
+    }
+
+    /**
+     * Returns an option to specify the blob's fields to be returned by the RPC call. If this option
+     * is not provided all blob's fields are returned. {@code BlobListOption.fields}) can be used to
+     * specify only the fields of interest. Blob name and bucket are always returned, even if not
+     * specified.
+     */
+    public static BlobListOption fields(BlobField... fields) {
+      return new BlobListOption(
+          StorageRpc.Option.FIELDS,
+          Helper.listSelector(TOP_LEVEL_FIELDS, "items", BlobField.REQUIRED_FIELDS, fields));
+    }
+  }
+
+  /** Class for specifying Post Policy V4 options. * */
+  class PostPolicyV4Option implements Serializable {
+    private static final long serialVersionUID = 8150867146534084543L;
+    private final PostPolicyV4Option.Option option;
+    private final Object value;
+
+    enum Option {
+      PATH_STYLE,
+      VIRTUAL_HOSTED_STYLE,
+      BUCKET_BOUND_HOST_NAME,
+      SERVICE_ACCOUNT_CRED
+    }
+
+    private PostPolicyV4Option(Option option, Object value) {
+      this.option = option;
+      this.value = value;
+    }
+
+    PostPolicyV4Option.Option getOption() {
+      return option;
+    }
+
+    Object getValue() {
+      return value;
+    }
+
+    /**
+     * Provides a service account signer to sign the policy. If not provided an attempt is made to
+     * get it from the environment.
      *
-     * <p>Example of listing the default ACL entries for a blob.
+     * @see <a href="https://cloud.google.com/storage/docs/authentication#service_accounts">Service
+     *     Accounts</a>
+     */
+    public static PostPolicyV4Option signWith(ServiceAccountSigner signer) {
+      return new PostPolicyV4Option(PostPolicyV4Option.Option.SERVICE_ACCOUNT_CRED, signer);
+    }
+
+    /**
+     * Use a virtual hosted-style hostname, which adds the bucket into the host portion of the URI
+     * rather than the path, e.g. 'https://mybucket.storage.googleapis.com/...'. The bucket name is
+     * obtained from the resource passed in.
      *
-     * <pre>{@code
-     * String bucketName = "my-unique-bucket";
-     * List<Acl> acls = storage.listDefaultAcls(bucketName);
-     * for (Acl acl : acls) {
-     *   // do something with ACL entry
-     * }
-     * }</pre>
+     * @see <a href="https://cloud.google.com/storage/docs/request-endpoints">Request Endpoints</a>
+     */
+    public static PostPolicyV4Option withVirtualHostedStyle() {
+      return new PostPolicyV4Option(PostPolicyV4Option.Option.VIRTUAL_HOSTED_STYLE, "");
+    }
+
+    /**
+     * Generates a path-style URL, which places the bucket name in the path portion of the URL
+     * instead of in the hostname, e.g 'https://storage.googleapis.com/mybucket/...'. Note that this
+     * cannot be used alongside {@code withVirtualHostedStyle()}. Virtual hosted-style URLs, which
+     * can be used via the {@code withVirtualHostedStyle()} method, should generally be preferred
+     * instead of path-style URLs.
      *
-     * @throws StorageException upon failure
-     */
-    List<Acl> listDefaultAcls(String bucket);
-
-    /**
-     * Returns the ACL entry for the specified entity on the specified blob or {@code null} if not
-     * found.
+     * @see <a href="https://cloud.google.com/storage/docs/request-endpoints">Request Endpoints</a>
+     */
+    public static PostPolicyV4Option withPathStyle() {
+      return new PostPolicyV4Option(PostPolicyV4Option.Option.PATH_STYLE, "");
+    }
+
+    /**
+     * Use a bucket-bound hostname, which replaces the storage.googleapis.com host with the name of
+     * a CNAME bucket, e.g. a bucket named 'gcs-subdomain.my.domain.tld', or a Google Cloud Load
+     * Balancer which routes to a bucket you own, e.g. 'my-load-balancer-domain.tld'. Note that this
+     * cannot be used alongside {@code withVirtualHostedStyle()} or {@code withPathStyle()}. This
+     * method signature uses HTTP for the URI scheme, and is equivalent to calling {@code
+     * withBucketBoundHostname("...", UriScheme.HTTP).}
      *
-     * <p>Example of getting the ACL entry for an entity on a blob.
+     * @see <a href="https://cloud.google.com/storage/docs/request-endpoints#cname">CNAME
+     *     Redirects</a>
+     * @see <a
+     *     href="https://cloud.google.com/load-balancing/docs/https/adding-backend-buckets-to-load-balancers">
+     *     GCLB Redirects</a>
+     */
+    public static PostPolicyV4Option withBucketBoundHostname(String bucketBoundHostname) {
+      return withBucketBoundHostname(bucketBoundHostname, Storage.UriScheme.HTTP);
+    }
+
+    /**
+     * Use a bucket-bound hostname, which replaces the storage.googleapis.com host with the name of
+     * a CNAME bucket, e.g. a bucket named 'gcs-subdomain.my.domain.tld', or a Google Cloud Load
+     * Balancer which routes to a bucket you own, e.g. 'my-load-balancer-domain.tld'. Note that this
+     * cannot be used alongside {@code withVirtualHostedStyle()} or {@code withPathStyle()}. The
+     * bucket name itself should not include the URI scheme (http or https), so it is specified via
+     * a local enum.
      *
-     * <pre>{@code
-     * String bucketName = "my-unique-bucket";
-     * String blobName = "my-blob-name";
-     * long blobGeneration = 42;
-     * BlobId blobId = BlobId.of(bucketName, blobName, blobGeneration);
-     * Acl acl = storage.getAcl(blobId, User.ofAllAuthenticatedUsers());
-     * }</pre>
+     * @see <a href="https://cloud.google.com/storage/docs/request-endpoints#cname">CNAME
+     *     Redirects</a>
+     * @see <a
+     *     href="https://cloud.google.com/load-balancing/docs/https/adding-backend-buckets-to-load-balancers">
+     *     GCLB Redirects</a>
+     */
+    public static PostPolicyV4Option withBucketBoundHostname(
+        String bucketBoundHostname, Storage.UriScheme uriScheme) {
+      return new PostPolicyV4Option(
+          PostPolicyV4Option.Option.BUCKET_BOUND_HOST_NAME,
+          uriScheme.getScheme() + "://" + bucketBoundHostname);
+    }
+  }
+
+  /** Class for specifying signed URL options. */
+  class SignUrlOption implements Serializable {
+
+    private static final long serialVersionUID = 7850569877451099267L;
+
+    private final Option option;
+    private final Object value;
+
+    enum Option {
+      HTTP_METHOD,
+      CONTENT_TYPE,
+      MD5,
+      EXT_HEADERS,
+      SERVICE_ACCOUNT_CRED,
+      SIGNATURE_VERSION,
+      HOST_NAME,
+      PATH_STYLE,
+      VIRTUAL_HOSTED_STYLE,
+      BUCKET_BOUND_HOST_NAME,
+      QUERY_PARAMS
+    }
+
+    enum SignatureVersion {
+      V2,
+      V4
+    }
+
+    private SignUrlOption(Option option, Object value) {
+      this.option = option;
+      this.value = value;
+    }
+
+    Option getOption() {
+      return option;
+    }
+
+    Object getValue() {
+      return value;
+    }
+
+    /**
+     * The HTTP method to be used with the signed URL. If this method is not called, defaults to
+     * GET.
+     */
+    public static SignUrlOption httpMethod(HttpMethod httpMethod) {
+      return new SignUrlOption(Option.HTTP_METHOD, httpMethod);
+    }
+
+    /**
+     * Use it if signature should include the blob's content-type. When used, users of the signed
+     * URL should include the blob's content-type with their request. If using this URL from a
+     * browser, you must include a content type that matches what the browser will send.
+     */
+    public static SignUrlOption withContentType() {
+      return new SignUrlOption(Option.CONTENT_TYPE, true);
+    }
+
+    /**
+     * Use it if signature should include the blob's md5. When used, users of the signed URL should
+     * include the blob's md5 with their request.
+     */
+    public static SignUrlOption withMd5() {
+      return new SignUrlOption(Option.MD5, true);
+    }
+
+    /**
+     * Use it if signature should include the blob's canonicalized extended headers. When used,
+     * users of the signed URL should include the canonicalized extended headers with their request.
      *
-     * <p>Example of getting the ACL entry for a specific user on a blob.
+     * @see <a href="https://cloud.google.com/storage/docs/xml-api/reference-headers">Request
+     *     Headers</a>
+     */
+    public static SignUrlOption withExtHeaders(Map<String, String> extHeaders) {
+      return new SignUrlOption(Option.EXT_HEADERS, extHeaders);
+    }
+
+    /**
+     * Use if signature version should be V2. This is the default if neither this or {@code
+     * withV4Signature()} is called.
+     */
+    public static SignUrlOption withV2Signature() {
+      return new SignUrlOption(Option.SIGNATURE_VERSION, SignatureVersion.V2);
+    }
+
+    /**
+     * Use if signature version should be V4. Note that V4 Signed URLs can't have an expiration
+     * longer than 7 days. V2 will be the default if neither this or {@code withV2Signature()} is
+     * called.
+     */
+    public static SignUrlOption withV4Signature() {
+      return new SignUrlOption(Option.SIGNATURE_VERSION, SignatureVersion.V4);
+    }
+
+    /**
+     * Provides a service account signer to sign the URL. If not provided an attempt is made to get
+     * it from the environment.
      *
-     * <pre>{@code
-     * String bucketName = "my-unique-bucket";
-     * String blobName = "my-blob-name";
-     * String userEmail = "google-cloud-java-tests@java-docs-samples-tests.iam.gserviceaccount.com";
-     * BlobId blobId = BlobId.of(bucketName, blobName);
-     * Acl acl = storage.getAcl(blobId, new User(userEmail));
-     * }</pre>
+     * @see <a href="https://cloud.google.com/storage/docs/authentication#service_accounts">Service
+     *     Accounts</a>
+     */
+    public static SignUrlOption signWith(ServiceAccountSigner signer) {
+      return new SignUrlOption(Option.SERVICE_ACCOUNT_CRED, signer);
+    }
+
+    /**
+     * Use a different host name than the default host name 'storage.googleapis.com'. This option is
+     * particularly useful for developers to point requests to an alternate endpoint (e.g. a staging
+     * environment or sending requests through VPC). If using this with the {@code
+     * withVirtualHostedStyle()} method, you should omit the bucket name from the hostname, as it
+     * automatically gets prepended to the hostname for virtual hosted-style URLs.
+     */
+    public static SignUrlOption withHostName(String hostName) {
+      return new SignUrlOption(Option.HOST_NAME, hostName);
+    }
+
+    /**
+     * Use a virtual hosted-style hostname, which adds the bucket into the host portion of the URI
+     * rather than the path, e.g. 'https://mybucket.storage.googleapis.com/...'. The bucket name is
+     * obtained from the resource passed in. For V4 signing, this also sets the "host" header in the
+     * canonicalized extension headers to the virtual hosted-style host, unless that header is
+     * supplied via the {@code withExtHeaders()} method.
      *
-     * @throws StorageException upon failure
-     */
-    Acl getAcl(BlobId blob, Entity entity);
-
-    /**
-     * Deletes the ACL entry for the specified entity on the specified blob.
+     * @see <a href="https://cloud.google.com/storage/docs/request-endpoints">Request Endpoints</a>
+     */
+    public static SignUrlOption withVirtualHostedStyle() {
+      return new SignUrlOption(Option.VIRTUAL_HOSTED_STYLE, "");
+    }
+
+    /**
+     * Generates a path-style URL, which places the bucket name in the path portion of the URL
+     * instead of in the hostname, e.g 'https://storage.googleapis.com/mybucket/...'. This cannot be
+     * used alongside {@code withVirtualHostedStyle()}. Virtual hosted-style URLs, which can be used
+     * via the {@code withVirtualHostedStyle()} method, should generally be preferred instead of
+     * path-style URLs.
      *
-     * <p>Example of deleting the ACL entry for an entity on a blob.
+     * @see <a href="https://cloud.google.com/storage/docs/request-endpoints">Request Endpoints</a>
+     */
+    public static SignUrlOption withPathStyle() {
+      return new SignUrlOption(Option.PATH_STYLE, "");
+    }
+
+    /**
+     * Use a bucket-bound hostname, which replaces the storage.googleapis.com host with the name of
+     * a CNAME bucket, e.g. a bucket named 'gcs-subdomain.my.domain.tld', or a Google Cloud Load
+     * Balancer which routes to a bucket you own, e.g. 'my-load-balancer-domain.tld'. This cannot be
+     * used alongside {@code withVirtualHostedStyle()} or {@code withPathStyle()}. This method
+     * signature uses HTTP for the URI scheme, and is equivalent to calling {@code
+     * withBucketBoundHostname("...", UriScheme.HTTP).}
      *
-     * <pre>{@code
-     * String bucketName = "my-unique-bucket";
-     * String blobName = "my-blob-name";
-     * long blobGeneration = 42;
-     * BlobId blobId = BlobId.of(bucketName, blobName, blobGeneration);
-     * boolean deleted = storage.deleteAcl(blobId, User.ofAllAuthenticatedUsers());
-     * if (deleted) {
-     *   // the acl entry was deleted
-     * } else {
-     *   // the acl entry was not found
-     * }
-     * }</pre>
+     * @see <a href="https://cloud.google.com/storage/docs/request-endpoints#cname">CNAME
+     *     Redirects</a>
+     * @see <a
+     *     href="https://cloud.google.com/load-balancing/docs/https/adding-backend-buckets-to-load-balancers">
+     *     GCLB Redirects</a>
+     */
+    public static SignUrlOption withBucketBoundHostname(String bucketBoundHostname) {
+      return withBucketBoundHostname(bucketBoundHostname, UriScheme.HTTP);
+    }
+
+    /**
+     * Use a bucket-bound hostname, which replaces the storage.googleapis.com host with the name of
+     * a CNAME bucket, e.g. a bucket named 'gcs-subdomain.my.domain.tld', or a Google Cloud Load
+     * Balancer which routes to a bucket you own, e.g. 'my-load-balancer-domain.tld'. Note that this
+     * cannot be used alongside {@code withVirtualHostedStyle()} or {@code withPathStyle()}. The
+     * bucket name itself should not include the URI scheme (http or https), so it is specified via
+     * a local enum.
      *
-     * @return {@code true} if the ACL was deleted, {@code false} if it was not found
-     * @throws StorageException upon failure
-     */
-    boolean deleteAcl(BlobId blob, Entity entity);
-
-    /**
-     * Creates a new ACL entry on the specified blob.
+     * @see <a href="https://cloud.google.com/storage/docs/request-endpoints#cname">CNAME
+     *     Redirects</a>
+     * @see <a
+     *     href="https://cloud.google.com/load-balancing/docs/https/adding-backend-buckets-to-load-balancers">
+     *     GCLB Redirects</a>
+     */
+    public static SignUrlOption withBucketBoundHostname(
+        String bucketBoundHostname, UriScheme uriScheme) {
+      return new SignUrlOption(
+          Option.BUCKET_BOUND_HOST_NAME, uriScheme.getScheme() + "://" + bucketBoundHostname);
+    }
+
+    /**
+     * Use if the URL should contain additional query parameters.
      *
-     * <p>Example of creating a new ACL entry on a blob.
+     * <p>Warning: For V2 Signed URLs, it is possible for query parameters to be altered after the
+     * URL has been signed, as the parameters are not used to compute the signature. The V4 signing
+     * method should be preferred when supplying additional query parameters, as the parameters
+     * cannot be added, removed, or otherwise altered after a V4 signature is generated.
      *
-     * <pre>{@code
-     * String bucketName = "my-unique-bucket";
-     * String blobName = "my-blob-name";
-     * long blobGeneration = 42;
-     * BlobId blobId = BlobId.of(bucketName, blobName, blobGeneration);
-     * Acl acl = storage.createAcl(blobId, Acl.of(User.ofAllAuthenticatedUsers(), Role.READER));
-     * }</pre>
+     * @see <a href="https://cloud.google.com/storage/docs/authentication/canonical-requests">
+     *     Canonical Requests</a>
+     * @see <a href="https://cloud.google.com/storage/docs/access-control/signed-urls-v2">V2 Signing
+     *     Process</a>
+     */
+    public static SignUrlOption withQueryParams(Map<String, String> queryParams) {
+      return new SignUrlOption(Option.QUERY_PARAMS, queryParams);
+    }
+  }
+
+  /**
+   * A class to contain all information needed for a Google Cloud Storage Compose operation.
+   *
+   * @see <a href="https://cloud.google.com/storage/docs/composite-objects#_Compose">Compose
+   *     Operation</a>
+   */
+  class ComposeRequest implements Serializable {
+
+    private static final long serialVersionUID = -7385681353748590911L;
+
+    private final List<SourceBlob> sourceBlobs;
+    private final BlobInfo target;
+    private final List<BlobTargetOption> targetOptions;
+
+    /** Class for Compose source blobs. */
+    public static class SourceBlob implements Serializable {
+
+      private static final long serialVersionUID = 4094962795951990439L;
+
+      final String name;
+      final Long generation;
+
+      SourceBlob(String name) {
+        this(name, null);
+      }
+
+      SourceBlob(String name, Long generation) {
+        this.name = name;
+        this.generation = generation;
+      }
+
+      public String getName() {
+        return name;
+      }
+
+      public Long getGeneration() {
+        return generation;
+      }
+    }
+
+    public static class Builder {
+
+      private final List<SourceBlob> sourceBlobs = new LinkedList<>();
+      private final Set<BlobTargetOption> targetOptions = new LinkedHashSet<>();
+      private BlobInfo target;
+
+      /** Add source blobs for compose operation. */
+      public Builder addSource(Iterable<String> blobs) {
+        for (String blob : blobs) {
+          sourceBlobs.add(new SourceBlob(blob));
+        }
+        return this;
+      }
+
+      /** Add source blobs for compose operation. */
+      public Builder addSource(String... blobs) {
+        return addSource(Arrays.asList(blobs));
+      }
+
+      /** Add a source with a specific generation to match. */
+      public Builder addSource(String blob, long generation) {
+        sourceBlobs.add(new SourceBlob(blob, generation));
+        return this;
+      }
+
+      /** Sets compose operation's target blob. */
+      public Builder setTarget(BlobInfo target) {
+        this.target = target;
+        return this;
+      }
+
+      /** Sets compose operation's target blob options. */
+      public Builder setTargetOptions(BlobTargetOption... options) {
+        Collections.addAll(targetOptions, options);
+        return this;
+      }
+
+      /** Sets compose operation's target blob options. */
+      public Builder setTargetOptions(Iterable<BlobTargetOption> options) {
+        Iterables.addAll(targetOptions, options);
+        return this;
+      }
+
+      /** Creates a {@code ComposeRequest} object. */
+      public ComposeRequest build() {
+        checkArgument(!sourceBlobs.isEmpty());
+        checkNotNull(target);
+        return new ComposeRequest(this);
+      }
+    }
+
+    private ComposeRequest(Builder builder) {
+      sourceBlobs = ImmutableList.copyOf(builder.sourceBlobs);
+      target = builder.target;
+      targetOptions = ImmutableList.copyOf(builder.targetOptions);
+    }
+
+    /** Returns compose operation's source blobs. */
+    public List<SourceBlob> getSourceBlobs() {
+      return sourceBlobs;
+    }
+
+    /** Returns compose operation's target blob. */
+    public BlobInfo getTarget() {
+      return target;
+    }
+
+    /** Returns compose operation's target blob's options. */
+    public List<BlobTargetOption> getTargetOptions() {
+      return targetOptions;
+    }
+
+    /**
+     * Creates a {@code ComposeRequest} object.
      *
-     * <p>Example of updating a blob to be public-read.
+     * @param sources source blobs names
+     * @param target target blob
+     */
+    public static ComposeRequest of(Iterable<String> sources, BlobInfo target) {
+      return newBuilder().setTarget(target).addSource(sources).build();
+    }
+
+    /**
+     * Creates a {@code ComposeRequest} object.
      *
-     * <pre>{@code
-     * String bucketName = "my-unique-bucket";
-     * String blobName = "my-blob-name";
-     * long blobGeneration = 42;
-     * BlobId blobId = BlobId.of(bucketName, blobName, blobGeneration);
-     * Acl acl = storage.createAcl(blobId, Acl.of(User.ofAllUsers(), Role.READER));
-     * }</pre>
+     * @param bucket name of the bucket where the compose operation takes place
+     * @param sources source blobs names
+     * @param target target blob name
+     */
+    public static ComposeRequest of(String bucket, Iterable<String> sources, String target) {
+      return of(sources, BlobInfo.newBuilder(BlobId.of(bucket, target)).build());
+    }
+
+    /** Returns a {@code ComposeRequest} builder. */
+    public static Builder newBuilder() {
+      return new Builder();
+    }
+  }
+
+  /** A class to contain all information needed for a Google Cloud Storage Copy operation. */
+  class CopyRequest implements Serializable {
+
+    private static final long serialVersionUID = -4498650529476219937L;
+
+    private final BlobId source;
+    private final List<BlobSourceOption> sourceOptions;
+    private final boolean overrideInfo;
+    private final BlobInfo target;
+    private final List<BlobTargetOption> targetOptions;
+    private final Long megabytesCopiedPerChunk;
+
+    public static class Builder {
+
+      private final Set<BlobSourceOption> sourceOptions = new LinkedHashSet<>();
+      private final Set<BlobTargetOption> targetOptions = new LinkedHashSet<>();
+      private BlobId source;
+      private boolean overrideInfo;
+      private BlobInfo target;
+      private Long megabytesCopiedPerChunk;
+
+      /**
+       * Sets the blob to copy given bucket and blob name.
+       *
+       * @return the builder
+       */
+      public Builder setSource(String bucket, String blob) {
+        this.source = BlobId.of(bucket, blob);
+        return this;
+      }
+
+      /**
+       * Sets the blob to copy given a {@link BlobId}.
+       *
+       * @return the builder
+       */
+      public Builder setSource(BlobId source) {
+        this.source = source;
+        return this;
+      }
+
+      /**
+       * Sets blob's source options.
+       *
+       * @return the builder
+       */
+      public Builder setSourceOptions(BlobSourceOption... options) {
+        Collections.addAll(sourceOptions, options);
+        return this;
+      }
+
+      /**
+       * Sets blob's source options.
+       *
+       * @return the builder
+       */
+      public Builder setSourceOptions(Iterable<BlobSourceOption> options) {
+        Iterables.addAll(sourceOptions, options);
+        return this;
+      }
+
+      /**
+       * Sets the copy target. Target blob information is copied from source.
+       *
+       * @return the builder
+       */
+      public Builder setTarget(BlobId targetId) {
+        this.overrideInfo = false;
+        this.target = BlobInfo.newBuilder(targetId).build();
+        return this;
+      }
+
+      /**
+       * Sets the copy target. Target blob information is copied from source, except for those
+       * options specified in {@code options}.
+       *
+       * @return the builder
+       */
+      public Builder setTarget(BlobId targetId, BlobTargetOption... options) {
+        this.overrideInfo = false;
+        this.target = BlobInfo.newBuilder(targetId).build();
+        Collections.addAll(targetOptions, options);
+        return this;
+      }
+
+      /**
+       * Sets the copy target and target options. {@code target} parameter is used to override
+       * source blob information (e.g. {@code contentType}, {@code contentLanguage}). Target blob
+       * information is set exactly to {@code target}, no information is inherited from the source
+       * blob.
+       *
+       * @return the builder
+       */
+      public Builder setTarget(BlobInfo target, BlobTargetOption... options) {
+        this.overrideInfo = true;
+        this.target = checkNotNull(target);
+        Collections.addAll(targetOptions, options);
+        return this;
+      }
+
+      /**
+       * Sets the copy target and target options. {@code target} parameter is used to override
+       * source blob information (e.g. {@code contentType}, {@code contentLanguage}). Target blob
+       * information is set exactly to {@code target}, no information is inherited from the source
+       * blob.
+       *
+       * @return the builder
+       */
+      public Builder setTarget(BlobInfo target, Iterable<BlobTargetOption> options) {
+        this.overrideInfo = true;
+        this.target = checkNotNull(target);
+        Iterables.addAll(targetOptions, options);
+        return this;
+      }
+
+      /**
+       * Sets the copy target and target options. Target blob information is copied from source,
+       * except for those options specified in {@code options}.
+       *
+       * @return the builder
+       */
+      public Builder setTarget(BlobId targetId, Iterable<BlobTargetOption> options) {
+        this.overrideInfo = false;
+        this.target = BlobInfo.newBuilder(targetId).build();
+        Iterables.addAll(targetOptions, options);
+        return this;
+      }
+
+      /**
+       * Sets the maximum number of megabytes to copy for each RPC call. This parameter is ignored
+       * if source and target blob share the same location and storage class as copy is made with
+       * one single RPC.
+       *
+       * @return the builder
+       */
+      public Builder setMegabytesCopiedPerChunk(Long megabytesCopiedPerChunk) {
+        this.megabytesCopiedPerChunk = megabytesCopiedPerChunk;
+        return this;
+      }
+
+      /** Creates a {@code CopyRequest} object. */
+      public CopyRequest build() {
+        return new CopyRequest(this);
+      }
+    }
+
+    private CopyRequest(Builder builder) {
+      source = checkNotNull(builder.source);
+      sourceOptions = ImmutableList.copyOf(builder.sourceOptions);
+      overrideInfo = builder.overrideInfo;
+      target = checkNotNull(builder.target);
+      targetOptions = ImmutableList.copyOf(builder.targetOptions);
+      megabytesCopiedPerChunk = builder.megabytesCopiedPerChunk;
+    }
+
+    /** Returns the blob to copy, as a {@link BlobId}. */
+    public BlobId getSource() {
+      return source;
+    }
+
+    /** Returns blob's source options. */
+    public List<BlobSourceOption> getSourceOptions() {
+      return sourceOptions;
+    }
+
+    /** Returns the {@link BlobInfo} for the target blob. */
+    public BlobInfo getTarget() {
+      return target;
+    }
+
+    /**
+     * Returns whether to override the target blob information with {@link #getTarget()}. If {@code
+     * true}, the value of {@link #getTarget()} is used to replace source blob information (e.g.
+     * {@code contentType}, {@code contentLanguage}). Target blob information is set exactly to this
+     * value, no information is inherited from the source blob. If {@code false}, target blob
+     * information is inherited from the source blob.
+     */
+    public boolean overrideInfo() {
+      return overrideInfo;
+    }
+
+    /** Returns blob's target options. */
+    public List<BlobTargetOption> getTargetOptions() {
+      return targetOptions;
+    }
+
+    /**
+     * Returns the maximum number of megabytes to copy for each RPC call. This parameter is ignored
+     * if source and target blob share the same location and storage class as copy is made with one
+     * single RPC.
+     */
+    public Long getMegabytesCopiedPerChunk() {
+      return megabytesCopiedPerChunk;
+    }
+
+    /**
+     * Creates a copy request. {@code target} parameter is used to override source blob information
+     * (e.g. {@code contentType}, {@code contentLanguage}).
      *
-     * @throws StorageException upon failure
-     */
-    Acl createAcl(BlobId blob, Acl acl);
-
-    /**
-     * Updates an ACL entry on the specified blob.
+     * @param sourceBucket name of the bucket containing the source blob
+     * @param sourceBlob name of the source blob
+     * @param target a {@code BlobInfo} object for the target blob
+     * @return a copy request
+     */
+    public static CopyRequest of(String sourceBucket, String sourceBlob, BlobInfo target) {
+      return newBuilder().setSource(sourceBucket, sourceBlob).setTarget(target).build();
+    }
+
+    /**
+     * Creates a copy request. {@code target} parameter is used to replace source blob information
+     * (e.g. {@code contentType}, {@code contentLanguage}). Target blob information is set exactly
+     * to {@code target}, no information is inherited from the source blob.
      *
-     * <p>Example of updating a new ACL entry on a blob.
+     * @param sourceBlobId a {@code BlobId} object for the source blob
+     * @param target a {@code BlobInfo} object for the target blob
+     * @return a copy request
+     */
+    public static CopyRequest of(BlobId sourceBlobId, BlobInfo target) {
+      return newBuilder().setSource(sourceBlobId).setTarget(target).build();
+    }
+
+    /**
+     * Creates a copy request. Target blob information is copied from source.
      *
-     * <pre>{@code
-     * String bucketName = "my-unique-bucket";
-     * String blobName = "my-blob-name";
-     * long blobGeneration = 42;
-     * BlobId blobId = BlobId.of(bucketName, blobName, blobGeneration);
-     * Acl acl = storage.updateAcl(blobId, Acl.of(User.ofAllAuthenticatedUsers(), Role.OWNER));
-     * }</pre>
+     * @param sourceBucket name of the bucket containing both the source and the target blob
+     * @param sourceBlob name of the source blob
+     * @param targetBlob name of the target blob
+     * @return a copy request
+     */
+    public static CopyRequest of(String sourceBucket, String sourceBlob, String targetBlob) {
+      return CopyRequest.newBuilder()
+          .setSource(sourceBucket, sourceBlob)
+          .setTarget(BlobId.of(sourceBucket, targetBlob))
+          .build();
+    }
+
+    /**
+     * Creates a copy request. Target blob information is copied from source.
      *
-     * @throws StorageException upon failure
-     */
-    Acl updateAcl(BlobId blob, Acl acl);
-
-    /**
-     * Lists the ACL entries for the provided blob.
+     * @param sourceBucket name of the bucket containing the source blob
+     * @param sourceBlob name of the source blob
+     * @param target a {@code BlobId} object for the target blob
+     * @return a copy request
+     */
+    public static CopyRequest of(String sourceBucket, String sourceBlob, BlobId target) {
+      return newBuilder().setSource(sourceBucket, sourceBlob).setTarget(target).build();
+    }
+
+    /**
+     * Creates a copy request. Target blob information is copied from source.
      *
-     * <p>Example of listing the ACL entries for a blob.
+     * @param sourceBlobId a {@code BlobId} object for the source blob
+     * @param targetBlob name of the target blob, in the same bucket of the source blob
+     * @return a copy request
+     */
+    public static CopyRequest of(BlobId sourceBlobId, String targetBlob) {
+      return CopyRequest.newBuilder()
+          .setSource(sourceBlobId)
+          .setTarget(BlobId.of(sourceBlobId.getBucket(), targetBlob))
+          .build();
+    }
+
+    /**
+     * Creates a copy request. Target blob information is copied from source.
      *
-     * <pre>{@code
-     * String bucketName = "my-unique-bucket";
-     * String blobName = "my-blob-name";
-     * long blobGeneration = 42;
-     * BlobId blobId = BlobId.of(bucketName, blobName, blobGeneration);
-     * List<Acl> acls = storage.listAcls(blobId);
-     * for (Acl acl : acls) {
-     *   // do something with ACL entry
-     * }
-     * }</pre>
-     *
-     * @throws StorageException upon failure
-     */
-    List<Acl> listAcls(BlobId blob);
-
-    /**
-     * Creates a new HMAC Key for the provided service account, including the secret key. Note that
-     * the secret key is only returned upon creation via this method.
-     *
-     * <p>Example of creating a new HMAC Key.
-     *
-     * <pre>{@code
-     * ServiceAccount serviceAccount = ServiceAccount.of("my-service-account@google.com");
-     *
-     * HmacKey hmacKey = storage.createHmacKey(serviceAccount);
-     *
-     * String secretKey = hmacKey.getSecretKey();
-     * HmacKey.HmacKeyMetadata metadata = hmacKey.getMetadata();
-     * }</pre>
-     *
-     * @throws StorageException upon failure
-     */
-    HmacKey createHmacKey(ServiceAccount serviceAccount, CreateHmacKeyOption... options);
-
-    /**
-     * Lists HMAC keys for a given service account. Note this returns {@code HmacKeyMetadata} objects,
-     * which do not contain secret keys.
-     *
-     * <p>Example of listing HMAC keys, specifying project id.
-     *
-     * <pre>{@code
-     * Page<HmacKey.HmacKeyMetadata> metadataPage = storage.listHmacKeys(
-     *     Storage.ListHmacKeysOption.projectId("my-project-id"));
-     * for (HmacKey.HmacKeyMetadata hmacKeyMetadata : metadataPage.getValues()) {
-     *     //do something with the metadata
-     * }
-     * }</pre>
-     *
-     * <p>Example of listing HMAC keys, specifying max results and showDeletedKeys. Since projectId is
-     * not specified, the same project ID as the storage client instance will be used
-     *
-     * <pre>{@code
-     * ServiceAccount serviceAccount = ServiceAccount.of("my-service-account@google.com");
-     *
-     * Page<HmacKey.HmacKeyMetadata> metadataPage = storage.listHmacKeys(
-     *     Storage.ListHmacKeysOption.serviceAccount(serviceAccount),
-     *     Storage.ListHmacKeysOption.maxResults(10L),
-     *     Storage.ListHmacKeysOption.showDeletedKeys(true));
-     * for (HmacKey.HmacKeyMetadata hmacKeyMetadata : metadataPage.getValues()) {
-     *     //do something with the metadata
-     * }
-     * }</pre>
-     *
-     * @param options the options to apply to this operation
-     * @throws StorageException upon failure
-     */
-    Page<HmacKeyMetadata> listHmacKeys(ListHmacKeysOption... options);
-
-    /**
-     * Gets an HMAC key given its access id. Note that this returns a {@code HmacKeyMetadata} object,
-     * which does not contain the secret key.
-     *
-     * <p>Example of getting an HMAC key. Since projectId isn't specified, the same project ID as the
-     * storage client instance will be used.
-     *
-     * <pre>{@code
-     * String hmacKeyAccessId = "my-access-id";
-     * HmacKey.HmackeyMetadata hmacKeyMetadata = storage.getHmacKey(hmacKeyAccessId);
-     * }</pre>
-     *
-     * @throws StorageException upon failure
-     */
-    HmacKeyMetadata getHmacKey(String accessId, GetHmacKeyOption... options);
-
-    /**
-     * Deletes an HMAC key. Note that only an {@code INACTIVE} key can be deleted. Attempting to
-     * delete a key whose {@code HmacKey.HmacKeyState} is anything other than {@code INACTIVE} will
-     * fail.
-     *
-     * <p>Example of updating an HMAC key's state to INACTIVE and then deleting it.
-     *
-     * <pre>{@code
-     * String hmacKeyAccessId = "my-access-id";
-     * HmacKey.HmacKeyMetadata hmacKeyMetadata = storage.getHmacKey(hmacKeyAccessId);
-     *
-     * storage.updateHmacKeyState(hmacKeyMetadata, HmacKey.HmacKeyState.INACTIVE);
-     * storage.deleteHmacKey(hmacKeyMetadata);
-     * }</pre>
-     *
-     * @throws StorageException upon failure
-     */
-    void deleteHmacKey(HmacKeyMetadata hmacKeyMetadata, DeleteHmacKeyOption... options);
-
-    /**
-     * Updates the state of an HMAC key and returns the updated metadata.
-     *
-     * <p>Example of updating the state of an HMAC key.
-     *
-     * <pre>{@code
-     * String hmacKeyAccessId = "my-access-id";
-     * HmacKey.HmacKeyMetadata hmacKeyMetadata = storage.getHmacKey(hmacKeyAccessId);
-     *
-     * storage.updateHmacKeyState(hmacKeyMetadata, HmacKey.HmacKeyState.INACTIVE);
-     * }</pre>
-     *
-     * @throws StorageException upon failure
-     */
-    HmacKeyMetadata updateHmacKeyState(
-            final HmacKeyMetadata hmacKeyMetadata,
-            final HmacKey.HmacKeyState state,
-            UpdateHmacKeyOption... options);
-
-    /**
-     * Gets the IAM policy for the provided bucket.
-     *
-     * <p>Example of getting the IAM policy for a bucket.
-     *
-     * <pre>{@code
-     * String bucketName = "my-unique-bucket";
-     * Policy policy = storage.getIamPolicy(bucketName);
-     * }</pre>
-     *
-     * @param bucket  name of the bucket where the getIamPolicy operation takes place
-     * @param options extra parameters to apply to this operation
-     * @throws StorageException upon failure
-     */
-    Policy getIamPolicy(String bucket, BucketSourceOption... options);
-
-    /**
-     * Updates the IAM policy on the specified bucket.
-     *
-     * <p>Example of updating the IAM policy on a bucket.
-     *
-     * <pre>{@code
-     * // We want to make all objects in our bucket publicly readable.
-     * String bucketName = "my-unique-bucket";
-     * Policy currentPolicy = storage.getIamPolicy(bucketName);
-     * Policy updatedPolicy =
-     *     storage.setIamPolicy(
-     *         bucketName,
-     *         currentPolicy.toBuilder()
-     *             .addIdentity(StorageRoles.objectViewer(), Identity.allUsers())
-     *             .build());
-     * }</pre>
-     *
-     * @param bucket  name of the bucket where the setIamPolicy operation takes place
-     * @param policy  policy to be set on the specified bucket
-     * @param options extra parameters to apply to this operation
-     * @throws StorageException upon failure
-     */
-    Policy setIamPolicy(String bucket, Policy policy, BucketSourceOption... options);
-
-    /**
-     * Tests whether the caller holds the permissions on the specified bucket. Returns a list of
-     * booleans in the same placement and order in which the permissions were specified.
-     *
-     * <p>Example of testing permissions on a bucket.
-     *
-     * <pre>{@code
-     * String bucketName = "my-unique-bucket";
-     * List<Boolean> response =
-     *     storage.testIamPermissions(
-     *         bucket,
-     *         ImmutableList.of("storage.buckets.get", "storage.buckets.getIamPolicy"));
-     * for (boolean hasPermission : response) {
-     *   // Do something with permission test response
-     * }
-     * }</pre>
-     *
-     * @param bucket      name of the bucket where the testIamPermissions operation takes place
-     * @param permissions list of permissions to test on the bucket
-     * @param options     extra parameters to apply to this operation
-     * @throws StorageException upon failure
-     */
-    List<Boolean> testIamPermissions(
-            String bucket, List<String> permissions, BucketSourceOption... options);
-
-<<<<<<< HEAD
-    /**
-     * Returns the service account associated with the given project.
-     *
-     * <p>Example of getting a service account.
-     *
-     * <pre>{@code
-     * String projectId = "test@gmail.com";
-     * ServiceAccount account = storage.getServiceAccount(projectId);
-     * }</pre>
-     *
-     * @param projectId the ID of the project for which the service account should be fetched.
-     * @return the service account associated with this project
-     * @throws StorageException upon failure
-     */
-    ServiceAccount getServiceAccount(String projectId);
-=======
+     * @param sourceBlobId a {@code BlobId} object for the source blob
+     * @param targetBlobId a {@code BlobId} object for the target blob
+     * @return a copy request
+     */
+    public static CopyRequest of(BlobId sourceBlobId, BlobId targetBlobId) {
+      return CopyRequest.newBuilder().setSource(sourceBlobId).setTarget(targetBlobId).build();
+    }
+
     /** Creates a builder for {@code CopyRequest} objects. */
     public static Builder newBuilder() {
       return new Builder();
@@ -3752,6 +1997,7 @@
    * only if supplied Decrpytion Key decrypts the blob successfully, otherwise a {@link
    * StorageException} is thrown. For more information review
    *
+   * @throws StorageException upon failure
    * @see <a
    *     href="https://cloud.google.com/storage/docs/encryption/customer-supplied-keys#encrypted-elements">Encrypted
    *     Elements</a>
@@ -3762,8 +2008,6 @@
    * BlobId blobId = BlobId.of(bucketName, blobName);
    * Blob blob = storage.get(blobId, BlobGetOption.decryptionKey(blobEncryptionKey));
    * }</pre>
-   *
-   * @throws StorageException upon failure
    */
   Blob get(BlobId blob, BlobGetOption... options);
 
@@ -3845,73 +2089,60 @@
   Bucket update(BucketInfo bucketInfo, BucketTargetOption... options);
 
   /**
-   * Updates the blob properties if the preconditions specified by {@code options} are met. The
-   * property update works as described in {@link #update(BlobInfo)}.
-   *
-   * <p>{@code options} parameter can contain the preconditions for applying the update. E.g. update
-   * of the blob properties might be required only if the properties have not been updated
-   * externally. {@code StorageException} with the code {@code 412} is thrown if preconditions fail.
-   *
-   * <p>Example of updating the content type only if the properties are not updated externally:
-   *
-   * <pre>{@code
-   * BlobId blobId = BlobId.of(bucketName, blobName);
-   * BlobInfo blobInfo = BlobInfo.newBuilder(blobId).setContentType("text/plain").build();
-   * Blob blob = storage.create(blobInfo);
-   *
-   * doSomething();
-   *
-   * BlobInfo update = blob.toBuilder().setContentType("multipart/form-data").build();
-   * Storage.BlobTargetOption option = Storage.BlobTargetOption.metagenerationMatch();
-   * try {
-   *   storage.update(update, option);
-   * } catch (StorageException e) {
-   *   if (e.getCode() == 412) {
-   *     // the properties were updated externally
-   *   } else {
-   *     throw e;
-   *   }
-   * }
-   * }</pre>
-   *
-   * @param blobInfo information to update
-   * @param options preconditions to apply the update
+   * Updates blob information. Original metadata are merged with metadata in the provided {@code
+   * blobInfo}. To replace metadata instead you first have to unset them. Unsetting metadata can be
+   * done by setting the provided {@code blobInfo}'s metadata to {@code null}. Accepts an optional
+   * userProject {@link BlobTargetOption} option which defines the project id to assign operational
+   * costs.
+   *
+   * <p>Example of udating a blob, only if the blob's metageneration matches a value, otherwise a
+   * {@link StorageException} is thrown.
+   *
+   * <pre>{@code
+   * String bucketName = "my-unique-bucket";
+   * String blobName = "my-blob-name";
+   * Blob blob = storage.get(bucketName, blobName);
+   * BlobInfo updatedInfo = blob.toBuilder().setContentType("text/plain").build();
+   * storage.update(updatedInfo, BlobTargetOption.metagenerationMatch());
+   * }</pre>
+   *
    * @return the updated blob
    * @throws StorageException upon failure
-   * @see <a
-   *     href="https://cloud.google.com/storage/docs/json_api/v1/objects/update">https://cloud.google.com/storage/docs/json_api/v1/objects/update</a>
    */
   Blob update(BlobInfo blobInfo, BlobTargetOption... options);
 
   /**
-   * Updates the properties of the blob. This method issues an RPC request to merge the current blob
-   * properties with the properties in the provided {@code blobInfo}. Properties not defined in
-   * {@code blobInfo} will not be updated. To unset a blob property this property in {@code
-   * blobInfo} should be explicitly set to {@code null}.
-   *
-   * <p>Bucket or blob's name cannot be changed by this method. If you want to rename the blob or
-   * move it to a different bucket use the {@link Blob#copyTo} and {@link #delete} operations.
-   *
-   * <p>Property update alters the blob metadata generation and doesn't alter the blob generation.
-   *
-   * <p>Example of how to update blob's user provided metadata and unset the content type:
-   *
-   * <pre>{@code
-   * Map<String, String> metadataUpdate = new HashMap<>();
-   * metadataUpdate.put("keyToAdd", "new value");
-   * metadataUpdate.put("keyToRemove", null);
-   * BlobInfo blobUpdate = BlobInfo.newBuilder(bucketName, blobName)
-   *     .setMetadata(metadataUpdate)
-   *     .setContentType(null)
-   *     .build();
-   * Blob blob = storage.update(blobUpdate);
-   * }</pre>
-   *
-   * @param blobInfo information to update
+   * Updates blob information. Original metadata are merged with metadata in the provided {@code
+   * blobInfo}. If the original metadata already contains a key specified in the provided {@code
+   * blobInfo's} metadata map, it will be replaced by the new value. Removing metadata can be done
+   * by setting that metadata's value to {@code null}.
+   *
+   * <p>Example of adding new metadata values or updating existing ones.
+   *
+   * <pre>{@code
+   * String bucketName = "my-unique-bucket";
+   * String blobName = "my-blob-name";
+   * Map<String, String> newMetadata = new HashMap<>();
+   * newMetadata.put("keyToAddOrUpdate", "value");
+   * Blob blob = storage.update(BlobInfo.newBuilder(bucketName, blobName)
+   *     .setMetadata(newMetadata)
+   *     .build());
+   * }</pre>
+   *
+   * <p>Example of removing metadata values.
+   *
+   * <pre>{@code
+   * String bucketName = "my-unique-bucket";
+   * String blobName = "my-blob-name";
+   * Map<String, String> newMetadata = new HashMap<>();
+   * newMetadata.put("keyToRemove", null);
+   * Blob blob = storage.update(BlobInfo.newBuilder(bucketName, blobName)
+   *     .setMetadata(newMetadata)
+   *     .build());
+   * }</pre>
+   *
    * @return the updated blob
    * @throws StorageException upon failure
-   * @see <a
-   *     href="https://cloud.google.com/storage/docs/json_api/v1/objects/update">https://cloud.google.com/storage/docs/json_api/v1/objects/update</a>
    */
   Blob update(BlobInfo blobInfo);
 
@@ -4404,6 +2635,96 @@
   URL signUrl(BlobInfo blobInfo, long duration, TimeUnit unit, SignUrlOption... options);
 
   /**
+   * Generates a URL and a map of fields that can be specified in an HTML form to submit a POST
+   * request. The returned map includes a signature which must be provided with the request.
+   * Generating a presigned POST policy requires a service account signer. If an instance of {@link
+   * com.google.auth.ServiceAccountSigner} was passed to {@link StorageOptions}' builder via {@code
+   * setCredentials(Credentials)} or the default credentials are being used and the environment
+   * variable {@code GOOGLE_APPLICATION_CREDENTIALS} is set, generatPresignedPostPolicyV4 will use
+   * that credentials to sign the URL. If the credentials passed to {@link StorageOptions} do not
+   * implement {@link ServiceAccountSigner} (this is the case, for instance, for Google Cloud SDK
+   * credentials) then {@code signUrl} will throw an {@link IllegalStateException} unless an
+   * implementation of {@link ServiceAccountSigner} is passed using the {@link
+   * PostPolicyV4Option#signWith(ServiceAccountSigner)} option.
+   *
+   * <p>Example of generating a presigned post policy which has the condition that only jpeg images
+   * can be uploaded, and applies the public read acl to each image uploaded, and making the POST
+   * request:
+   *
+   * <pre>{@code
+   * PostFieldsV4 fields = PostFieldsV4.newBuilder().setAcl("public-read").build();
+   * PostConditionsV4 conditions = PostConditionsV4.newBuilder().addContentTypeCondition(ConditionV4Type.MATCHES, "image/jpeg").build();
+   *
+   * PostPolicyV4 policy = storage.generateSignedPostPolicyV4(
+   *     BlobInfo.newBuilder("my-bucket", "my-object").build(),
+   *     7, TimeUnit.DAYS, fields, conditions);
+   *
+   * HttpClient client = HttpClientBuilder.create().build();
+   * HttpPost request = new HttpPost(policy.getUrl());
+   * MultipartEntityBuilder builder = MultipartEntityBuilder.create();
+   *
+   * for (Map.Entry<String, String> entry : policy.getFields().entrySet()) {
+   *     builder.addTextBody(entry.getKey(), entry.getValue());
+   * }
+   * File file = new File("path/to/your/file/to/upload");
+   * builder.addBinaryBody("file", new FileInputStream(file), ContentType.APPLICATION_OCTET_STREAM, file.getName());
+   * request.setEntity(builder.build());
+   * client.execute(request);
+   * }</pre>
+   *
+   * @param blobInfo the blob uploaded in the form
+   * @param fields the fields specified in the form
+   * @param conditions which conditions every upload must satisfy
+   * @param duration how long until the form expires, in milliseconds
+   * @param options optional post policy options
+   * @see <a
+   *     href="https://cloud.google.com/storage/docs/xml-api/post-object#usage_and_examples">POST
+   *     Object</a>
+   */
+  PostPolicyV4 generateSignedPostPolicyV4(
+      BlobInfo blobInfo,
+      long duration,
+      TimeUnit unit,
+      PostFieldsV4 fields,
+      PostConditionsV4 conditions,
+      PostPolicyV4Option... options);
+
+  /**
+   * Generates a presigned post policy without any conditions. Automatically creates required
+   * conditions. See full documentation for generateSignedPostPolicyV4( BlobInfo blobInfo, long
+   * duration, TimeUnit unit, PostFieldsV4 fields, PostConditionsV4 conditions,
+   * PostPolicyV4Option... options) above.
+   */
+  PostPolicyV4 generateSignedPostPolicyV4(
+      BlobInfo blobInfo,
+      long duration,
+      TimeUnit unit,
+      PostFieldsV4 fields,
+      PostPolicyV4Option... options);
+
+  /**
+   * Generates a presigned post policy without any fields. Automatically creates required fields.
+   * See full documentation for generateSignedPostPolicyV4( BlobInfo blobInfo, long duration,
+   * TimeUnit unit, PostFieldsV4 fields, PostConditionsV4 conditions, PostPolicyV4Option... options)
+   * above.
+   */
+  PostPolicyV4 generateSignedPostPolicyV4(
+      BlobInfo blobInfo,
+      long duration,
+      TimeUnit unit,
+      PostConditionsV4 conditions,
+      PostPolicyV4Option... options);
+
+  /**
+   * Generates a presigned post policy without any fields or conditions. Automatically creates
+   * required fields and conditions. See full documentation for generateSignedPostPolicyV4( BlobInfo
+   * blobInfo, long duration, TimeUnit unit, PostFieldsV4 fields, PostConditionsV4 conditions,
+   * PostPolicyV4Option... options) above.
+   */
+  PostPolicyV4 generateSignedPostPolicyV4(
+      BlobInfo blobInfo, long duration, TimeUnit unit, PostPolicyV4Option... options);
+
+  /**
    * Gets the requested blobs. A batch request is used to perform this call.
    *
    * <p>Example of getting information on several blobs using a single batch request.
@@ -4447,10 +2768,10 @@
   List<Blob> get(Iterable<BlobId> blobIds);
 
   /**
-   * Updates the requested blobs. A batch request is used to perform this call. The original
-   * properties are merged with the properties in the provided {@code BlobInfo} objects. Unsetting a
-   * property can be done by setting the property of the provided {@code BlobInfo} objects to {@code
-   * null}. See {@link #update(BlobInfo)} for a code example.
+   * Updates the requested blobs. A batch request is used to perform this call. Original metadata
+   * are merged with metadata in the provided {@code BlobInfo} objects. To replace metadata instead
+   * you first have to unset them. Unsetting metadata can be done by setting the provided {@code
+   * BlobInfo} objects metadata to {@code null}. See {@link #update(BlobInfo)} for a code example.
    *
    * <p>Example of updating information on several blobs using a single batch request.
    *
@@ -4473,10 +2794,10 @@
   List<Blob> update(BlobInfo... blobInfos);
 
   /**
-   * Updates the requested blobs. A batch request is used to perform this call. The original
-   * properties are merged with the properties in the provided {@code BlobInfo} objects. Unsetting a
-   * property can be done by setting the property of the provided {@code BlobInfo} objects to {@code
-   * null}. See {@link #update(BlobInfo)} for a code example.
+   * Updates the requested blobs. A batch request is used to perform this call. Original metadata
+   * are merged with metadata in the provided {@code BlobInfo} objects. To replace metadata instead
+   * you first have to unset them. Unsetting metadata can be done by setting the provided {@code
+   * BlobInfo} objects metadata to {@code null}. See {@link #update(BlobInfo)} for a code example.
    *
    * <p>Example of updating information on several blobs using a single batch request.
    *
@@ -5017,6 +3338,7 @@
       final HmacKeyMetadata hmacKeyMetadata,
       final HmacKey.HmacKeyState state,
       UpdateHmacKeyOption... options);
+
   /**
    * Gets the IAM policy for the provided bucket.
    *
@@ -5097,5 +3419,4 @@
    * @throws StorageException upon failure
    */
   ServiceAccount getServiceAccount(String projectId);
->>>>>>> ed36c5af
 }