/*
 * Copyright 2015 Google LLC
 *
 * Licensed under the Apache License, Version 2.0 (the "License");
 * you may not use this file except in compliance with the License.
 * You may obtain a copy of the License at
 *
 *       http://www.apache.org/licenses/LICENSE-2.0
 *
 * Unless required by applicable law or agreed to in writing, software
 * distributed under the License is distributed on an "AS IS" BASIS,
 * WITHOUT WARRANTIES OR CONDITIONS OF ANY KIND, either express or implied.
 * See the License for the specific language governing permissions and
 * limitations under the License.
 */

package com.google.cloud.storage;

import com.google.api.core.BetaApi;
import com.google.api.core.InternalApi;
import com.google.cloud.NoCredentials;
import com.google.cloud.ServiceDefaults;
import com.google.cloud.ServiceOptions;
import com.google.cloud.http.HttpTransportOptions;
import com.google.cloud.storage.GrpcStorageOptions.GrpcStorageDefaults;
import com.google.cloud.storage.HttpStorageOptions.HttpStorageDefaults;
import com.google.cloud.storage.HttpStorageOptions.HttpStorageFactory;
import com.google.cloud.storage.HttpStorageOptions.HttpStorageRpcFactory;
import com.google.cloud.storage.Retrying.DefaultRetrier;
<<<<<<< HEAD
import com.google.cloud.storage.Retrying.HttpRetrier;
=======
>>>>>>> c691cbb4
import com.google.cloud.storage.Retrying.Retrier;
import com.google.cloud.storage.Retrying.RetryingDependencies;
import com.google.cloud.storage.Storage.BlobWriteOption;
import com.google.cloud.storage.TransportCompatibility.Transport;
import com.google.cloud.storage.spi.StorageRpcFactory;
import io.opentelemetry.api.OpenTelemetry;
import java.io.IOException;
import java.io.InputStream;
import java.util.Locale;
import java.util.Properties;
import org.checkerframework.checker.nullness.qual.NonNull;

public abstract class StorageOptions extends ServiceOptions<Storage, StorageOptions> {

  private static final long serialVersionUID = -7295846567928013233L;
  private static final String VERSION;

  static {
    String tmp = "unresolved";
    final Properties props = new Properties();
    try {
      String resourcePath =
          String.format(
              Locale.US,
              "/META-INF/maven/%s/%s/pom.properties",
              "com.google.cloud",
              "google-cloud-storage");
      InputStream resourceAsStream = StorageOptions.class.getResourceAsStream(resourcePath);
      if (resourceAsStream == null) {
        // some classloaders don't like a leading slash
        resourceAsStream = StorageOptions.class.getResourceAsStream(resourcePath.substring(1));
      }
      if (resourceAsStream != null) {
        props.load(resourceAsStream);
        resourceAsStream.close();

        tmp = props.getProperty("version", "unknown-version");
      }
    } catch (IOException ignore) {
      // ignored
    }
    VERSION = tmp;
  }

  Retrier createRetrier() {
<<<<<<< HEAD
    return new HttpRetrier(
        new DefaultRetrier(
            OtelStorageDecorator.retryContextDecorator(getOpenTelemetry()),
            RetryingDependencies.simple(getClock(), getRetrySettings())));
=======
    return new DefaultRetrier(
        OtelStorageDecorator.retryContextDecorator(getOpenTelemetry()),
        RetryingDependencies.simple(getClock(), getRetrySettings()));
>>>>>>> c691cbb4
  }

  /**
   * @deprecated Use {@link HttpStorageFactory}
   */
  @Deprecated
  public static class DefaultStorageFactory extends HttpStorageFactory {
    private static final long serialVersionUID = -7856840922014956661L;

    /**
     * @deprecated Use {@link HttpStorageDefaults#getDefaultServiceFactory()}
     */
    @Deprecated
    public DefaultStorageFactory() {
      super();
    }
  }

  /**
   * @deprecated Use {@link HttpStorageRpcFactory}
   */
  @Deprecated
  public static class DefaultStorageRpcFactory extends HttpStorageRpcFactory {
    private static final long serialVersionUID = -7856840922014956661L;

    /**
     * @deprecated Use {@link HttpStorageDefaults#getDefaultRpcFactory()}
     */
    @Deprecated
    public DefaultStorageRpcFactory() {
      super();
    }
  }

  public abstract static class Builder
      extends ServiceOptions.Builder<Storage, StorageOptions, Builder> {

    Builder() {}

    Builder(StorageOptions options) {
      super(options);
    }

    public abstract Builder setStorageRetryStrategy(StorageRetryStrategy storageRetryStrategy);

    /**
     * @see BlobWriteSessionConfig
     * @see BlobWriteSessionConfigs
     * @see Storage#blobWriteSession(BlobInfo, BlobWriteOption...)
     * @see HttpStorageDefaults#getDefaultStorageWriterConfig()
     * @see GrpcStorageDefaults#getDefaultStorageWriterConfig()
     * @since 2.37.0 This new api is in preview and is subject to breaking changes.
     */
    @BetaApi
    public abstract StorageOptions.Builder setBlobWriteSessionConfig(
        @NonNull BlobWriteSessionConfig blobWriteSessionConfig);

    /**
     * Enable OpenTelemetry Tracing and provide an instance for the client to use.
     *
     * @param openTelemetry User defined instance of OpenTelemetry to be used by the library
     * @since 2.47.0 This new api is in preview and is subject to breaking changes.
     */
    @BetaApi
    public abstract StorageOptions.Builder setOpenTelemetry(OpenTelemetry openTelemetry);

    @Override
    public abstract StorageOptions build();
  }

  StorageOptions(Builder builder, StorageDefaults serviceDefaults) {
    super(StorageFactory.class, StorageRpcFactory.class, builder, serviceDefaults);
  }

  abstract static class StorageDefaults implements ServiceDefaults<Storage, StorageOptions> {}

  /**
   * @deprecated Use {@link HttpStorageDefaults#getDefaultTransportOptions()}
   */
  @Deprecated
  public static HttpTransportOptions getDefaultHttpTransportOptions() {
    return HttpStorageOptions.defaults().getDefaultTransportOptions();
  }

  // Project ID is only required for creating buckets, so we don't require it for creating the
  // service.
  @Override
  protected boolean projectIdRequired() {
    return false;
  }

  @Override
  public String getLibraryVersion() {
    return VERSION;
  }

  /* This can break at any time, the value produce is intended to be informative not authoritative */
  @InternalApi
  public static String version() {
    return VERSION;
  }

  /**
   * @since 2.47.0 This new api is in preview and is subject to breaking changes.
   */
  @BetaApi
  public abstract OpenTelemetry getOpenTelemetry();

  @SuppressWarnings("unchecked")
  @Override
  public abstract StorageOptions.Builder toBuilder();

  @Override
  public abstract int hashCode();

  @Override
  public abstract boolean equals(Object obj);

  /**
   * Returns a default {@code StorageOptions} instance. The default instance will use JSON over HTTP
   * for its transport.
   */
  @TransportCompatibility(Transport.HTTP)
  public static StorageOptions getDefaultInstance() {
    return HttpStorageOptions.newBuilder().build();
  }

  /**
   * Returns a unauthenticated {@code StorageOptions} instance. The returned instance will use JSON
   * over HTTP for its transport.
   */
  @TransportCompatibility(Transport.HTTP)
  public static StorageOptions getUnauthenticatedInstance() {
    return HttpStorageOptions.newBuilder().setCredentials(NoCredentials.getInstance()).build();
  }

  /** The returned instance will use JSON over HTTP for its transport. */
  @TransportCompatibility(Transport.HTTP)
  public static StorageOptions.Builder newBuilder() {
    return http();
  }

  /**
   * Builder factory method which will create a JSON over HTTP specific instance of storage options.
   *
   * @since 2.14.0
   */
  @TransportCompatibility(Transport.HTTP)
  public static HttpStorageOptions.Builder http() {
    return HttpStorageOptions.newBuilder();
  }

  /**
   * Builder factory method which will create a gRPC specific instance of storage options.
   *
   * <p>Google Cloud Storage is in Private Preview for a gRPC centric transport.
   *
   * @since 2.14.0
   */
  @TransportCompatibility(Transport.GRPC)
  public static GrpcStorageOptions.Builder grpc() {
    return GrpcStorageOptions.newBuilder();
  }
}<|MERGE_RESOLUTION|>--- conflicted
+++ resolved
@@ -27,10 +27,6 @@
 import com.google.cloud.storage.HttpStorageOptions.HttpStorageFactory;
 import com.google.cloud.storage.HttpStorageOptions.HttpStorageRpcFactory;
 import com.google.cloud.storage.Retrying.DefaultRetrier;
-<<<<<<< HEAD
-import com.google.cloud.storage.Retrying.HttpRetrier;
-=======
->>>>>>> c691cbb4
 import com.google.cloud.storage.Retrying.Retrier;
 import com.google.cloud.storage.Retrying.RetryingDependencies;
 import com.google.cloud.storage.Storage.BlobWriteOption;
@@ -76,16 +72,9 @@
   }
 
   Retrier createRetrier() {
-<<<<<<< HEAD
-    return new HttpRetrier(
-        new DefaultRetrier(
-            OtelStorageDecorator.retryContextDecorator(getOpenTelemetry()),
-            RetryingDependencies.simple(getClock(), getRetrySettings())));
-=======
     return new DefaultRetrier(
         OtelStorageDecorator.retryContextDecorator(getOpenTelemetry()),
         RetryingDependencies.simple(getClock(), getRetrySettings()));
->>>>>>> c691cbb4
   }
 
   /**
