<?xml version="1.0" encoding="UTF-8"?>
<!-- see https://www.mojohaus.org/clirr-maven-plugin/examples/ignored-differences.html -->
<differences>
    <difference>
<<<<<<< HEAD
        <differenceType>7012</differenceType>
        <className>com/google/cloud/storage/Storage</className>
        <method>*.Blob createFrom(*.BlobInfo, java.nio.file.Path, *.Storage$BlobWriteOption[])</method>
    </difference>
    <difference>
        <differenceType>7012</differenceType>
        <className>com/google/cloud/storage/Storage</className>
        <method>*.Blob createFrom(*.BlobInfo, java.io.InputStream, *.Storage$BlobWriteOption[])</method>
    </difference>
    <difference>
        <differenceType>7012</differenceType>
        <className>com/google/cloud/storage/spi/v1/StorageRpc</className>
        <method>*.StorageObject writeWithResponse(*.String, byte[], int, long, int, boolean)</method>
    </difference>
    <difference>
        <className>com/google/cloud/storage/BucketInfo$Builder</className>
        <method>com.google.cloud.storage.BucketInfo$Builder deleteLifecycleRules()</method>
        <differenceType>7013</differenceType>
    </difference>
    <difference>
        <className>com/google/cloud/storage/BucketInfo$Builder</className>
        <method>com.google.cloud.storage.BucketInfo$Builder setRpo(com.google.cloud.storage.Rpo)</method>
        <differenceType>7013</differenceType>
    </difference>
    <difference>
        <className>com/google/cloud/storage/BucketInfo$Builder</className>
        <method>com.google.cloud.storage.BucketInfo$Builder setUpdateTime(java.lang.Long)</method>
        <differenceType>7013</differenceType>
    </difference>
    <difference>
        <className>com/google/cloud/storage/spi/v1/StorageRpc</className>
        <method>long getCurrentUploadOffset(java.lang.String)</method>
        <differenceType>7012</differenceType>
    </difference>
    <difference>
        <className>com/google/cloud/storage/spi/v1/StorageRpc</className>
        <method>com.google.api.services.storage.model.StorageObject queryCompletedResumableUpload(java.lang.String, long)</method>
        <differenceType>7012</differenceType>
=======
        <className>com/google/cloud/storage/BucketInfo$LifecycleRule$LifecycleAction</className>
        <method>BucketInfo$LifecycleRule$LifecycleAction()</method>
        <differenceType>7004</differenceType>
>>>>>>> 5a160eee
    </difference>
</differences><|MERGE_RESOLUTION|>--- conflicted
+++ resolved
@@ -2,49 +2,12 @@
 <!-- see https://www.mojohaus.org/clirr-maven-plugin/examples/ignored-differences.html -->
 <differences>
     <difference>
-<<<<<<< HEAD
-        <differenceType>7012</differenceType>
-        <className>com/google/cloud/storage/Storage</className>
-        <method>*.Blob createFrom(*.BlobInfo, java.nio.file.Path, *.Storage$BlobWriteOption[])</method>
-    </difference>
-    <difference>
-        <differenceType>7012</differenceType>
-        <className>com/google/cloud/storage/Storage</className>
-        <method>*.Blob createFrom(*.BlobInfo, java.io.InputStream, *.Storage$BlobWriteOption[])</method>
-    </difference>
-    <difference>
-        <differenceType>7012</differenceType>
-        <className>com/google/cloud/storage/spi/v1/StorageRpc</className>
-        <method>*.StorageObject writeWithResponse(*.String, byte[], int, long, int, boolean)</method>
-    </difference>
-    <difference>
-        <className>com/google/cloud/storage/BucketInfo$Builder</className>
-        <method>com.google.cloud.storage.BucketInfo$Builder deleteLifecycleRules()</method>
-        <differenceType>7013</differenceType>
-    </difference>
-    <difference>
         <className>com/google/cloud/storage/BucketInfo$Builder</className>
         <method>com.google.cloud.storage.BucketInfo$Builder setRpo(com.google.cloud.storage.Rpo)</method>
         <differenceType>7013</differenceType>
-    </difference>
     <difference>
-        <className>com/google/cloud/storage/BucketInfo$Builder</className>
-        <method>com.google.cloud.storage.BucketInfo$Builder setUpdateTime(java.lang.Long)</method>
-        <differenceType>7013</differenceType>
-    </difference>
-    <difference>
-        <className>com/google/cloud/storage/spi/v1/StorageRpc</className>
-        <method>long getCurrentUploadOffset(java.lang.String)</method>
-        <differenceType>7012</differenceType>
-    </difference>
-    <difference>
-        <className>com/google/cloud/storage/spi/v1/StorageRpc</className>
-        <method>com.google.api.services.storage.model.StorageObject queryCompletedResumableUpload(java.lang.String, long)</method>
-        <differenceType>7012</differenceType>
-=======
         <className>com/google/cloud/storage/BucketInfo$LifecycleRule$LifecycleAction</className>
         <method>BucketInfo$LifecycleRule$LifecycleAction()</method>
         <differenceType>7004</differenceType>
->>>>>>> 5a160eee
     </difference>
 </differences>