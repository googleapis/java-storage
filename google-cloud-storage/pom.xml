--- conflicted
+++ resolved
@@ -24,17 +24,6 @@
       <artifactId>jackson-dataformat-xml</artifactId>
     </dependency>
     <dependency>
-<<<<<<< HEAD
-      <groupId>com.fasterxml.jackson.core</groupId>
-      <artifactId>jackson-databind</artifactId>
-    </dependency>
-    <dependency>
-      <groupId>com.fasterxml.jackson.core</groupId>
-      <artifactId>jackson-annotations</artifactId>
-    </dependency>
-    <dependency>
-=======
->>>>>>> 1ec5eade
       <groupId>com.google.guava</groupId>
       <artifactId>guava</artifactId>
     </dependency>
