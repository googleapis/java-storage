<?xml version='1.0' encoding='UTF-8'?>
<project xmlns="http://maven.apache.org/POM/4.0.0" xmlns:xsi="http://www.w3.org/2001/XMLSchema-instance" xsi:schemaLocation="http://maven.apache.org/POM/4.0.0 http://maven.apache.org/xsd/maven-4.0.0.xsd">
  <modelVersion>4.0.0</modelVersion>
  <groupId>com.google.cloud</groupId>
  <artifactId>google-cloud-storage-parent</artifactId>
  <packaging>pom</packaging>
  <version>2.61.1-SNAPSHOT</version><!-- {x-version-update:google-cloud-storage:current} -->
  <name>Storage Parent</name>
  <url>https://github.com/googleapis/java-storage</url>
  <description>
    Java idiomatic client for Google Cloud Platform services.
  </description>

  <parent>
    <groupId>com.google.cloud</groupId>
    <artifactId>sdk-platform-java-config</artifactId>
<<<<<<< HEAD
    <version>3.55.0-rc1</version>
=======
    <version>3.54.2</version>
>>>>>>> 7ffc0c68
  </parent>

  <developers>
    <developer>
      <id>chingor</id>
      <name>Jeff Ching</name>
      <email>chingor@google.com</email>
      <organization>Google</organization>
      <roles>
        <role>Developer</role>
      </roles>
    </developer>
  </developers>
  <organization>
    <name>Google LLC</name>
  </organization>
  <scm>
    <connection>scm:git:git@github.com:googleapis/java-storage.git</connection>
    <developerConnection>scm:git:git@github.com:googleapis/java-storage.git</developerConnection>
    <url>https://github.com/googleapis/java-storage</url>
    <tag>HEAD</tag>
  </scm>
  <issueManagement>
    <url>https://github.com/googleapis/java-storage/issues</url>
    <system>GitHub Issues</system>
  </issueManagement>

  <licenses>
    <license>
      <name>Apache-2.0</name>
      <url>https://www.apache.org/licenses/LICENSE-2.0.txt</url>
    </license>
  </licenses>

  <properties>
    <project.build.sourceEncoding>UTF-8</project.build.sourceEncoding>
    <project.reporting.outputEncoding>UTF-8</project.reporting.outputEncoding>
    <github.global.server>github</github.global.server>
    <site.installationModule>google-cloud-storage-parent</site.installationModule>
    <google.cloud.shared-dependencies.version>3.31.0</google.cloud.shared-dependencies.version>
  </properties>

  <dependencyManagement>
    <dependencies>
      <dependency>
        <groupId>com.google.cloud</groupId>
        <artifactId>google-cloud-shared-dependencies</artifactId>
        <version>${google-cloud-shared-dependencies.version}</version>
        <type>pom</type>
        <scope>import</scope>
      </dependency>
      <dependency>
        <groupId>org.junit</groupId>
        <artifactId>junit-bom</artifactId>
        <version>5.14.0</version>
        <type>pom</type>
        <scope>import</scope>
      </dependency>
      <dependency>
        <groupId>io.opentelemetry.contrib</groupId>
        <artifactId>opentelemetry-gcp-resources</artifactId>
        <version>1.37.0-alpha</version>
      </dependency>

      <dependency>
        <groupId>com.google.cloud</groupId>
        <artifactId>google-cloud-storage</artifactId>
        <version>2.61.1-SNAPSHOT</version><!-- {x-version-update:google-cloud-storage:current} -->
      </dependency>
      <dependency>
        <groupId>com.google.apis</groupId>
        <artifactId>google-api-services-storage</artifactId>
        <version>v1-rev20251118-2.0.0</version>
      </dependency>
      <dependency>
        <groupId>com.google.cloud</groupId>
        <artifactId>google-cloud-pubsub</artifactId>
        <version>1.143.1</version>
        <scope>test</scope>
      </dependency>
      <dependency>
        <groupId>org.mockito</groupId>
        <artifactId>mockito-core</artifactId>
        <version>4.11.0</version>
        <scope>test</scope>
      </dependency>
      <dependency>
        <groupId>com.google.api.grpc</groupId>
        <artifactId>proto-google-cloud-storage-v2</artifactId>
        <version>2.61.1-SNAPSHOT</version><!-- {x-version-update:proto-google-cloud-storage-v2:current} -->
      </dependency>
      <dependency>
        <groupId>com.google.api.grpc</groupId>
        <artifactId>grpc-google-cloud-storage-v2</artifactId>
        <version>2.61.1-SNAPSHOT</version><!-- {x-version-update:grpc-google-cloud-storage-v2:current} -->
      </dependency>
      <dependency>
        <groupId>com.google.api.grpc</groupId>
        <artifactId>gapic-google-cloud-storage-v2</artifactId>
        <version>2.61.1-SNAPSHOT</version><!-- {x-version-update:grpc-google-cloud-storage-v2:current} -->
      </dependency>
      <dependency>
        <groupId>com.google.api.grpc</groupId>
        <artifactId>grpc-google-cloud-storage-control-v2</artifactId>
        <version>2.61.1-SNAPSHOT</version><!-- {x-version-update:grpc-google-cloud-storage-control-v2:current} -->
      </dependency>
      <dependency>
        <groupId>com.google.api.grpc</groupId>
        <artifactId>proto-google-cloud-storage-control-v2</artifactId>
        <version>2.61.1-SNAPSHOT</version><!-- {x-version-update:proto-google-cloud-storage-control-v2:current} -->
      </dependency>
      <dependency>
        <groupId>com.google.cloud</groupId>
        <artifactId>google-cloud-storage-control</artifactId>
        <version>2.61.1-SNAPSHOT</version><!-- {x-version-update:google-cloud-storage-control:current} -->
      </dependency>
      <dependency>
        <groupId>com.google.cloud</groupId>
        <artifactId>google-cloud-conformance-tests</artifactId>
        <version>0.3.7</version>
        <scope>test</scope>
        <exclusions>
          <exclusion>
            <groupId>org.checkerframework</groupId>
            <artifactId>checker-qual</artifactId>
          </exclusion>
        </exclusions>
      </dependency>
      <dependency>
        <groupId>org.apache.httpcomponents</groupId>
        <artifactId>httpclient</artifactId>
        <version>4.5.14</version>
        <scope>test</scope>
      </dependency>
      <dependency>
        <groupId>org.apache.httpcomponents</groupId>
        <artifactId>httpmime</artifactId>
        <version>4.5.14</version>
        <scope>test</scope>
      </dependency>
      <dependency>
        <groupId>org.apache.httpcomponents</groupId>
        <artifactId>httpcore</artifactId>
        <version>4.4.16</version>
        <scope>test</scope>
      </dependency>

      <!-- Test dependencies -->
      <dependency>
        <groupId>junit</groupId>
        <artifactId>junit</artifactId>
        <version>4.13.2</version>
        <scope>test</scope>
      </dependency>
      <dependency>
        <groupId>com.google.truth</groupId>
        <artifactId>truth</artifactId>
        <version>1.4.5</version>
        <scope>test</scope>
        <exclusions>
          <exclusion>
            <groupId>org.checkerframework</groupId>
            <artifactId>checker-qual</artifactId>
          </exclusion>
        </exclusions>
      </dependency>
    </dependencies>
  </dependencyManagement>

  <build>
    <pluginManagement>
      <plugins>
        <plugin>
          <groupId>org.apache.maven.plugins</groupId>
          <artifactId>maven-dependency-plugin</artifactId>
        </plugin>
      </plugins>
    </pluginManagement>
  </build>

  <modules>
    <module>google-cloud-storage</module>
    <module>grpc-google-cloud-storage-v2</module>
    <module>grpc-google-cloud-storage-control-v2</module>
    <module>proto-google-cloud-storage-v2</module>
    <module>proto-google-cloud-storage-control-v2</module>
    <module>google-cloud-storage-control</module>
    <module>gapic-google-cloud-storage-v2</module>
    <module>google-cloud-storage-bom</module>
  </modules>

  <profiles>
    <profile>
      <id>include-samples</id>
      <modules>
        <module>samples</module>
      </modules>
    </profile>
    <profile>
      <id>include-storage-shared-benchmarking</id>
      <modules>
        <module>storage-shared-benchmarking</module>
      </modules>
    </profile>
  </profiles>
</project><|MERGE_RESOLUTION|>--- conflicted
+++ resolved
@@ -14,11 +14,7 @@
   <parent>
     <groupId>com.google.cloud</groupId>
     <artifactId>sdk-platform-java-config</artifactId>
-<<<<<<< HEAD
     <version>3.55.0-rc1</version>
-=======
-    <version>3.54.2</version>
->>>>>>> 7ffc0c68
   </parent>
 
   <developers>
