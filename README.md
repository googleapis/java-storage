# Google Cloud Storage Client for Java

Java idiomatic client for [Cloud Storage][product-docs].

[![Maven][maven-version-image]][maven-version-link]
![Stability][stability-image]

- [Product Documentation][product-docs]
- [Client Library Documentation][javadocs]


## Quickstart

If you are using Maven with [BOM][libraries-bom], add this to your pom.xml file

```xml
<dependencyManagement>
  <dependencies>
    <dependency>
      <groupId>com.google.cloud</groupId>
      <artifactId>libraries-bom</artifactId>
      <version>25.0.0</version>
      <type>pom</type>
      <scope>import</scope>
    </dependency>
  </dependencies>
</dependencyManagement>

<dependencies>
  <dependency>
    <groupId>com.google.cloud</groupId>
    <artifactId>google-cloud-storage</artifactId>
  </dependency>

```

If you are using Maven without BOM, add this to your dependencies:


```xml
<dependency>
  <groupId>com.google.cloud</groupId>
  <artifactId>google-cloud-storage</artifactId>
  <version>2.5.1</version>
</dependency>

```

If you are using Gradle 5.x or later, add this to your dependencies

```Groovy
implementation platform('com.google.cloud:libraries-bom:25.0.0')

implementation 'com.google.cloud:google-cloud-storage'
```
If you are using Gradle without BOM, add this to your dependencies

```Groovy
<<<<<<< HEAD
implementation 'com.google.cloud:google-cloud-storage:2.5.0'
=======
implementation 'com.google.cloud:google-cloud-storage:2.5.1'
>>>>>>> f48d8dd0
```

If you are using SBT, add this to your dependencies

```Scala
<<<<<<< HEAD
libraryDependencies += "com.google.cloud" % "google-cloud-storage" % "2.5.0"
=======
libraryDependencies += "com.google.cloud" % "google-cloud-storage" % "2.5.1"
>>>>>>> f48d8dd0
```

## Authentication

See the [Authentication][authentication] section in the base directory's README.

## Authorization

The client application making API calls must be granted [authorization scopes][auth-scopes] required for the desired Cloud Storage APIs, and the authenticated principal must have the [IAM role(s)][predefined-iam-roles] required to access GCP resources using the Cloud Storage API calls.

## Getting Started

### Prerequisites

You will need a [Google Cloud Platform Console][developer-console] project with the Cloud Storage [API enabled][enable-api].
You will need to [enable billing][enable-billing] to use Google Cloud Storage.
[Follow these instructions][create-project] to get your project set up. You will also need to set up the local development environment by
[installing the Google Cloud SDK][cloud-sdk] and running the following commands in command line:
`gcloud auth login` and `gcloud config set project [YOUR PROJECT ID]`.

### Installation and setup

You'll need to obtain the `google-cloud-storage` library.  See the [Quickstart](#quickstart) section
to add `google-cloud-storage` as a dependency in your code.

## About Cloud Storage


[Cloud Storage][product-docs] is a durable and highly available object storage service. Google Cloud Storage is almost infinitely scalable and guarantees consistency: when a write succeeds, the latest copy of the object will be returned to any GET, globally.

See the [Cloud Storage client library docs][javadocs] to learn how to
use this Cloud Storage Client Library.


#### Creating an authorized service object

To make authenticated requests to Google Cloud Storage, you must create a service object with credentials. You can
then make API calls by calling methods on the Storage service object. The simplest way to authenticate is to use
[Application Default Credentials](https://developers.google.com/identity/protocols/application-default-credentials).
These credentials are automatically inferred from your environment, so you only need the following code to create your
service object:

```java
import com.google.cloud.storage.Storage;
import com.google.cloud.storage.StorageOptions;

Storage storage = StorageOptions.getDefaultInstance().getService();
```

For other authentication options, see the [Authentication](https://github.com/googleapis/google-cloud-java#authentication) page.

#### Storing data
Stored objects are called "blobs" in `google-cloud` and are organized into containers called "buckets".  `Blob`, a
subclass of `BlobInfo`, adds a layer of service-related functionality over `BlobInfo`.  Similarly, `Bucket` adds a
layer of service-related functionality over `BucketInfo`.  In this code snippet, we will create a new bucket and
upload a blob to that bucket.

Add the following imports at the top of your file:

```java
import static java.nio.charset.StandardCharsets.UTF_8;

import com.google.cloud.storage.Blob;
import com.google.cloud.storage.Bucket;
import com.google.cloud.storage.BucketInfo;
```

Then add the following code to create a bucket and upload a simple blob.

*Important: Bucket names have to be globally unique (among all users of Cloud Storage). If you choose a bucket name
that already exists, you'll get a helpful error message telling you to choose another name. In the code below, replace
"my_unique_bucket" with a unique bucket name. See more about naming rules
[here](https://cloud.google.com/storage/docs/bucket-naming?hl=en#requirements).*

```java
// Create a bucket
String bucketName = "my_unique_bucket"; // Change this to something unique
Bucket bucket = storage.create(BucketInfo.of(bucketName));

// Upload a blob to the newly created bucket
BlobId blobId = BlobId.of(bucketName, "my_blob_name");
BlobInfo blobInfo = BlobInfo.newBuilder(blobId).setContentType("text/plain").build();
Blob blob = storage.create(blobInfo, "a simple blob".getBytes(UTF_8));
```

A complete example for creating a blob can be found at
[CreateBlob.java](https://github.com/googleapis/google-cloud-java/tree/main/google-cloud-examples/src/main/java/com/google/cloud/examples/storage/snippets/CreateBlob.java).

At this point, you will be able to see your newly created bucket and blob on the Google Developers Console.

#### Retrieving data
Now that we have content uploaded to the server, we can see how to read data from the server.  Add the following line
to your program to get back the blob we uploaded.

```java
BlobId blobId = BlobId.of(bucketName, "my_blob_name");
byte[] content = storage.readAllBytes(blobId);
String contentString = new String(content, UTF_8);
```

A complete example for accessing blobs can be found at
[CreateBlob.java](https://github.com/googleapis/google-cloud-java/tree/main/google-cloud-examples/src/main/java/com/google/cloud/examples/storage/snippets/CreateBlob.java).

#### Updating data
Another thing we may want to do is update a blob. The following snippet shows how to update a Storage blob if it exists.

``` java
BlobId blobId = BlobId.of(bucketName, "my_blob_name");
Blob blob = storage.get(blobId);
if (blob != null) {
  byte[] prevContent = blob.getContent();
  System.out.println(new String(prevContent, UTF_8));
  WritableByteChannel channel = blob.writer();
  channel.write(ByteBuffer.wrap("Updated content".getBytes(UTF_8)));
  channel.close();
}
```

The complete source code can be found at
[UpdateBlob.java](https://github.com/googleapis/google-cloud-java/tree/main/google-cloud-examples/src/main/java/com/google/cloud/examples/storage/snippets/UpdateBlob.java).

#### Listing buckets and contents of buckets
Suppose that you've added more buckets and blobs, and now you want to see the names of your buckets and the contents
of each one. Add the following code to list all your buckets and all the blobs inside each bucket.

```java
// List all your buckets
System.out.println("My buckets:");
for (Bucket bucket : storage.list().iterateAll()) {
  System.out.println(bucket);

  // List all blobs in the bucket
  System.out.println("Blobs in the bucket:");
  for (Blob blob : bucket.list().iterateAll()) {
    System.out.println(blob);
  }
}
```

#### Complete source code

In
[CreateAndListBucketsAndBlobs.java](https://github.com/googleapis/google-cloud-java/tree/main/google-cloud-examples/src/main/java/com/google/cloud/examples/storage/snippets/CreateAndListBucketsAndBlobs.java)
we put together examples creating and listing buckets and blobs into one program. The program assumes that you are
running on Compute Engine or from your own desktop. To run the example on App Engine, simply move
the code from the main method to your application's servlet class and change the print statements to
display on your webpage.

### Example Applications

- [`StorageExample`](https://github.com/googleapis/google-cloud-java/tree/main/google-cloud-examples/src/main/java/com/google/cloud/examples/storage/StorageExample.java) is a simple command line interface that provides some of Cloud Storage's functionality.  Read more about using the application on the [`StorageExample` docs page](https://github.com/googleapis/google-cloud-java/blob/main/google-cloud-examples/README.md).
- [`Bookshelf`](https://github.com/GoogleCloudPlatform/getting-started-java/tree/main/bookshelf) - An App Engine application that manages a virtual bookshelf.
  - This app uses `google-cloud` to interface with Cloud Datastore and Cloud Storage. It also uses Cloud SQL, another Google Cloud Platform service.
- [`Flexible Environment/Storage example`](https://github.com/GoogleCloudPlatform/java-docs-samples/tree/main/flexible/cloudstorage) - An app that uploads files to a public Cloud Storage bucket on the App Engine Flexible Environment runtime.




## Samples

Samples are in the [`samples/`](https://github.com/googleapis/java-storage/tree/main/samples) directory.

| Sample                      | Source Code                       | Try it |
| --------------------------- | --------------------------------- | ------ |
| Native Image Storage Sample | [source code](https://github.com/googleapis/java-storage/blob/main/samples/native-image-sample/src/main/java/com/example/storage/NativeImageStorageSample.java) | [![Open in Cloud Shell][shell_img]](https://console.cloud.google.com/cloudshell/open?git_repo=https://github.com/googleapis/java-storage&page=editor&open_in_editor=samples/native-image-sample/src/main/java/com/example/storage/NativeImageStorageSample.java) |
| Configure Retries | [source code](https://github.com/googleapis/java-storage/blob/main/samples/snippets/src/main/java/com/example/storage/ConfigureRetries.java) | [![Open in Cloud Shell][shell_img]](https://console.cloud.google.com/cloudshell/open?git_repo=https://github.com/googleapis/java-storage&page=editor&open_in_editor=samples/snippets/src/main/java/com/example/storage/ConfigureRetries.java) |
| Generate Signed Post Policy V4 | [source code](https://github.com/googleapis/java-storage/blob/main/samples/snippets/src/main/java/com/example/storage/GenerateSignedPostPolicyV4.java) | [![Open in Cloud Shell][shell_img]](https://console.cloud.google.com/cloudshell/open?git_repo=https://github.com/googleapis/java-storage&page=editor&open_in_editor=samples/snippets/src/main/java/com/example/storage/GenerateSignedPostPolicyV4.java) |
| Get Service Account | [source code](https://github.com/googleapis/java-storage/blob/main/samples/snippets/src/main/java/com/example/storage/GetServiceAccount.java) | [![Open in Cloud Shell][shell_img]](https://console.cloud.google.com/cloudshell/open?git_repo=https://github.com/googleapis/java-storage&page=editor&open_in_editor=samples/snippets/src/main/java/com/example/storage/GetServiceAccount.java) |
| Quickstart Sample | [source code](https://github.com/googleapis/java-storage/blob/main/samples/snippets/src/main/java/com/example/storage/QuickstartSample.java) | [![Open in Cloud Shell][shell_img]](https://console.cloud.google.com/cloudshell/open?git_repo=https://github.com/googleapis/java-storage&page=editor&open_in_editor=samples/snippets/src/main/java/com/example/storage/QuickstartSample.java) |
| Add Bucket Default Owner | [source code](https://github.com/googleapis/java-storage/blob/main/samples/snippets/src/main/java/com/example/storage/bucket/AddBucketDefaultOwner.java) | [![Open in Cloud Shell][shell_img]](https://console.cloud.google.com/cloudshell/open?git_repo=https://github.com/googleapis/java-storage&page=editor&open_in_editor=samples/snippets/src/main/java/com/example/storage/bucket/AddBucketDefaultOwner.java) |
| Add Bucket Iam Conditional Binding | [source code](https://github.com/googleapis/java-storage/blob/main/samples/snippets/src/main/java/com/example/storage/bucket/AddBucketIamConditionalBinding.java) | [![Open in Cloud Shell][shell_img]](https://console.cloud.google.com/cloudshell/open?git_repo=https://github.com/googleapis/java-storage&page=editor&open_in_editor=samples/snippets/src/main/java/com/example/storage/bucket/AddBucketIamConditionalBinding.java) |
| Add Bucket Iam Member | [source code](https://github.com/googleapis/java-storage/blob/main/samples/snippets/src/main/java/com/example/storage/bucket/AddBucketIamMember.java) | [![Open in Cloud Shell][shell_img]](https://console.cloud.google.com/cloudshell/open?git_repo=https://github.com/googleapis/java-storage&page=editor&open_in_editor=samples/snippets/src/main/java/com/example/storage/bucket/AddBucketIamMember.java) |
| Add Bucket Label | [source code](https://github.com/googleapis/java-storage/blob/main/samples/snippets/src/main/java/com/example/storage/bucket/AddBucketLabel.java) | [![Open in Cloud Shell][shell_img]](https://console.cloud.google.com/cloudshell/open?git_repo=https://github.com/googleapis/java-storage&page=editor&open_in_editor=samples/snippets/src/main/java/com/example/storage/bucket/AddBucketLabel.java) |
| Add Bucket Owner | [source code](https://github.com/googleapis/java-storage/blob/main/samples/snippets/src/main/java/com/example/storage/bucket/AddBucketOwner.java) | [![Open in Cloud Shell][shell_img]](https://console.cloud.google.com/cloudshell/open?git_repo=https://github.com/googleapis/java-storage&page=editor&open_in_editor=samples/snippets/src/main/java/com/example/storage/bucket/AddBucketOwner.java) |
| Change Default Storage Class | [source code](https://github.com/googleapis/java-storage/blob/main/samples/snippets/src/main/java/com/example/storage/bucket/ChangeDefaultStorageClass.java) | [![Open in Cloud Shell][shell_img]](https://console.cloud.google.com/cloudshell/open?git_repo=https://github.com/googleapis/java-storage&page=editor&open_in_editor=samples/snippets/src/main/java/com/example/storage/bucket/ChangeDefaultStorageClass.java) |
| Configure Bucket Cors | [source code](https://github.com/googleapis/java-storage/blob/main/samples/snippets/src/main/java/com/example/storage/bucket/ConfigureBucketCors.java) | [![Open in Cloud Shell][shell_img]](https://console.cloud.google.com/cloudshell/open?git_repo=https://github.com/googleapis/java-storage&page=editor&open_in_editor=samples/snippets/src/main/java/com/example/storage/bucket/ConfigureBucketCors.java) |
| Create Bucket | [source code](https://github.com/googleapis/java-storage/blob/main/samples/snippets/src/main/java/com/example/storage/bucket/CreateBucket.java) | [![Open in Cloud Shell][shell_img]](https://console.cloud.google.com/cloudshell/open?git_repo=https://github.com/googleapis/java-storage&page=editor&open_in_editor=samples/snippets/src/main/java/com/example/storage/bucket/CreateBucket.java) |
| Create Bucket With Storage Class And Location | [source code](https://github.com/googleapis/java-storage/blob/main/samples/snippets/src/main/java/com/example/storage/bucket/CreateBucketWithStorageClassAndLocation.java) | [![Open in Cloud Shell][shell_img]](https://console.cloud.google.com/cloudshell/open?git_repo=https://github.com/googleapis/java-storage&page=editor&open_in_editor=samples/snippets/src/main/java/com/example/storage/bucket/CreateBucketWithStorageClassAndLocation.java) |
| Create Bucket With Turbo Replication | [source code](https://github.com/googleapis/java-storage/blob/main/samples/snippets/src/main/java/com/example/storage/bucket/CreateBucketWithTurboReplication.java) | [![Open in Cloud Shell][shell_img]](https://console.cloud.google.com/cloudshell/open?git_repo=https://github.com/googleapis/java-storage&page=editor&open_in_editor=samples/snippets/src/main/java/com/example/storage/bucket/CreateBucketWithTurboReplication.java) |
| Delete Bucket | [source code](https://github.com/googleapis/java-storage/blob/main/samples/snippets/src/main/java/com/example/storage/bucket/DeleteBucket.java) | [![Open in Cloud Shell][shell_img]](https://console.cloud.google.com/cloudshell/open?git_repo=https://github.com/googleapis/java-storage&page=editor&open_in_editor=samples/snippets/src/main/java/com/example/storage/bucket/DeleteBucket.java) |
| Disable Bucket Versioning | [source code](https://github.com/googleapis/java-storage/blob/main/samples/snippets/src/main/java/com/example/storage/bucket/DisableBucketVersioning.java) | [![Open in Cloud Shell][shell_img]](https://console.cloud.google.com/cloudshell/open?git_repo=https://github.com/googleapis/java-storage&page=editor&open_in_editor=samples/snippets/src/main/java/com/example/storage/bucket/DisableBucketVersioning.java) |
| Disable Default Event Based Hold | [source code](https://github.com/googleapis/java-storage/blob/main/samples/snippets/src/main/java/com/example/storage/bucket/DisableDefaultEventBasedHold.java) | [![Open in Cloud Shell][shell_img]](https://console.cloud.google.com/cloudshell/open?git_repo=https://github.com/googleapis/java-storage&page=editor&open_in_editor=samples/snippets/src/main/java/com/example/storage/bucket/DisableDefaultEventBasedHold.java) |
| Disable Lifecycle Management | [source code](https://github.com/googleapis/java-storage/blob/main/samples/snippets/src/main/java/com/example/storage/bucket/DisableLifecycleManagement.java) | [![Open in Cloud Shell][shell_img]](https://console.cloud.google.com/cloudshell/open?git_repo=https://github.com/googleapis/java-storage&page=editor&open_in_editor=samples/snippets/src/main/java/com/example/storage/bucket/DisableLifecycleManagement.java) |
| Disable Requester Pays | [source code](https://github.com/googleapis/java-storage/blob/main/samples/snippets/src/main/java/com/example/storage/bucket/DisableRequesterPays.java) | [![Open in Cloud Shell][shell_img]](https://console.cloud.google.com/cloudshell/open?git_repo=https://github.com/googleapis/java-storage&page=editor&open_in_editor=samples/snippets/src/main/java/com/example/storage/bucket/DisableRequesterPays.java) |
| Disable Uniform Bucket Level Access | [source code](https://github.com/googleapis/java-storage/blob/main/samples/snippets/src/main/java/com/example/storage/bucket/DisableUniformBucketLevelAccess.java) | [![Open in Cloud Shell][shell_img]](https://console.cloud.google.com/cloudshell/open?git_repo=https://github.com/googleapis/java-storage&page=editor&open_in_editor=samples/snippets/src/main/java/com/example/storage/bucket/DisableUniformBucketLevelAccess.java) |
| Enable Bucket Versioning | [source code](https://github.com/googleapis/java-storage/blob/main/samples/snippets/src/main/java/com/example/storage/bucket/EnableBucketVersioning.java) | [![Open in Cloud Shell][shell_img]](https://console.cloud.google.com/cloudshell/open?git_repo=https://github.com/googleapis/java-storage&page=editor&open_in_editor=samples/snippets/src/main/java/com/example/storage/bucket/EnableBucketVersioning.java) |
| Enable Default Event Based Hold | [source code](https://github.com/googleapis/java-storage/blob/main/samples/snippets/src/main/java/com/example/storage/bucket/EnableDefaultEventBasedHold.java) | [![Open in Cloud Shell][shell_img]](https://console.cloud.google.com/cloudshell/open?git_repo=https://github.com/googleapis/java-storage&page=editor&open_in_editor=samples/snippets/src/main/java/com/example/storage/bucket/EnableDefaultEventBasedHold.java) |
| Enable Lifecycle Management | [source code](https://github.com/googleapis/java-storage/blob/main/samples/snippets/src/main/java/com/example/storage/bucket/EnableLifecycleManagement.java) | [![Open in Cloud Shell][shell_img]](https://console.cloud.google.com/cloudshell/open?git_repo=https://github.com/googleapis/java-storage&page=editor&open_in_editor=samples/snippets/src/main/java/com/example/storage/bucket/EnableLifecycleManagement.java) |
| Enable Requester Pays | [source code](https://github.com/googleapis/java-storage/blob/main/samples/snippets/src/main/java/com/example/storage/bucket/EnableRequesterPays.java) | [![Open in Cloud Shell][shell_img]](https://console.cloud.google.com/cloudshell/open?git_repo=https://github.com/googleapis/java-storage&page=editor&open_in_editor=samples/snippets/src/main/java/com/example/storage/bucket/EnableRequesterPays.java) |
| Enable Uniform Bucket Level Access | [source code](https://github.com/googleapis/java-storage/blob/main/samples/snippets/src/main/java/com/example/storage/bucket/EnableUniformBucketLevelAccess.java) | [![Open in Cloud Shell][shell_img]](https://console.cloud.google.com/cloudshell/open?git_repo=https://github.com/googleapis/java-storage&page=editor&open_in_editor=samples/snippets/src/main/java/com/example/storage/bucket/EnableUniformBucketLevelAccess.java) |
| Get Bucket Metadata | [source code](https://github.com/googleapis/java-storage/blob/main/samples/snippets/src/main/java/com/example/storage/bucket/GetBucketMetadata.java) | [![Open in Cloud Shell][shell_img]](https://console.cloud.google.com/cloudshell/open?git_repo=https://github.com/googleapis/java-storage&page=editor&open_in_editor=samples/snippets/src/main/java/com/example/storage/bucket/GetBucketMetadata.java) |
| Get Bucket Rpo | [source code](https://github.com/googleapis/java-storage/blob/main/samples/snippets/src/main/java/com/example/storage/bucket/GetBucketRpo.java) | [![Open in Cloud Shell][shell_img]](https://console.cloud.google.com/cloudshell/open?git_repo=https://github.com/googleapis/java-storage&page=editor&open_in_editor=samples/snippets/src/main/java/com/example/storage/bucket/GetBucketRpo.java) |
| Get Default Event Based Hold | [source code](https://github.com/googleapis/java-storage/blob/main/samples/snippets/src/main/java/com/example/storage/bucket/GetDefaultEventBasedHold.java) | [![Open in Cloud Shell][shell_img]](https://console.cloud.google.com/cloudshell/open?git_repo=https://github.com/googleapis/java-storage&page=editor&open_in_editor=samples/snippets/src/main/java/com/example/storage/bucket/GetDefaultEventBasedHold.java) |
| Get Public Access Prevention | [source code](https://github.com/googleapis/java-storage/blob/main/samples/snippets/src/main/java/com/example/storage/bucket/GetPublicAccessPrevention.java) | [![Open in Cloud Shell][shell_img]](https://console.cloud.google.com/cloudshell/open?git_repo=https://github.com/googleapis/java-storage&page=editor&open_in_editor=samples/snippets/src/main/java/com/example/storage/bucket/GetPublicAccessPrevention.java) |
| Get Requester Pays Status | [source code](https://github.com/googleapis/java-storage/blob/main/samples/snippets/src/main/java/com/example/storage/bucket/GetRequesterPaysStatus.java) | [![Open in Cloud Shell][shell_img]](https://console.cloud.google.com/cloudshell/open?git_repo=https://github.com/googleapis/java-storage&page=editor&open_in_editor=samples/snippets/src/main/java/com/example/storage/bucket/GetRequesterPaysStatus.java) |
| Get Retention Policy | [source code](https://github.com/googleapis/java-storage/blob/main/samples/snippets/src/main/java/com/example/storage/bucket/GetRetentionPolicy.java) | [![Open in Cloud Shell][shell_img]](https://console.cloud.google.com/cloudshell/open?git_repo=https://github.com/googleapis/java-storage&page=editor&open_in_editor=samples/snippets/src/main/java/com/example/storage/bucket/GetRetentionPolicy.java) |
| Get Uniform Bucket Level Access | [source code](https://github.com/googleapis/java-storage/blob/main/samples/snippets/src/main/java/com/example/storage/bucket/GetUniformBucketLevelAccess.java) | [![Open in Cloud Shell][shell_img]](https://console.cloud.google.com/cloudshell/open?git_repo=https://github.com/googleapis/java-storage&page=editor&open_in_editor=samples/snippets/src/main/java/com/example/storage/bucket/GetUniformBucketLevelAccess.java) |
| List Bucket Iam Members | [source code](https://github.com/googleapis/java-storage/blob/main/samples/snippets/src/main/java/com/example/storage/bucket/ListBucketIamMembers.java) | [![Open in Cloud Shell][shell_img]](https://console.cloud.google.com/cloudshell/open?git_repo=https://github.com/googleapis/java-storage&page=editor&open_in_editor=samples/snippets/src/main/java/com/example/storage/bucket/ListBucketIamMembers.java) |
| List Buckets | [source code](https://github.com/googleapis/java-storage/blob/main/samples/snippets/src/main/java/com/example/storage/bucket/ListBuckets.java) | [![Open in Cloud Shell][shell_img]](https://console.cloud.google.com/cloudshell/open?git_repo=https://github.com/googleapis/java-storage&page=editor&open_in_editor=samples/snippets/src/main/java/com/example/storage/bucket/ListBuckets.java) |
| Lock Retention Policy | [source code](https://github.com/googleapis/java-storage/blob/main/samples/snippets/src/main/java/com/example/storage/bucket/LockRetentionPolicy.java) | [![Open in Cloud Shell][shell_img]](https://console.cloud.google.com/cloudshell/open?git_repo=https://github.com/googleapis/java-storage&page=editor&open_in_editor=samples/snippets/src/main/java/com/example/storage/bucket/LockRetentionPolicy.java) |
| Make Bucket Public | [source code](https://github.com/googleapis/java-storage/blob/main/samples/snippets/src/main/java/com/example/storage/bucket/MakeBucketPublic.java) | [![Open in Cloud Shell][shell_img]](https://console.cloud.google.com/cloudshell/open?git_repo=https://github.com/googleapis/java-storage&page=editor&open_in_editor=samples/snippets/src/main/java/com/example/storage/bucket/MakeBucketPublic.java) |
| Print Bucket Acl | [source code](https://github.com/googleapis/java-storage/blob/main/samples/snippets/src/main/java/com/example/storage/bucket/PrintBucketAcl.java) | [![Open in Cloud Shell][shell_img]](https://console.cloud.google.com/cloudshell/open?git_repo=https://github.com/googleapis/java-storage&page=editor&open_in_editor=samples/snippets/src/main/java/com/example/storage/bucket/PrintBucketAcl.java) |
| Print Bucket Acl Filter By User | [source code](https://github.com/googleapis/java-storage/blob/main/samples/snippets/src/main/java/com/example/storage/bucket/PrintBucketAclFilterByUser.java) | [![Open in Cloud Shell][shell_img]](https://console.cloud.google.com/cloudshell/open?git_repo=https://github.com/googleapis/java-storage&page=editor&open_in_editor=samples/snippets/src/main/java/com/example/storage/bucket/PrintBucketAclFilterByUser.java) |
| Remove Bucket Cors | [source code](https://github.com/googleapis/java-storage/blob/main/samples/snippets/src/main/java/com/example/storage/bucket/RemoveBucketCors.java) | [![Open in Cloud Shell][shell_img]](https://console.cloud.google.com/cloudshell/open?git_repo=https://github.com/googleapis/java-storage&page=editor&open_in_editor=samples/snippets/src/main/java/com/example/storage/bucket/RemoveBucketCors.java) |
| Remove Bucket Default Kms Key | [source code](https://github.com/googleapis/java-storage/blob/main/samples/snippets/src/main/java/com/example/storage/bucket/RemoveBucketDefaultKmsKey.java) | [![Open in Cloud Shell][shell_img]](https://console.cloud.google.com/cloudshell/open?git_repo=https://github.com/googleapis/java-storage&page=editor&open_in_editor=samples/snippets/src/main/java/com/example/storage/bucket/RemoveBucketDefaultKmsKey.java) |
| Remove Bucket Default Owner | [source code](https://github.com/googleapis/java-storage/blob/main/samples/snippets/src/main/java/com/example/storage/bucket/RemoveBucketDefaultOwner.java) | [![Open in Cloud Shell][shell_img]](https://console.cloud.google.com/cloudshell/open?git_repo=https://github.com/googleapis/java-storage&page=editor&open_in_editor=samples/snippets/src/main/java/com/example/storage/bucket/RemoveBucketDefaultOwner.java) |
| Remove Bucket Iam Conditional Binding | [source code](https://github.com/googleapis/java-storage/blob/main/samples/snippets/src/main/java/com/example/storage/bucket/RemoveBucketIamConditionalBinding.java) | [![Open in Cloud Shell][shell_img]](https://console.cloud.google.com/cloudshell/open?git_repo=https://github.com/googleapis/java-storage&page=editor&open_in_editor=samples/snippets/src/main/java/com/example/storage/bucket/RemoveBucketIamConditionalBinding.java) |
| Remove Bucket Iam Member | [source code](https://github.com/googleapis/java-storage/blob/main/samples/snippets/src/main/java/com/example/storage/bucket/RemoveBucketIamMember.java) | [![Open in Cloud Shell][shell_img]](https://console.cloud.google.com/cloudshell/open?git_repo=https://github.com/googleapis/java-storage&page=editor&open_in_editor=samples/snippets/src/main/java/com/example/storage/bucket/RemoveBucketIamMember.java) |
| Remove Bucket Label | [source code](https://github.com/googleapis/java-storage/blob/main/samples/snippets/src/main/java/com/example/storage/bucket/RemoveBucketLabel.java) | [![Open in Cloud Shell][shell_img]](https://console.cloud.google.com/cloudshell/open?git_repo=https://github.com/googleapis/java-storage&page=editor&open_in_editor=samples/snippets/src/main/java/com/example/storage/bucket/RemoveBucketLabel.java) |
| Remove Bucket Owner | [source code](https://github.com/googleapis/java-storage/blob/main/samples/snippets/src/main/java/com/example/storage/bucket/RemoveBucketOwner.java) | [![Open in Cloud Shell][shell_img]](https://console.cloud.google.com/cloudshell/open?git_repo=https://github.com/googleapis/java-storage&page=editor&open_in_editor=samples/snippets/src/main/java/com/example/storage/bucket/RemoveBucketOwner.java) |
| Remove Retention Policy | [source code](https://github.com/googleapis/java-storage/blob/main/samples/snippets/src/main/java/com/example/storage/bucket/RemoveRetentionPolicy.java) | [![Open in Cloud Shell][shell_img]](https://console.cloud.google.com/cloudshell/open?git_repo=https://github.com/googleapis/java-storage&page=editor&open_in_editor=samples/snippets/src/main/java/com/example/storage/bucket/RemoveRetentionPolicy.java) |
| Set Async Turbo Rpo | [source code](https://github.com/googleapis/java-storage/blob/main/samples/snippets/src/main/java/com/example/storage/bucket/SetAsyncTurboRpo.java) | [![Open in Cloud Shell][shell_img]](https://console.cloud.google.com/cloudshell/open?git_repo=https://github.com/googleapis/java-storage&page=editor&open_in_editor=samples/snippets/src/main/java/com/example/storage/bucket/SetAsyncTurboRpo.java) |
| Set Bucket Default Kms Key | [source code](https://github.com/googleapis/java-storage/blob/main/samples/snippets/src/main/java/com/example/storage/bucket/SetBucketDefaultKmsKey.java) | [![Open in Cloud Shell][shell_img]](https://console.cloud.google.com/cloudshell/open?git_repo=https://github.com/googleapis/java-storage&page=editor&open_in_editor=samples/snippets/src/main/java/com/example/storage/bucket/SetBucketDefaultKmsKey.java) |
| Set Bucket Website Info | [source code](https://github.com/googleapis/java-storage/blob/main/samples/snippets/src/main/java/com/example/storage/bucket/SetBucketWebsiteInfo.java) | [![Open in Cloud Shell][shell_img]](https://console.cloud.google.com/cloudshell/open?git_repo=https://github.com/googleapis/java-storage&page=editor&open_in_editor=samples/snippets/src/main/java/com/example/storage/bucket/SetBucketWebsiteInfo.java) |
| Set Client Endpoint | [source code](https://github.com/googleapis/java-storage/blob/main/samples/snippets/src/main/java/com/example/storage/bucket/SetClientEndpoint.java) | [![Open in Cloud Shell][shell_img]](https://console.cloud.google.com/cloudshell/open?git_repo=https://github.com/googleapis/java-storage&page=editor&open_in_editor=samples/snippets/src/main/java/com/example/storage/bucket/SetClientEndpoint.java) |
| Set Default Rpo | [source code](https://github.com/googleapis/java-storage/blob/main/samples/snippets/src/main/java/com/example/storage/bucket/SetDefaultRpo.java) | [![Open in Cloud Shell][shell_img]](https://console.cloud.google.com/cloudshell/open?git_repo=https://github.com/googleapis/java-storage&page=editor&open_in_editor=samples/snippets/src/main/java/com/example/storage/bucket/SetDefaultRpo.java) |
| Set Public Access Prevention Enforced | [source code](https://github.com/googleapis/java-storage/blob/main/samples/snippets/src/main/java/com/example/storage/bucket/SetPublicAccessPreventionEnforced.java) | [![Open in Cloud Shell][shell_img]](https://console.cloud.google.com/cloudshell/open?git_repo=https://github.com/googleapis/java-storage&page=editor&open_in_editor=samples/snippets/src/main/java/com/example/storage/bucket/SetPublicAccessPreventionEnforced.java) |
| Set Public Access Prevention Inherited | [source code](https://github.com/googleapis/java-storage/blob/main/samples/snippets/src/main/java/com/example/storage/bucket/SetPublicAccessPreventionInherited.java) | [![Open in Cloud Shell][shell_img]](https://console.cloud.google.com/cloudshell/open?git_repo=https://github.com/googleapis/java-storage&page=editor&open_in_editor=samples/snippets/src/main/java/com/example/storage/bucket/SetPublicAccessPreventionInherited.java) |
| Set Retention Policy | [source code](https://github.com/googleapis/java-storage/blob/main/samples/snippets/src/main/java/com/example/storage/bucket/SetRetentionPolicy.java) | [![Open in Cloud Shell][shell_img]](https://console.cloud.google.com/cloudshell/open?git_repo=https://github.com/googleapis/java-storage&page=editor&open_in_editor=samples/snippets/src/main/java/com/example/storage/bucket/SetRetentionPolicy.java) |
| Activate Hmac Key | [source code](https://github.com/googleapis/java-storage/blob/main/samples/snippets/src/main/java/com/example/storage/hmac/ActivateHmacKey.java) | [![Open in Cloud Shell][shell_img]](https://console.cloud.google.com/cloudshell/open?git_repo=https://github.com/googleapis/java-storage&page=editor&open_in_editor=samples/snippets/src/main/java/com/example/storage/hmac/ActivateHmacKey.java) |
| Create Hmac Key | [source code](https://github.com/googleapis/java-storage/blob/main/samples/snippets/src/main/java/com/example/storage/hmac/CreateHmacKey.java) | [![Open in Cloud Shell][shell_img]](https://console.cloud.google.com/cloudshell/open?git_repo=https://github.com/googleapis/java-storage&page=editor&open_in_editor=samples/snippets/src/main/java/com/example/storage/hmac/CreateHmacKey.java) |
| Deactivate Hmac Key | [source code](https://github.com/googleapis/java-storage/blob/main/samples/snippets/src/main/java/com/example/storage/hmac/DeactivateHmacKey.java) | [![Open in Cloud Shell][shell_img]](https://console.cloud.google.com/cloudshell/open?git_repo=https://github.com/googleapis/java-storage&page=editor&open_in_editor=samples/snippets/src/main/java/com/example/storage/hmac/DeactivateHmacKey.java) |
| Delete Hmac Key | [source code](https://github.com/googleapis/java-storage/blob/main/samples/snippets/src/main/java/com/example/storage/hmac/DeleteHmacKey.java) | [![Open in Cloud Shell][shell_img]](https://console.cloud.google.com/cloudshell/open?git_repo=https://github.com/googleapis/java-storage&page=editor&open_in_editor=samples/snippets/src/main/java/com/example/storage/hmac/DeleteHmacKey.java) |
| Get Hmac Key | [source code](https://github.com/googleapis/java-storage/blob/main/samples/snippets/src/main/java/com/example/storage/hmac/GetHmacKey.java) | [![Open in Cloud Shell][shell_img]](https://console.cloud.google.com/cloudshell/open?git_repo=https://github.com/googleapis/java-storage&page=editor&open_in_editor=samples/snippets/src/main/java/com/example/storage/hmac/GetHmacKey.java) |
| List Hmac Keys | [source code](https://github.com/googleapis/java-storage/blob/main/samples/snippets/src/main/java/com/example/storage/hmac/ListHmacKeys.java) | [![Open in Cloud Shell][shell_img]](https://console.cloud.google.com/cloudshell/open?git_repo=https://github.com/googleapis/java-storage&page=editor&open_in_editor=samples/snippets/src/main/java/com/example/storage/hmac/ListHmacKeys.java) |
| Add File Owner | [source code](https://github.com/googleapis/java-storage/blob/main/samples/snippets/src/main/java/com/example/storage/object/AddFileOwner.java) | [![Open in Cloud Shell][shell_img]](https://console.cloud.google.com/cloudshell/open?git_repo=https://github.com/googleapis/java-storage&page=editor&open_in_editor=samples/snippets/src/main/java/com/example/storage/object/AddFileOwner.java) |
| Change Object Csek To Kms | [source code](https://github.com/googleapis/java-storage/blob/main/samples/snippets/src/main/java/com/example/storage/object/ChangeObjectCsekToKms.java) | [![Open in Cloud Shell][shell_img]](https://console.cloud.google.com/cloudshell/open?git_repo=https://github.com/googleapis/java-storage&page=editor&open_in_editor=samples/snippets/src/main/java/com/example/storage/object/ChangeObjectCsekToKms.java) |
| Change Object Storage Class | [source code](https://github.com/googleapis/java-storage/blob/main/samples/snippets/src/main/java/com/example/storage/object/ChangeObjectStorageClass.java) | [![Open in Cloud Shell][shell_img]](https://console.cloud.google.com/cloudshell/open?git_repo=https://github.com/googleapis/java-storage&page=editor&open_in_editor=samples/snippets/src/main/java/com/example/storage/object/ChangeObjectStorageClass.java) |
| Compose Object | [source code](https://github.com/googleapis/java-storage/blob/main/samples/snippets/src/main/java/com/example/storage/object/ComposeObject.java) | [![Open in Cloud Shell][shell_img]](https://console.cloud.google.com/cloudshell/open?git_repo=https://github.com/googleapis/java-storage&page=editor&open_in_editor=samples/snippets/src/main/java/com/example/storage/object/ComposeObject.java) |
| Copy Object | [source code](https://github.com/googleapis/java-storage/blob/main/samples/snippets/src/main/java/com/example/storage/object/CopyObject.java) | [![Open in Cloud Shell][shell_img]](https://console.cloud.google.com/cloudshell/open?git_repo=https://github.com/googleapis/java-storage&page=editor&open_in_editor=samples/snippets/src/main/java/com/example/storage/object/CopyObject.java) |
| Copy Old Version Of Object | [source code](https://github.com/googleapis/java-storage/blob/main/samples/snippets/src/main/java/com/example/storage/object/CopyOldVersionOfObject.java) | [![Open in Cloud Shell][shell_img]](https://console.cloud.google.com/cloudshell/open?git_repo=https://github.com/googleapis/java-storage&page=editor&open_in_editor=samples/snippets/src/main/java/com/example/storage/object/CopyOldVersionOfObject.java) |
| Delete Object | [source code](https://github.com/googleapis/java-storage/blob/main/samples/snippets/src/main/java/com/example/storage/object/DeleteObject.java) | [![Open in Cloud Shell][shell_img]](https://console.cloud.google.com/cloudshell/open?git_repo=https://github.com/googleapis/java-storage&page=editor&open_in_editor=samples/snippets/src/main/java/com/example/storage/object/DeleteObject.java) |
| Delete Old Version Of Object | [source code](https://github.com/googleapis/java-storage/blob/main/samples/snippets/src/main/java/com/example/storage/object/DeleteOldVersionOfObject.java) | [![Open in Cloud Shell][shell_img]](https://console.cloud.google.com/cloudshell/open?git_repo=https://github.com/googleapis/java-storage&page=editor&open_in_editor=samples/snippets/src/main/java/com/example/storage/object/DeleteOldVersionOfObject.java) |
| Download Encrypted Object | [source code](https://github.com/googleapis/java-storage/blob/main/samples/snippets/src/main/java/com/example/storage/object/DownloadEncryptedObject.java) | [![Open in Cloud Shell][shell_img]](https://console.cloud.google.com/cloudshell/open?git_repo=https://github.com/googleapis/java-storage&page=editor&open_in_editor=samples/snippets/src/main/java/com/example/storage/object/DownloadEncryptedObject.java) |
| Download Object | [source code](https://github.com/googleapis/java-storage/blob/main/samples/snippets/src/main/java/com/example/storage/object/DownloadObject.java) | [![Open in Cloud Shell][shell_img]](https://console.cloud.google.com/cloudshell/open?git_repo=https://github.com/googleapis/java-storage&page=editor&open_in_editor=samples/snippets/src/main/java/com/example/storage/object/DownloadObject.java) |
| Download Object Into Memory | [source code](https://github.com/googleapis/java-storage/blob/main/samples/snippets/src/main/java/com/example/storage/object/DownloadObjectIntoMemory.java) | [![Open in Cloud Shell][shell_img]](https://console.cloud.google.com/cloudshell/open?git_repo=https://github.com/googleapis/java-storage&page=editor&open_in_editor=samples/snippets/src/main/java/com/example/storage/object/DownloadObjectIntoMemory.java) |
| Download Public Object | [source code](https://github.com/googleapis/java-storage/blob/main/samples/snippets/src/main/java/com/example/storage/object/DownloadPublicObject.java) | [![Open in Cloud Shell][shell_img]](https://console.cloud.google.com/cloudshell/open?git_repo=https://github.com/googleapis/java-storage&page=editor&open_in_editor=samples/snippets/src/main/java/com/example/storage/object/DownloadPublicObject.java) |
| Download Requester Pays Object | [source code](https://github.com/googleapis/java-storage/blob/main/samples/snippets/src/main/java/com/example/storage/object/DownloadRequesterPaysObject.java) | [![Open in Cloud Shell][shell_img]](https://console.cloud.google.com/cloudshell/open?git_repo=https://github.com/googleapis/java-storage&page=editor&open_in_editor=samples/snippets/src/main/java/com/example/storage/object/DownloadRequesterPaysObject.java) |
| Generate Encryption Key | [source code](https://github.com/googleapis/java-storage/blob/main/samples/snippets/src/main/java/com/example/storage/object/GenerateEncryptionKey.java) | [![Open in Cloud Shell][shell_img]](https://console.cloud.google.com/cloudshell/open?git_repo=https://github.com/googleapis/java-storage&page=editor&open_in_editor=samples/snippets/src/main/java/com/example/storage/object/GenerateEncryptionKey.java) |
| Generate V4 Get Object Signed Url | [source code](https://github.com/googleapis/java-storage/blob/main/samples/snippets/src/main/java/com/example/storage/object/GenerateV4GetObjectSignedUrl.java) | [![Open in Cloud Shell][shell_img]](https://console.cloud.google.com/cloudshell/open?git_repo=https://github.com/googleapis/java-storage&page=editor&open_in_editor=samples/snippets/src/main/java/com/example/storage/object/GenerateV4GetObjectSignedUrl.java) |
| Generate V4 Put Object Signed Url | [source code](https://github.com/googleapis/java-storage/blob/main/samples/snippets/src/main/java/com/example/storage/object/GenerateV4PutObjectSignedUrl.java) | [![Open in Cloud Shell][shell_img]](https://console.cloud.google.com/cloudshell/open?git_repo=https://github.com/googleapis/java-storage&page=editor&open_in_editor=samples/snippets/src/main/java/com/example/storage/object/GenerateV4PutObjectSignedUrl.java) |
| Get Object Metadata | [source code](https://github.com/googleapis/java-storage/blob/main/samples/snippets/src/main/java/com/example/storage/object/GetObjectMetadata.java) | [![Open in Cloud Shell][shell_img]](https://console.cloud.google.com/cloudshell/open?git_repo=https://github.com/googleapis/java-storage&page=editor&open_in_editor=samples/snippets/src/main/java/com/example/storage/object/GetObjectMetadata.java) |
| List Objects | [source code](https://github.com/googleapis/java-storage/blob/main/samples/snippets/src/main/java/com/example/storage/object/ListObjects.java) | [![Open in Cloud Shell][shell_img]](https://console.cloud.google.com/cloudshell/open?git_repo=https://github.com/googleapis/java-storage&page=editor&open_in_editor=samples/snippets/src/main/java/com/example/storage/object/ListObjects.java) |
| List Objects With Old Versions | [source code](https://github.com/googleapis/java-storage/blob/main/samples/snippets/src/main/java/com/example/storage/object/ListObjectsWithOldVersions.java) | [![Open in Cloud Shell][shell_img]](https://console.cloud.google.com/cloudshell/open?git_repo=https://github.com/googleapis/java-storage&page=editor&open_in_editor=samples/snippets/src/main/java/com/example/storage/object/ListObjectsWithOldVersions.java) |
| List Objects With Prefix | [source code](https://github.com/googleapis/java-storage/blob/main/samples/snippets/src/main/java/com/example/storage/object/ListObjectsWithPrefix.java) | [![Open in Cloud Shell][shell_img]](https://console.cloud.google.com/cloudshell/open?git_repo=https://github.com/googleapis/java-storage&page=editor&open_in_editor=samples/snippets/src/main/java/com/example/storage/object/ListObjectsWithPrefix.java) |
| Make Object Public | [source code](https://github.com/googleapis/java-storage/blob/main/samples/snippets/src/main/java/com/example/storage/object/MakeObjectPublic.java) | [![Open in Cloud Shell][shell_img]](https://console.cloud.google.com/cloudshell/open?git_repo=https://github.com/googleapis/java-storage&page=editor&open_in_editor=samples/snippets/src/main/java/com/example/storage/object/MakeObjectPublic.java) |
| Move Object | [source code](https://github.com/googleapis/java-storage/blob/main/samples/snippets/src/main/java/com/example/storage/object/MoveObject.java) | [![Open in Cloud Shell][shell_img]](https://console.cloud.google.com/cloudshell/open?git_repo=https://github.com/googleapis/java-storage&page=editor&open_in_editor=samples/snippets/src/main/java/com/example/storage/object/MoveObject.java) |
| Print File Acl | [source code](https://github.com/googleapis/java-storage/blob/main/samples/snippets/src/main/java/com/example/storage/object/PrintFileAcl.java) | [![Open in Cloud Shell][shell_img]](https://console.cloud.google.com/cloudshell/open?git_repo=https://github.com/googleapis/java-storage&page=editor&open_in_editor=samples/snippets/src/main/java/com/example/storage/object/PrintFileAcl.java) |
| Print File Acl For User | [source code](https://github.com/googleapis/java-storage/blob/main/samples/snippets/src/main/java/com/example/storage/object/PrintFileAclForUser.java) | [![Open in Cloud Shell][shell_img]](https://console.cloud.google.com/cloudshell/open?git_repo=https://github.com/googleapis/java-storage&page=editor&open_in_editor=samples/snippets/src/main/java/com/example/storage/object/PrintFileAclForUser.java) |
| Release Event Based Hold | [source code](https://github.com/googleapis/java-storage/blob/main/samples/snippets/src/main/java/com/example/storage/object/ReleaseEventBasedHold.java) | [![Open in Cloud Shell][shell_img]](https://console.cloud.google.com/cloudshell/open?git_repo=https://github.com/googleapis/java-storage&page=editor&open_in_editor=samples/snippets/src/main/java/com/example/storage/object/ReleaseEventBasedHold.java) |
| Release Temporary Hold | [source code](https://github.com/googleapis/java-storage/blob/main/samples/snippets/src/main/java/com/example/storage/object/ReleaseTemporaryHold.java) | [![Open in Cloud Shell][shell_img]](https://console.cloud.google.com/cloudshell/open?git_repo=https://github.com/googleapis/java-storage&page=editor&open_in_editor=samples/snippets/src/main/java/com/example/storage/object/ReleaseTemporaryHold.java) |
| Remove File Owner | [source code](https://github.com/googleapis/java-storage/blob/main/samples/snippets/src/main/java/com/example/storage/object/RemoveFileOwner.java) | [![Open in Cloud Shell][shell_img]](https://console.cloud.google.com/cloudshell/open?git_repo=https://github.com/googleapis/java-storage&page=editor&open_in_editor=samples/snippets/src/main/java/com/example/storage/object/RemoveFileOwner.java) |
| Rotate Object Encryption Key | [source code](https://github.com/googleapis/java-storage/blob/main/samples/snippets/src/main/java/com/example/storage/object/RotateObjectEncryptionKey.java) | [![Open in Cloud Shell][shell_img]](https://console.cloud.google.com/cloudshell/open?git_repo=https://github.com/googleapis/java-storage&page=editor&open_in_editor=samples/snippets/src/main/java/com/example/storage/object/RotateObjectEncryptionKey.java) |
| Set Event Based Hold | [source code](https://github.com/googleapis/java-storage/blob/main/samples/snippets/src/main/java/com/example/storage/object/SetEventBasedHold.java) | [![Open in Cloud Shell][shell_img]](https://console.cloud.google.com/cloudshell/open?git_repo=https://github.com/googleapis/java-storage&page=editor&open_in_editor=samples/snippets/src/main/java/com/example/storage/object/SetEventBasedHold.java) |
| Set Object Metadata | [source code](https://github.com/googleapis/java-storage/blob/main/samples/snippets/src/main/java/com/example/storage/object/SetObjectMetadata.java) | [![Open in Cloud Shell][shell_img]](https://console.cloud.google.com/cloudshell/open?git_repo=https://github.com/googleapis/java-storage&page=editor&open_in_editor=samples/snippets/src/main/java/com/example/storage/object/SetObjectMetadata.java) |
| Set Temporary Hold | [source code](https://github.com/googleapis/java-storage/blob/main/samples/snippets/src/main/java/com/example/storage/object/SetTemporaryHold.java) | [![Open in Cloud Shell][shell_img]](https://console.cloud.google.com/cloudshell/open?git_repo=https://github.com/googleapis/java-storage&page=editor&open_in_editor=samples/snippets/src/main/java/com/example/storage/object/SetTemporaryHold.java) |
| Stream Object Download | [source code](https://github.com/googleapis/java-storage/blob/main/samples/snippets/src/main/java/com/example/storage/object/StreamObjectDownload.java) | [![Open in Cloud Shell][shell_img]](https://console.cloud.google.com/cloudshell/open?git_repo=https://github.com/googleapis/java-storage&page=editor&open_in_editor=samples/snippets/src/main/java/com/example/storage/object/StreamObjectDownload.java) |
| Stream Object Upload | [source code](https://github.com/googleapis/java-storage/blob/main/samples/snippets/src/main/java/com/example/storage/object/StreamObjectUpload.java) | [![Open in Cloud Shell][shell_img]](https://console.cloud.google.com/cloudshell/open?git_repo=https://github.com/googleapis/java-storage&page=editor&open_in_editor=samples/snippets/src/main/java/com/example/storage/object/StreamObjectUpload.java) |
| Upload Encrypted Object | [source code](https://github.com/googleapis/java-storage/blob/main/samples/snippets/src/main/java/com/example/storage/object/UploadEncryptedObject.java) | [![Open in Cloud Shell][shell_img]](https://console.cloud.google.com/cloudshell/open?git_repo=https://github.com/googleapis/java-storage&page=editor&open_in_editor=samples/snippets/src/main/java/com/example/storage/object/UploadEncryptedObject.java) |
| Upload Kms Encrypted Object | [source code](https://github.com/googleapis/java-storage/blob/main/samples/snippets/src/main/java/com/example/storage/object/UploadKmsEncryptedObject.java) | [![Open in Cloud Shell][shell_img]](https://console.cloud.google.com/cloudshell/open?git_repo=https://github.com/googleapis/java-storage&page=editor&open_in_editor=samples/snippets/src/main/java/com/example/storage/object/UploadKmsEncryptedObject.java) |
| Upload Object | [source code](https://github.com/googleapis/java-storage/blob/main/samples/snippets/src/main/java/com/example/storage/object/UploadObject.java) | [![Open in Cloud Shell][shell_img]](https://console.cloud.google.com/cloudshell/open?git_repo=https://github.com/googleapis/java-storage&page=editor&open_in_editor=samples/snippets/src/main/java/com/example/storage/object/UploadObject.java) |
| Upload Object From Memory | [source code](https://github.com/googleapis/java-storage/blob/main/samples/snippets/src/main/java/com/example/storage/object/UploadObjectFromMemory.java) | [![Open in Cloud Shell][shell_img]](https://console.cloud.google.com/cloudshell/open?git_repo=https://github.com/googleapis/java-storage&page=editor&open_in_editor=samples/snippets/src/main/java/com/example/storage/object/UploadObjectFromMemory.java) |



## Troubleshooting

To get help, follow the instructions in the [shared Troubleshooting document][troubleshooting].

## Supported Java Versions

Java 8 or above is required for using this client.

Google's Java client libraries,
[Google Cloud Client Libraries][cloudlibs]
and
[Google Cloud API Libraries][apilibs],
follow the
[Oracle Java SE support roadmap][oracle]
(see the Oracle Java SE Product Releases section).

### For new development

In general, new feature development occurs with support for the lowest Java
LTS version covered by  Oracle's Premier Support (which typically lasts 5 years
from initial General Availability). If the minimum required JVM for a given
library is changed, it is accompanied by a [semver][semver] major release.

Java 11 and (in September 2021) Java 17 are the best choices for new
development.

### Keeping production systems current

Google tests its client libraries with all current LTS versions covered by
Oracle's Extended Support (which typically lasts 8 years from initial
General Availability).

#### Legacy support

Google's client libraries support legacy versions of Java runtimes with long
term stable libraries that don't receive feature updates on a best efforts basis
as it may not be possible to backport all patches.

Google provides updates on a best efforts basis to apps that continue to use
Java 7, though apps might need to upgrade to current versions of the library
that supports their JVM.

#### Where to find specific information

The latest versions and the supported Java versions are identified on
the individual GitHub repository `github.com/GoogleAPIs/java-SERVICENAME`
and on [google-cloud-java][g-c-j].

## Versioning

This library follows [Semantic Versioning](http://semver.org/), but does update [Storage interface](src/main/java/com.google.cloud.storage/Storage.java)
to introduce new methods which can break your implementations if you implement this interface for testing purposes.



## Contributing


Contributions to this library are always welcome and highly encouraged.

See [CONTRIBUTING][contributing] for more information how to get started.

Please note that this project is released with a Contributor Code of Conduct. By participating in
this project you agree to abide by its terms. See [Code of Conduct][code-of-conduct] for more
information.


## License

Apache 2.0 - See [LICENSE][license] for more information.

## CI Status

Java Version | Status
------------ | ------
Java 8 | [![Kokoro CI][kokoro-badge-image-2]][kokoro-badge-link-2]
Java 8 OSX | [![Kokoro CI][kokoro-badge-image-3]][kokoro-badge-link-3]
Java 8 Windows | [![Kokoro CI][kokoro-badge-image-4]][kokoro-badge-link-4]
Java 11 | [![Kokoro CI][kokoro-badge-image-5]][kokoro-badge-link-5]

Java is a registered trademark of Oracle and/or its affiliates.

[product-docs]: https://cloud.google.com/storage
[javadocs]: https://cloud.google.com/java/docs/reference/google-cloud-storage/latest/history
[kokoro-badge-image-1]: http://storage.googleapis.com/cloud-devrel-public/java/badges/java-storage/java7.svg
[kokoro-badge-link-1]: http://storage.googleapis.com/cloud-devrel-public/java/badges/java-storage/java7.html
[kokoro-badge-image-2]: http://storage.googleapis.com/cloud-devrel-public/java/badges/java-storage/java8.svg
[kokoro-badge-link-2]: http://storage.googleapis.com/cloud-devrel-public/java/badges/java-storage/java8.html
[kokoro-badge-image-3]: http://storage.googleapis.com/cloud-devrel-public/java/badges/java-storage/java8-osx.svg
[kokoro-badge-link-3]: http://storage.googleapis.com/cloud-devrel-public/java/badges/java-storage/java8-osx.html
[kokoro-badge-image-4]: http://storage.googleapis.com/cloud-devrel-public/java/badges/java-storage/java8-win.svg
[kokoro-badge-link-4]: http://storage.googleapis.com/cloud-devrel-public/java/badges/java-storage/java8-win.html
[kokoro-badge-image-5]: http://storage.googleapis.com/cloud-devrel-public/java/badges/java-storage/java11.svg
[kokoro-badge-link-5]: http://storage.googleapis.com/cloud-devrel-public/java/badges/java-storage/java11.html
[stability-image]: https://img.shields.io/badge/stability-stable-green
[maven-version-image]: https://img.shields.io/maven-central/v/com.google.cloud/google-cloud-storage.svg
[maven-version-link]: https://search.maven.org/search?q=g:com.google.cloud%20AND%20a:google-cloud-storage&core=gav
[authentication]: https://github.com/googleapis/google-cloud-java#authentication
[auth-scopes]: https://developers.google.com/identity/protocols/oauth2/scopes
[predefined-iam-roles]: https://cloud.google.com/iam/docs/understanding-roles#predefined_roles
[iam-policy]: https://cloud.google.com/iam/docs/overview#cloud-iam-policy
[developer-console]: https://console.developers.google.com/
[create-project]: https://cloud.google.com/resource-manager/docs/creating-managing-projects
[cloud-sdk]: https://cloud.google.com/sdk/
[troubleshooting]: https://github.com/googleapis/google-cloud-common/blob/main/troubleshooting/readme.md#troubleshooting
[contributing]: https://github.com/googleapis/java-storage/blob/main/CONTRIBUTING.md
[code-of-conduct]: https://github.com/googleapis/java-storage/blob/main/CODE_OF_CONDUCT.md#contributor-code-of-conduct
[license]: https://github.com/googleapis/java-storage/blob/main/LICENSE
[enable-billing]: https://cloud.google.com/apis/docs/getting-started#enabling_billing
[enable-api]: https://console.cloud.google.com/flows/enableapi?apiid=storage.googleapis.com
[libraries-bom]: https://github.com/GoogleCloudPlatform/cloud-opensource-java/wiki/The-Google-Cloud-Platform-Libraries-BOM
[shell_img]: https://gstatic.com/cloudssh/images/open-btn.png

[semver]: https://semver.org/
[cloudlibs]: https://cloud.google.com/apis/docs/client-libraries-explained
[apilibs]: https://cloud.google.com/apis/docs/client-libraries-explained#google_api_client_libraries
[oracle]: https://www.oracle.com/java/technologies/java-se-support-roadmap.html
[g-c-j]: http://github.com/googleapis/google-cloud-java<|MERGE_RESOLUTION|>--- conflicted
+++ resolved
@@ -56,21 +56,13 @@
 If you are using Gradle without BOM, add this to your dependencies
 
 ```Groovy
-<<<<<<< HEAD
-implementation 'com.google.cloud:google-cloud-storage:2.5.0'
-=======
 implementation 'com.google.cloud:google-cloud-storage:2.5.1'
->>>>>>> f48d8dd0
 ```
 
 If you are using SBT, add this to your dependencies
 
 ```Scala
-<<<<<<< HEAD
-libraryDependencies += "com.google.cloud" % "google-cloud-storage" % "2.5.0"
-=======
 libraryDependencies += "com.google.cloud" % "google-cloud-storage" % "2.5.1"
->>>>>>> f48d8dd0
 ```
 
 ## Authentication
