# Google Cloud Storage Client for Java

Java idiomatic client for [Cloud Storage][product-docs].

[![Maven][maven-version-image]][maven-version-link]
![Stability][stability-image]

- [Product Documentation][product-docs]
- [Client Library Documentation][javadocs]

## Quickstart

If you are using Maven with [BOM][libraries-bom], add this to your pom.xml file
```xml
<dependencyManagement>
  <dependencies>
    <dependency>
      <groupId>com.google.cloud</groupId>
      <artifactId>libraries-bom</artifactId>
      <version>4.4.1</version>
      <type>pom</type>
      <scope>import</scope>
    </dependency>
  </dependencies>
</dependencyManagement>

<dependencies>
  <dependency>
    <groupId>com.google.cloud</groupId>
    <artifactId>google-cloud-storage</artifactId>
  </dependency>

```

If you are using Maven without BOM, add this to your dependencies:

```xml
<dependency>
  <groupId>com.google.cloud</groupId>
  <artifactId>google-cloud-storage</artifactId>
  <version>1.106.0</version>
</dependency>

```

[//]: # ({x-version-update-start:google-cloud-storage:released})

If you are using Gradle, add this to your dependencies
```Groovy
compile 'com.google.cloud:google-cloud-storage:1.106.0'
```
If you are using SBT, add this to your dependencies
```Scala
libraryDependencies += "com.google.cloud" % "google-cloud-storage" % "1.106.0"
```
[//]: # ({x-version-update-end})

## Authentication

See the [Authentication][authentication] section in the base directory's README.

## Getting Started

### Prerequisites

You will need a [Google Cloud Platform Console][developer-console] project with the Cloud Storage [API enabled][enable-api].
You will need to [enable billing][enable-billing] to use Google Cloud Storage.
[Follow these instructions][create-project] to get your project set up. You will also need to set up the local development environment by
[installing the Google Cloud SDK][cloud-sdk] and running the following commands in command line:
`gcloud auth login` and `gcloud config set project [YOUR PROJECT ID]`.

### Installation and setup

You'll need to obtain the `google-cloud-storage` library.  See the [Quickstart](#quickstart) section
to add `google-cloud-storage` as a dependency in your code.

## About Cloud Storage


[Cloud Storage][product-docs] is a durable and highly available object storage service. Google Cloud Storage is almost infinitely scalable and guarantees consistency: when a write succeeds, the latest copy of the object will be returned to any GET, globally.

See the [Cloud Storage client library docs][javadocs] to learn how to
use this Cloud Storage Client Library.


#### Creating an authorized service object

To make authenticated requests to Google Cloud Storage, you must create a service object with credentials. You can
then make API calls by calling methods on the Storage service object. The simplest way to authenticate is to use
[Application Default Credentials](https://developers.google.com/identity/protocols/application-default-credentials).
These credentials are automatically inferred from your environment, so you only need the following code to create your
service object:

```java
import com.google.cloud.storage.Storage;
import com.google.cloud.storage.StorageOptions;

Storage storage = StorageOptions.getDefaultInstance().getService();
```

For other authentication options, see the [Authentication](https://github.com/googleapis/google-cloud-java#authentication) page.

#### Storing data
Stored objects are called "blobs" in `google-cloud` and are organized into containers called "buckets".  `Blob`, a
subclass of `BlobInfo`, adds a layer of service-related functionality over `BlobInfo`.  Similarly, `Bucket` adds a
layer of service-related functionality over `BucketInfo`.  In this code snippet, we will create a new bucket and
upload a blob to that bucket.

Add the following imports at the top of your file:

```java
import static java.nio.charset.StandardCharsets.UTF_8;

import com.google.cloud.storage.Blob;
import com.google.cloud.storage.Bucket;
import com.google.cloud.storage.BucketInfo;
```

Then add the following code to create a bucket and upload a simple blob.

*Important: Bucket names have to be globally unique (among all users of Cloud Storage). If you choose a bucket name
that already exists, you'll get a helpful error message telling you to choose another name. In the code below, replace
"my_unique_bucket" with a unique bucket name. See more about naming rules
[here](https://cloud.google.com/storage/docs/bucket-naming?hl=en#requirements).*

```java
// Create a bucket
String bucketName = "my_unique_bucket"; // Change this to something unique
Bucket bucket = storage.create(BucketInfo.of(bucketName));

// Upload a blob to the newly created bucket
BlobId blobId = BlobId.of(bucketName, "my_blob_name");
BlobInfo blobInfo = BlobInfo.newBuilder(blobId).setContentType("text/plain").build();
Blob blob = storage.create(blobInfo, "a simple blob".getBytes(UTF_8));
```

A complete example for creating a blob can be found at
[CreateBlob.java](https://github.com/googleapis/google-cloud-java/tree/master/google-cloud-examples/src/main/java/com/google/cloud/examples/storage/snippets/CreateBlob.java).

At this point, you will be able to see your newly created bucket and blob on the Google Developers Console.

#### Retrieving data
Now that we have content uploaded to the server, we can see how to read data from the server.  Add the following line
to your program to get back the blob we uploaded.

```java
BlobId blobId = BlobId.of(bucketName, "my_blob_name");
byte[] content = storage.readAllBytes(blobId);
String contentString = new String(content, UTF_8);
```

A complete example for accessing blobs can be found at
[CreateBlob.java](https://github.com/googleapis/google-cloud-java/tree/master/google-cloud-examples/src/main/java/com/google/cloud/examples/storage/snippets/CreateBlob.java).

#### Updating data
Another thing we may want to do is update a blob. The following snippet shows how to update a Storage blob if it exists.

``` java
BlobId blobId = BlobId.of(bucketName, "my_blob_name");
Blob blob = storage.get(blobId);
if (blob != null) {
  byte[] prevContent = blob.getContent();
  System.out.println(new String(prevContent, UTF_8));
  WritableByteChannel channel = blob.writer();
  channel.write(ByteBuffer.wrap("Updated content".getBytes(UTF_8)));
  channel.close();
}
```

The complete source code can be found at
[UpdateBlob.java](https://github.com/googleapis/google-cloud-java/tree/master/google-cloud-examples/src/main/java/com/google/cloud/examples/storage/snippets/UpdateBlob.java).

#### Listing buckets and contents of buckets
Suppose that you've added more buckets and blobs, and now you want to see the names of your buckets and the contents
of each one. Add the following code to list all your buckets and all the blobs inside each bucket.

```java
// List all your buckets
System.out.println("My buckets:");
for (Bucket bucket : storage.list().iterateAll()) {
  System.out.println(bucket);

  // List all blobs in the bucket
  System.out.println("Blobs in the bucket:");
  for (Blob blob : bucket.list().iterateAll()) {
    System.out.println(blob);
  }
}
```

#### Complete source code

In
[CreateAndListBucketsAndBlobs.java](https://github.com/googleapis/google-cloud-java/tree/master/google-cloud-examples/src/main/java/com/google/cloud/examples/storage/snippets/CreateAndListBucketsAndBlobs.java)
we put together examples creating and listing buckets and blobs into one program. The program assumes that you are
running on Compute Engine or from your own desktop. To run the example on App Engine, simply move
the code from the main method to your application's servlet class and change the print statements to
display on your webpage.

### Example Applications

- [`StorageExample`](https://github.com/googleapis/google-cloud-java/tree/master/google-cloud-examples/src/main/java/com/google/cloud/examples/storage/StorageExample.java) is a simple command line interface that provides some of Cloud Storage's functionality.  Read more about using the application on the [`StorageExample` docs page](https://github.com/googleapis/google-cloud-java/blob/master/google-cloud-examples/README.md).
- [`Bookshelf`](https://github.com/GoogleCloudPlatform/getting-started-java/tree/master/bookshelf) - An App Engine application that manages a virtual bookshelf.
  - This app uses `google-cloud` to interface with Cloud Datastore and Cloud Storage. It also uses Cloud SQL, another Google Cloud Platform service.
- [`Flexible Environment/Storage example`](https://github.com/GoogleCloudPlatform/java-docs-samples/tree/master/flexible/cloudstorage) - An app that uploads files to a public Cloud Storage bucket on the App Engine Flexible Environment runtime.




## Troubleshooting

<<<<<<< HEAD
To get help, follow the instructions in the [shared Troubleshooting document][troubleshooting].
=======
This library follows [Semantic Versioning](http://semver.org/), but does update [Storage interface](src/main/java/com.google.cloud.storage/Storage.java)
to introduce new methods which can break your implementations if you implement this interface for testing purposes.
>>>>>>> b9d0a70c

## Java Versions

Java 7 or above is required for using this client.

## Versioning

This library follows [Semantic Versioning](http://semver.org/).



## Contributing


Contributions to this library are always welcome and highly encouraged.

See [CONTRIBUTING][contributing] for more information how to get started.

Please note that this project is released with a Contributor Code of Conduct. By participating in
this project you agree to abide by its terms. See [Code of Conduct][code-of-conduct] for more
information.

## License

Apache 2.0 - See [LICENSE][license] for more information.

## CI Status

Java Version | Status
------------ | ------
Java 7 | [![Kokoro CI][kokoro-badge-image-1]][kokoro-badge-link-1]
Java 8 | [![Kokoro CI][kokoro-badge-image-2]][kokoro-badge-link-2]
Java 8 OSX | [![Kokoro CI][kokoro-badge-image-3]][kokoro-badge-link-3]
Java 8 Windows | [![Kokoro CI][kokoro-badge-image-4]][kokoro-badge-link-4]
Java 11 | [![Kokoro CI][kokoro-badge-image-5]][kokoro-badge-link-5]

[product-docs]: https://cloud.google.com/storage
[javadocs]: https://googleapis.dev/java/java-storage/latest/
[kokoro-badge-image-1]: http://storage.googleapis.com/cloud-devrel-public/java/badges/java-storage/java7.svg
[kokoro-badge-link-1]: http://storage.googleapis.com/cloud-devrel-public/java/badges/java-storage/java7.html
[kokoro-badge-image-2]: http://storage.googleapis.com/cloud-devrel-public/java/badges/java-storage/java8.svg
[kokoro-badge-link-2]: http://storage.googleapis.com/cloud-devrel-public/java/badges/java-storage/java8.html
[kokoro-badge-image-3]: http://storage.googleapis.com/cloud-devrel-public/java/badges/java-storage/java8-osx.svg
[kokoro-badge-link-3]: http://storage.googleapis.com/cloud-devrel-public/java/badges/java-storage/java8-osx.html
[kokoro-badge-image-4]: http://storage.googleapis.com/cloud-devrel-public/java/badges/java-storage/java8-win.svg
[kokoro-badge-link-4]: http://storage.googleapis.com/cloud-devrel-public/java/badges/java-storage/java8-win.html
[kokoro-badge-image-5]: http://storage.googleapis.com/cloud-devrel-public/java/badges/java-storage/java11.svg
[kokoro-badge-link-5]: http://storage.googleapis.com/cloud-devrel-public/java/badges/java-storage/java11.html
[stability-image]: https://img.shields.io/badge/stability-ga-green
[maven-version-image]: https://img.shields.io/maven-central/v/com.google.cloud/google-cloud-storage.svg
[maven-version-link]: https://search.maven.org/search?q=g:com.google.cloud%20AND%20a:google-cloud-storage&core=gav
[authentication]: https://github.com/googleapis/google-cloud-java#authentication
[developer-console]: https://console.developers.google.com/
[create-project]: https://cloud.google.com/resource-manager/docs/creating-managing-projects
[cloud-sdk]: https://cloud.google.com/sdk/
[troubleshooting]: https://github.com/googleapis/google-cloud-common/blob/master/troubleshooting/readme.md#troubleshooting
[contributing]: https://github.com/googleapis/java-storage/blob/master/CONTRIBUTING.md
[code-of-conduct]: https://github.com/googleapis/java-storage/blob/master/CODE_OF_CONDUCT.md#contributor-code-of-conduct
[license]: https://github.com/googleapis/java-storage/blob/master/LICENSE
[enable-billing]: https://cloud.google.com/apis/docs/getting-started#enabling_billing
[enable-api]: https://console.cloud.google.com/flows/enableapi?apiid=storage.googleapis.com
[libraries-bom]: https://github.com/GoogleCloudPlatform/cloud-opensource-java/wiki/The-Google-Cloud-Platform-Libraries-BOM
[shell_img]: https://gstatic.com/cloudssh/images/open-btn.png<|MERGE_RESOLUTION|>--- conflicted
+++ resolved
@@ -209,21 +209,18 @@
 
 ## Troubleshooting
 
-<<<<<<< HEAD
 To get help, follow the instructions in the [shared Troubleshooting document][troubleshooting].
-=======
+
+
+## Java Versions
+
+Java 7 or above is required for using this client.
+
+
+## Versioning
+
 This library follows [Semantic Versioning](http://semver.org/), but does update [Storage interface](src/main/java/com.google.cloud.storage/Storage.java)
 to introduce new methods which can break your implementations if you implement this interface for testing purposes.
->>>>>>> b9d0a70c
-
-## Java Versions
-
-Java 7 or above is required for using this client.
-
-## Versioning
-
-This library follows [Semantic Versioning](http://semver.org/).
-
 
 
 ## Contributing
