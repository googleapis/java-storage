--- conflicted
+++ resolved
@@ -23,13 +23,8 @@
   <packaging>pom</packaging>
   <parent>
     <groupId>com.google.cloud</groupId>
-<<<<<<< HEAD
     <artifactId>sdk-platform-java-config</artifactId>
     <version>3.25.0</version>
-=======
-    <artifactId>google-cloud-shared-config</artifactId>
-    <version>1.7.1</version>
->>>>>>> 3baba4c4
     <relativePath/>
   </parent>
 
